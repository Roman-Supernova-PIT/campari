# TODO -- remove these next few lines!
# This needs to be set up in an environment
# where snappl is available.  This will happen "soon"
# Get Rob to fix all of this.  For now, this is a hack
# so you can work short term.
import sys
import pathlib
sys.path.insert(0, str(pathlib.Path(__file__).parent/"extern/snappl"))
# End of lines that will go away once we do this right

import numpy as np
import galsim
import pandas as pd
import warnings
from astropy.io import fits
from astropy.wcs import WCS
from astropy import units as u
from astropy.coordinates import SkyCoord
from roman_imsim.utils import roman_utils
from astropy.utils.exceptions import AstropyWarning
from erfa import ErfaWarning
from astropy.nddata import Cutout2D
from snappl.logger import Lager

pd.options.mode.chained_assignment = None  # default='warn'
warnings.simplefilter('ignore', category=AstropyWarning)
warnings.filterwarnings("ignore", category=ErfaWarning)


<<<<<<< HEAD
def simulate_images(num_total_imgs, num_detect_imgs, ra, dec, do_xshift,
                    do_rotation, noise, use_roman, band, deltafcn_profile,
                    roman_path, size=11, input_psf=None, constant_imgs=False,
                    bg_gal_flux=None, source_phot_ops=True, sim_lc=None,
=======
def simulate_images(testnum, detim, ra, dec, do_xshift, do_rotation,
                    noise, use_roman, band, deltafcn_profile, roman_path,
                    size=11, input_psf=None, constant_imgs=False,
                    bg_gal_flux=None, source_phot_ops=True, sim_lc = None,
>>>>>>> a583a382
                    mismatch_seds=False, base_pointing=662, base_sca=11):
    '''
    This function simulates images using galsim for testing purposes. It is not
     used in the main pipeline.
    Inputs:
    num_total_imgs: int, the number of images to simulate
    num_detect_imgs: int, the number of images to simulate with a supernova
    ra, dec: floats, the RA and DEC of the center of the images to simulate,
        and the RA and DEC of the supernova.
    do_xshift:, bool whether to shift the images in the x direction (they will
    still be centered on the same point, this is just to emulate Roman taking a
    series of images at different locations.)
    do_rotation: bool, whether to rotate the images
    noise: float, the noise level to add to the images.
    use_roman: bool, whether to use the Roman PSF or a simple airy PSF.
    size: nt, the size of the images to simulate.
    sim_lc: list, the light curve of the supernova to simulate. If None,
        a default light curve will be generated.

    Returns:
    images: a numpy array of the images, with shape (num_total_imgs*size*size)
    im_wcs_list: a list of the wcs objects for each full SCA image
    cutout_wcs_list: a list of the wcs objects for each cutout image
    '''

    if not use_roman:
        assert input_psf is not None, 'you must provide an input psf if not \
             using roman'
    else:
        input_psf = None
    galra = ra + 1.5e-5
    galdec = dec + 1.5e-5

    if sim_lc is None:
<<<<<<< HEAD
        # Here, if the user has not provided a light curve that they want
        # simulated, we generate a default one.
        if num_detect_imgs == 0:
            sim_lc = 0
        else:
            d = np.linspace(5, 20, num_detect_imgs)
=======
        if detim == 0:
            sim_lc = 0
        else:
            d = np.linspace(5, 20, detim)
>>>>>>> a583a382
            mags = -5 * np.exp(-d/10) + 6
            fluxes = 10**(mags)
            sim_lc = list(fluxes)

    snra = ra
    sndec = dec
    im_wcs_list = []
    cutout_wcs_list = []
    imagelist = []
    roman_bandpasses = galsim.roman.getBandpasses()
    psf_storage = []
    sn_storage = []

    for i in range(num_total_imgs):

        if do_xshift:
            x_shift = 1e-5/3 * i
            y_shift = 0
        else:
            x_shift = 0
            y_shift = 0

        if do_rotation:
            rotation_angle = np.pi/10 * i
        else:
            rotation_angle = 0

        wcs_dict = simulate_wcs(rotation_angle, x_shift, y_shift, roman_path,
                                base_sca, base_pointing, band)
        imwcs = WCS(wcs_dict)

        # Just using this astropy tool to get the cutout wcs.
        cutoutstamp = Cutout2D(np.zeros((4088, 4088)), SkyCoord(ra=ra*u.degree,
                               dec=dec*u.degree), size, wcs=imwcs)
        cutoutgalwcs = galsim.AstropyWCS(wcs=cutoutstamp.wcs)

        # Overall WCS for the image
        galwcs, origin = galsim.wcs.readFromFitsHeader(wcs_dict)
        im_wcs_list.append(galwcs)

        if mismatch_seds:
            Lager.debug('INTENTIONALLY MISMATCHING SEDS, 1a SED')
            file_path = r"snflux_1a.dat"
            df = pd.read_csv(file_path, sep=r'\s+', header=None, names=['Day',
                             'Wavelength', 'Flux'])
            a = df.loc[df.Day == 0]
            del df
            sed = galsim.SED(galsim.LookupTable(a.Wavelength/10, a.Flux,
                             interpolant='linear'), wave_type='nm',
                             flux_type='fphotons')

        else:
            sed = galsim.SED(galsim.LookupTable([100, 2600], [1, 1],
                             interpolant='linear'), wave_type='nm',
                             flux_type='fphotons')

        stamp = galsim.Image(size, size, wcs=cutoutgalwcs)
        pointx, pointy = cutoutgalwcs.toImage(galra, galdec, units='deg')

        if use_roman:
            sim_psf = galsim.roman.getPSF(1, band, pupil_bin=8,
                                          wcs=cutoutgalwcs)

        else:
            sim_psf = input_psf

        # Draw the galaxy.
        convolved = simulate_galaxy(bg_gal_flux, deltafcn_profile, band,
                                    sim_psf, sed)

        a = convolved.drawImage(roman_bandpasses[band], method='no_pixel',
                                image=stamp, wcs=cutoutgalwcs,
                                center=galsim.PositionD(pointx, pointy),
                                use_true_center=True)
        a = a.array

        stamp2 = galsim.Image(size, size, wcs=cutoutgalwcs)
        psf_storage.append((sim_psf*sed).drawImage(roman_bandpasses[band],
                           wcs=cutoutgalwcs, center=(5, 5),
                           use_true_center=True, image=stamp2).array)

        # Noise it up!
        if noise > 0:
            a += np.random.normal(0, noise, size**2).reshape(size, size)

        # Inject a supernova! If using.
        if sim_lc != 0:
<<<<<<< HEAD
            # Here we want to count which supernova image we are on. The
            # following is zero on the first sn image and counts up:
            sn_im_index = i - num_total_imgs + num_detect_imgs
            if sn_im_index >= 0:
=======
            if i >= testnum - detim:
>>>>>>> a583a382
                snx, sny = cutoutgalwcs.toImage(snra, sndec, units='deg')
                stamp = galsim.Image(size, size, wcs=cutoutgalwcs)
                Lager.debug(f'sed: {sed}')
                supernova_image = \
                    simulate_supernova(snx, sny, stamp,
<<<<<<< HEAD
                                       sim_lc[sn_im_index],
=======
                                       sim_lc[i - testnum + detim],
>>>>>>> a583a382
                                       sed, band, sim_psf, source_phot_ops,
                                       base_pointing, base_sca)

                a += supernova_image
                sn_storage.append(supernova_image)

        cutout_wcs_list.append(cutoutgalwcs)
        imagelist.append(a)

    images = imagelist
    Lager.debug(f'images shape: {images[0].shape}')
    Lager.debug(f'images length {len(images)}')
    file_path = str(pathlib.Path(__file__).parent/'temp_tds.yaml')
    util_ref = roman_utils(config_file=file_path,
                           visit=base_pointing, sca=base_sca)

<<<<<<< HEAD
=======
    util_ref = roman_utils(config_file='./temp_tds.yaml',
                                       visit=base_pointing,
                                       sca=base_sca)

>>>>>>> a583a382
    return images, im_wcs_list, cutout_wcs_list, sim_lc, util_ref


def simulate_wcs(angle, x_shift, y_shift, roman_path, base_sca, base_pointing,
                 band):
    rotation_matrix = np.array([np.cos(angle), -np.sin(angle), np.sin(angle),
                               np.cos(angle)]).reshape(2, 2)
    image = fits.open(roman_path + f'/RomanTDS/images/truth/{band}/' +
                      f'{base_pointing}/Roman_TDS_truth_{band}_{base_pointing}'
                      + f'_{base_sca}.fits.gz')

    CD_matrix = np.zeros((2, 2))
    CD_matrix[0, 0] = image[0].header['CD1_1']
    CD_matrix[0, 1] = image[0].header['CD1_2']
    CD_matrix[1, 0] = image[0].header['CD2_1']
    CD_matrix[1, 1] = image[0].header['CD2_2']

    CD_matrix_rotated = CD_matrix @ rotation_matrix

    wcs_dict = {
            'CTYPE1': image[0].header['CTYPE1'],
            'CTYPE2': image[0].header['CTYPE2'],
            'CRPIX1': image[0].header['CRPIX1'],
            'CRPIX2': image[0].header['CRPIX2'],
            'CD1_1': CD_matrix_rotated[0, 0],
            'CD1_2': CD_matrix_rotated[0, 1],
            'CD2_1': CD_matrix_rotated[1, 0],
            'CD2_2': CD_matrix_rotated[1, 1],
            'CUNIT1': image[0].header['CUNIT1'],
            'CUNIT2': image[0].header['CUNIT2'],
            'CRVAL1':   image[0].header['CRVAL1'] + x_shift,
            'CRVAL2':  image[0].header['CRVAL2'] + y_shift,
            'NAXIS1': image[0].header['NAXIS1'],
            'NAXIS2': image[0].header['NAXIS2']
        }

    return wcs_dict


def simulate_galaxy(bg_gal_flux, deltafcn_profile, band, sim_psf, sed):
    roman_bandpasses = galsim.roman.getBandpasses()
    if deltafcn_profile:
        profile = galsim.DeltaFunction()
    else:
        bulge = galsim.Sersic(n=3, half_light_radius=1.6)
        disk = galsim.Exponential(half_light_radius=5)
        profile = bulge + disk

    profile *= sed
    profile = profile.withFlux(bg_gal_flux, roman_bandpasses[band])
    convolved = galsim.Convolve(profile, sim_psf)
    return convolved


def simulate_supernova(snx, sny, stamp, flux, sed, band, sim_psf,
                       source_phot_ops, base_pointing, base_sca,
                       random_seed=0):
    roman_bandpasses = galsim.roman.getBandpasses()
    profile = galsim.DeltaFunction()*sed
    profile = profile.withFlux(flux, roman_bandpasses[band])

    # Code below copied from galsim largely
    if not source_phot_ops:
        result = sim_psf.drawImage(roman_bandpasses[band], image=stamp,
                                   wcs=stamp.wcs, method='no_pixel',
                                   center=galsim.PositionD(snx, sny),
                                   use_true_center=True)
        return result.array

    config_file = './temp_tds.yaml'
    util_ref = roman_utils(config_file=config_file, visit=base_pointing,
                           sca=base_sca)
    photon_ops = [sim_psf] + util_ref.photon_ops

    # If random_seed is zero, galsim will use the current time to make a seed
    rng = galsim.BaseDeviate(random_seed)
    result = profile.drawImage(roman_bandpasses[band], wcs=stamp.wcs,
                               method='phot', photon_ops=photon_ops,
                               rng=rng, n_photons=int(1e6),
                               maxN=int(1e6), poisson_flux=False,
                               center=galsim.PositionD(snx, sny),
                               use_true_center=True, image=stamp)
    return result.array<|MERGE_RESOLUTION|>--- conflicted
+++ resolved
@@ -27,17 +27,10 @@
 warnings.filterwarnings("ignore", category=ErfaWarning)
 
 
-<<<<<<< HEAD
 def simulate_images(num_total_imgs, num_detect_imgs, ra, dec, do_xshift,
                     do_rotation, noise, use_roman, band, deltafcn_profile,
                     roman_path, size=11, input_psf=None, constant_imgs=False,
                     bg_gal_flux=None, source_phot_ops=True, sim_lc=None,
-=======
-def simulate_images(testnum, detim, ra, dec, do_xshift, do_rotation,
-                    noise, use_roman, band, deltafcn_profile, roman_path,
-                    size=11, input_psf=None, constant_imgs=False,
-                    bg_gal_flux=None, source_phot_ops=True, sim_lc = None,
->>>>>>> a583a382
                     mismatch_seds=False, base_pointing=662, base_sca=11):
     '''
     This function simulates images using galsim for testing purposes. It is not
@@ -72,19 +65,12 @@
     galdec = dec + 1.5e-5
 
     if sim_lc is None:
-<<<<<<< HEAD
         # Here, if the user has not provided a light curve that they want
         # simulated, we generate a default one.
         if num_detect_imgs == 0:
             sim_lc = 0
         else:
             d = np.linspace(5, 20, num_detect_imgs)
-=======
-        if detim == 0:
-            sim_lc = 0
-        else:
-            d = np.linspace(5, 20, detim)
->>>>>>> a583a382
             mags = -5 * np.exp(-d/10) + 6
             fluxes = 10**(mags)
             sim_lc = list(fluxes)
@@ -172,24 +158,16 @@
 
         # Inject a supernova! If using.
         if sim_lc != 0:
-<<<<<<< HEAD
             # Here we want to count which supernova image we are on. The
             # following is zero on the first sn image and counts up:
             sn_im_index = i - num_total_imgs + num_detect_imgs
             if sn_im_index >= 0:
-=======
-            if i >= testnum - detim:
->>>>>>> a583a382
                 snx, sny = cutoutgalwcs.toImage(snra, sndec, units='deg')
                 stamp = galsim.Image(size, size, wcs=cutoutgalwcs)
                 Lager.debug(f'sed: {sed}')
                 supernova_image = \
                     simulate_supernova(snx, sny, stamp,
-<<<<<<< HEAD
                                        sim_lc[sn_im_index],
-=======
-                                       sim_lc[i - testnum + detim],
->>>>>>> a583a382
                                        sed, band, sim_psf, source_phot_ops,
                                        base_pointing, base_sca)
 
@@ -206,13 +184,6 @@
     util_ref = roman_utils(config_file=file_path,
                            visit=base_pointing, sca=base_sca)
 
-<<<<<<< HEAD
-=======
-    util_ref = roman_utils(config_file='./temp_tds.yaml',
-                                       visit=base_pointing,
-                                       sca=base_sca)
-
->>>>>>> a583a382
     return images, im_wcs_list, cutout_wcs_list, sim_lc, util_ref
 
 

# TODO -- remove these next few lines!
# This needs to be set up in an environment
# where snappl is available.  This will happen "soon"
# Get Rob to fix all of this.  For now, this is a hack
# so you can work short term.
import sys
import pathlib
sys.path.insert(0, str(pathlib.Path(__file__).parent/"extern/snappl"))
# End of lines that will go away once we do this right

import numpy as np
from astropy.io import fits
import pandas as pd
from roman_imsim.utils import roman_utils
import warnings
from astropy.utils.exceptions import AstropyWarning
from erfa import ErfaWarning
import scipy.sparse as sp
from numpy.linalg import LinAlgError
import galsim
from AllASPFuncs import banner, fetchImages, save_lightcurve, \
                        build_lightcurve, build_lightcurve_sim, \
                        construct_psf_background, construct_psf_source, \
<<<<<<< HEAD
                        makeGrid, get_galsim_SED, getWeights, generateGuess, \
                        get_galsim_SED_list
=======
                        makeGrid, get_SED, getWeights, generateGuess, \
                        prep_data_for_fit
>>>>>>> 33b1cdb6
from simulation import simulate_images
import yaml
import argparse
import os

from snappl.logger import Lager
from snappl.config import Config
from snappl.image import OpenUniverse2024FITSImage

pd.options.mode.chained_assignment = None  # default='warn'
warnings.simplefilter('ignore', category=AstropyWarning)
warnings.filterwarnings("ignore", category=ErfaWarning)

r'''
Cole Meldorf 2024
Adapted from code by Pedro Bernardinelli

                    ___
                   / _ \___  __ _  ___ ____
                  / , _/ _ \/  ' \/ _ `/ _ \
                 /_/|_|\___/_/_/_/\_,_/_//_/
⠀⠀⠀⠀⠀⠀⠀⠀⠀⠀⠀⠀⠀⠀⠀⠀⠀⠀⠀⠀⠀⠀⠀⠀⠀⠀⠀⠀⠀⠀⠀⠀⢠⣔⣴⣦⣔⣠⠀⠀⠀⠀⠀⠀⠀⠀⠀⠀⠀⠀
⠀⠀⠀⠀⠀⠀⠀⠀⠀⠀⠀⠀⠀⠀⠀⠀⠀⠀⠀⠀⠀⠀⠀⠀⠀⠀⠀⠀⠀⠀⢀⣼⣿⣭⣿⣟⣿⣿⣿⣅⢀⠀⠀⠀⠀⠀⠀⠀⠀⠀
⠀⠀⠀⠀⠀⠀⠀⠀⠀⠀⠀⠀⠀⠀⠀⠀⠀⠀⠀⠀⠀⠀⠀⠀⠀⠀⠀⠀⠀⠀⣾⣷⣾⣿⣿⣿⣿⣿⣿⣿⡶⠀⠀⠀⠀⠀⠀⠀⠀⠀
⠀⠀⠀⠀⠀⠀⠀⠀⠀⠀⠀⠀⠀⠀⠀⠀⠀⠀⠀⠀⠀⠀⠀⠀⠀⠀⠀⠀⢀⣄⣿⣿⣿⣿⣿⣿⣿⣿⣿⣿⡇⠄⠀⠀⠀⠀⠀⠀⠀⠀
⠀⠀⠀⠀⠀⠀⠀⠀⠀⠀⠀⣀⣠⠤⢤⣄⠀⠀⠀⠀⠀⠀⠀⠀⠀⠀⠀⣠⣾⣿⣿⣿⣿⣿⣿⣿⣿⣿⣿⣿⠃⠀⠀⠀⠀⠀⠀⠀⠀⠀
⠀⠀⠀⠀⠀⠀⠀⠀⠀⡠⢒⣿⣿⣿⣠⠋⠀⠀⠀⠀⠀⠀⣀⣀⠤⠶⠿⠿⠛⠿⠿⠿⢻⢿⣿⣿⣿⠿⠟⠁⠀⠀⠀⠀⠀⠀⠀⠀⠀⠀
⠀⠀⠀⠀⠀⠀⠀⠀⡞⢀⣿⣿⣿⡟⠃⠀⠀⠀⣀⡰⠶⠛⠃⠀⠀⠀⠀⠀⠀⠀⠀⠀⠀⠘⠀⠃⠘⠀⠀⠀⠀⠀⠀⠀⠀⠀⠀⠀⠀⠀
⠀⠀⠀⠀⠀⠀⠀⠘⢧⣤⣈⣡⣤⠤⠴⠒⠊⠉⠀⠀⠀⠀⠀⠀⠀⠀⠀⠀⠀⠀⠀⠀⠀⠀⠀⠀⠀⠀⠀⠀⠀⠀⠀⠀⠀⠀⠀⠀⠀⠀


                 _____  __     ___  __________
                / __/ |/ /    / _ \/  _/_  __/
               _\ \/    /    / ___// /  / /
              /___/_/|_/    /_/  /___/ /_/


'''


def load_config(config_path):
    """Load parameters from a YAML configuration file."""
    with open(config_path, 'r') as file:
        config = yaml.safe_load(file)
    return config


def main():
    parser = argparse.ArgumentParser(description="Can overwrite config file")

    parser.add_argument('-b', '--band', type=str, required=True, help='filter')
    parser.add_argument('-s', '--SNID', type=int, required=True,
                        help='Supernova ID')
    parser.add_argument('-t', '--testnum', type=int, required=True,
                        help='Number of images to use')
    # TODO:change all instances of this variable to tot_images
    parser.add_argument('-d', '--detim', type=int, required=True,
                        help='Number of images to use with SN detections')
    # TODO:change all instances of this variable to det_images
    parser.add_argument('-o', '--output_path', type=str, required=False,
                        help='relative output path')

    parser.add_argument('-c', '--config', type=str, required=False,
                        help='relative config file path')

    args = parser.parse_args()
    band = args.band
    SNID = args.SNID
    testnum = args.testnum
    detim = args.detim
    output_path = args.output_path
    if args.config is not None:
        config_path = args.config
    else:
        config_path = os.path.join(os.path.dirname(os.path.abspath(__file__)),
                           'config.yaml')

    config = load_config(config_path)

    npoints = config['npoints']
    size = config['size']
    use_real_images = config['use_real_images']
    use_roman = config['use_roman']
    check_perfection = config['check_perfection']
    make_exact = config['make_exact']
    avoid_non_linearity = config['avoid_non_linearity']
    deltafcn_profile = config['deltafcn_profile']
    single_grid_point = config['single_grid_point']
    do_xshift = config['do_xshift']
    do_rotation = config['do_rotation']
    noise = config['noise']
    method = config['method']
    make_initial_guess = config['make_initial_guess']
    adaptive_grid = config['adaptive_grid']
    fit_background = config['fit_background']
    weighting = config['weighting']
    pixel = config['pixel']
    roman_path = config['roman_path']
    sn_path = config['sn_path']
    turn_grid_off = config['turn_grid_off']
    bg_gal_flux = config['bg_gal_flux']
    source_phot_ops = config['source_phot_ops']
    mismatch_seds = config['mismatch_seds']
    fetch_SED = config['fetch_SED']
    makecontourGrid = config['makecontourGrid']

    roman_bandpasses = galsim.roman.getBandpasses()

    # PSF for when not using the Roman PSF:
    lam = 1293  # nm
    aberrations = galsim.roman.getPSF(1, band, pupil_bin=1).aberrations
    airy = galsim.ChromaticOpticalPSF(lam, diam=2.36,
                                      aberrations=aberrations)

    # TODO this should get moved to simulations.py
    if detim == 0:
        supernova = 0
    else:
        d = np.linspace(5, 20, detim)
        mags = -5 * np.exp(-d/10) + 6
        fluxes = 10**(mags)
        supernova = list(fluxes)
    if make_exact:
        assert single_grid_point
    if avoid_non_linearity:
        assert deltafcn_profile
    assert detim <= testnum
    if isinstance(supernova, list):
        assert len(supernova) == detim
    ####

    galsim.roman.roman_psfs._make_aperture.clear()  # clear cache

    banner('Finding and Preparing Images')

    if not isinstance(SNID, list):
        SNID = [SNID]

    # run one supernova function TODO
    for ID in SNID:
        Lager.debug(f'ID: {ID}')
        psf_matrix = []
        sn_matrix = []
        cutout_wcs_list = []
        im_wcs_list = []
        # This is a catch for when I'm doing my own simulated WCS's
        util_ref = None
        percentiles = []
        cutout_wcs_list = []
        im_wcs_list = []

        if use_real_images:
            # Find SN Info, find exposures containing it,
            # and load those as images.
            # TODO: Calculate peak MJD outside of the function
            images, cutout_wcs_list, im_wcs_list, err, snra, sndec, ra, dec, \
                exposures, object_type = fetchImages(testnum, detim, ID,
                                                     sn_path, band, size,
                                                     fit_background,
                                                     roman_path)

            if len(exposures) != testnum:
                Lager.warning(f'Not Enough Exposures. \
                    Found {len(exposures)} out of {testnum} requested')
                continue

        # This also goes to simulation.py TODO
        else:
            # Simulate the images of the SN and galaxy.
            ra, dec = 7.541534306163982, -44.219205940734625
            snra, sndec = ra, dec
            images, im_wcs_list, cutout_wcs_list, psf_storage, sn_storage = \
                simulate_images(testnum, detim, ra, dec, do_xshift,
                                do_rotation, supernova, noise=noise,
                                use_roman=use_roman, roman_path=roman_path,
                                size=size, band=band,
                                deltafcn_profile=deltafcn_profile,
                                input_psf=airy, bg_gal_flux=bg_gal_flux,
                                source_phot_ops=source_phot_ops,
                                mismatch_seds=mismatch_seds)
            object_type = 'SN'
            err = np.ones_like(images)

        sedlist = get_galsim_SED_list(ID, exposures, fetch_SED, object_type,
                                      sn_path)


        # Build the background grid
        if not turn_grid_off:
            if object_type == 'star':
                Lager.warning('For fitting stars, you probably dont want a grid.')
            ra_grid, dec_grid = makeGrid(adaptive_grid, images, size, ra, dec,
                                         cutout_wcs_list,
                                         single_grid_point=single_grid_point,
                                         percentiles=percentiles,
                                         npoints=npoints,
                                         makecontourGrid=makecontourGrid)
        else:
            ra_grid = np.array([])
            dec_grid = np.array([])
<<<<<<< HEAD

        # Get the weights
        Lager.warning('SURPRESSING ERROR CALCULATION UNTIL FIX PUSHED TO MAIN')
        if weighting:
            wgt_matrix = getWeights(cutout_wcs_list, size, snra, sndec,
                                    error=err)

=======
>>>>>>> 33b1cdb6
        # Using the images, hazard an initial guess.
        # The testnum - detim check is to ensure we have pre-detection images.
        # Otherwise, initializing the model guess does not make sense.
        # TODO: Are testnum and detim both ints? Then compare for equality.
        if make_initial_guess and testnum - detim != 0:
            if supernova != 0:
                x0test = generateGuess(images[:-detim], cutout_wcs_list,
                                       ra_grid, dec_grid)
                # TODO: The initial flux value for sn points shoudln't be hard-
                # coded.
                x0test = np.concatenate([x0test, np.full(testnum, 3000)],
                                        axis=0)
                Lager.debug('setting initial guess to 3000')
            else:
                x0test = generateGuess(images, cutout_wcs_list, ra_grid,
                                       dec_grid)

        else:
            x0test = None

        banner('Building Model')

        # Calculate the Confusion Metric
        if use_real_images and object_type == 'SN':
            x, y = im_wcs_list[0].toImage(ra, dec, units='deg')
            snx, sny = cutout_wcs_list[0].toImage(snra, sndec, units='deg')
            pointing, SCA = exposures['Pointing'][0], exposures['SCA'][0]
            array = construct_psf_source(x, y, pointing, SCA, stampsize=size,
<<<<<<< HEAD
                                         x_center=snx, y_center=sny,
                                         sed=sedlist[0])
            confusion_metric = np.dot(images[:size**2], array)
=======
                                         x_center=snx, y_center=sny, sed=sed)
            confusion_metric = np.dot(images[0].flatten(), array)
>>>>>>> 33b1cdb6
            Lager.debug(f'Confusion Metric: {confusion_metric}')
        else:
            confusion_metric = 0
            Lager.debug('Confusion Metric not calculated')

        # Build the backgrounds loop

        # TODO: Zip all the things you index [i] on directly and loop over
        # them.
        for i in range(testnum):
            if use_roman:
                sim_psf = galsim.roman.getPSF(1, band, pupil_bin=8,
                                              wcs=cutout_wcs_list[i])
            else:
                sim_psf = airy

            x, y = im_wcs_list[i].toImage(ra, dec, units='deg')

            # Build the model for the background using the correct psf and the
            # grid we made in the previous section.

            # TODO: Put this in snappl
            if use_real_images:
                util_ref = roman_utils(config_file='./temp_tds.yaml',
                                       visit=exposures['Pointing'][i],
                                       sca=exposures['SCA'][i])
            # TODO: Don't hardcode the pointing and SCA and put this away
            else:
                util_ref = roman_utils(config_file='./temp_tds.yaml',
                                       visit=662, sca=11)
            # TODO: better name for array
            # TODO: Why is band here twice?
            array, bgpsf = construct_psf_background(ra_grid, dec_grid,
                                                    cutout_wcs_list[i], x, y,
                                                    size,
                                                    roman_bandpasses[band],
                                                    color=0.61, psf=sim_psf,
                                                    pixel=pixel,
                                                    include_photonOps=False,
                                                    util_ref=util_ref,
                                                    use_roman=use_roman,
                                                    band=band)
            # TODO comment this

            if fit_background:
                for j in range(testnum):
                    if i == j:
                        bg = np.ones(size**2).reshape(-1, 1)
                    else:
                        bg = np.zeros(size**2).reshape(-1, 1)
                    array = np.concatenate([array, bg], axis=1)

            # Add the array of the model points and the background (if using)
            # to the matrix of all components of the model.
            psf_matrix.append(array)

            # TODO make this not bad
            if supernova != 0 and i >= testnum - detim:
                snx, sny = cutout_wcs_list[i].toImage(snra, sndec, units='deg')
                if use_roman:
                    if use_real_images:
                        pointing = exposures['Pointing'][i]
                        SCA = exposures['SCA'][i]
                    else:
                        pointing = 662
                        SCA = 11
                    # sedlist is the length of the number of supernova
                    # detection images. Therefore, when we iterate onto the
                    # first supernova image, we want to be on the first element
                    # of sedlist. Therefore, we subtract by the number of
                    # predetection images: testnum - detim.
                    sn_index = i - (testnum - detim)
                    Lager.debug(f'Using SED #{sn_index}')
                    sed = sedlist[sn_index]
                    Lager.debug(f'x, y, snx, sny, {x, y, snx, sny}')
                    array = construct_psf_source(x, y, pointing, SCA,
                                                 stampsize=size, x_center=snx,
                                                 y_center=sny, sed=sed,
                                                 photOps=source_phot_ops)
                else:
                    stamp = galsim.Image(size, size, wcs=cutout_wcs_list[i])
                    profile = galsim.DeltaFunction()*sed
                    profile = profile.withFlux(1, roman_bandpasses[band])
                    convolved = galsim.Convolve(profile, sim_psf)
                    array = convolved.drawImage(roman_bandpasses[band],
                                                method='no_pixel',
                                                image=stamp,
                                                wcs=cutout_wcs_list[i],
                                                center=(snx, sny),
                                                use_true_center=True,
                                                add_to_image=False)
                    array = array.array.flatten()

                sn_matrix.append(array)

        banner('Lin Alg Section')
        psf_matrix = np.vstack(np.array(psf_matrix))
        Lager.debug(f'{psf_matrix.shape} psf matrix shape')

        # Add in the supernova images to the matrix in the appropriate location
        # so that it matches up with the image it represents.
        # All others should be zero.

        # Get the weights
        if weighting:
            wgt_matrix = getWeights(cutout_wcs_list, size, snra, sndec,
                                    error=err)
        else:
            wgt_matrix = np.ones(psf_matrix.shape[1])

        images, err, sn_matrix, wgt_matrix =\
            prep_data_for_fit(images, err, sn_matrix, wgt_matrix)


        # Combine the background model and the supernova model into one matrix.

        psf_matrix = np.hstack([psf_matrix, sn_matrix])

        banner('Solving Photometry')
        # These if statements can definitely be written more elegantly.
        if not make_initial_guess:
            x0test = np.zeros(psf_matrix.shape[1])

        if fit_background:
            x0test = np.concatenate([x0test, np.zeros(testnum)], axis=0)

        if method == 'lsqr':
            lsqr = sp.linalg.lsqr(psf_matrix*wgt_matrix.reshape(-1, 1),
                                  images*wgt_matrix, x0=x0test, atol=1e-12,
                                  btol=1e-12, iter_lim=300000, conlim=1e10)
            X, istop, itn, r1norm = lsqr[:4]
            Lager.debug(f'Stop Condition {istop}, iterations: {itn},' +
                        f'r1norm: {r1norm}')
        flux = X[-detim:]
        inv_cov = psf_matrix.T @ np.diag(wgt_matrix) @ psf_matrix
        Lager.debug(f'inv_cov shape: {inv_cov.shape}')
        Lager.debug(f'psf_matrix shape: {psf_matrix.shape}')
        Lager.debug(f'wgt_matrix shape: {wgt_matrix.shape}')
        try:
            cov = np.linalg.inv(inv_cov)
        except LinAlgError:
            cov = np.linalg.pinv(inv_cov)

        Lager.debug(f'cov diag: {np.diag(cov)[-detim:]}')
        sigma_flux = np.sqrt(np.diag(cov)[-detim:])
        Lager.debug(f'sigma flux: {sigma_flux}')

        # Using the values found in the fit, construct the model images.
        pred = X*psf_matrix
        sumimages = np.sum(pred, axis=1)

        # TODO: Move this to a separate function
        if check_perfection:
            if avoid_non_linearity:
                f = 1
            else:
                f = 5000
            if single_grid_point:
                X[0] = f
            else:
                X = np.zeros_like(X)
                X[106] = f

        # Saving the output. The output needs two sections, one where we
        # create a lightcurve compared to true values, and one where we save
        # the images.

        # TODO: This can be returned by run_one_SN() and then saved.
        if use_real_images:
            identifier = str(ID)
            lc = build_lightcurve(ID, exposures, sn_path, confusion_metric,
                                  flux, use_roman, band, object_type,
                                  sigma_flux)
        else:
            identifier = 'simulated'
            lc = build_lightcurve_sim(supernova, flux, sigma_flux)
        if use_roman:
            psftype = 'romanpsf'
        else:
            psftype = 'analyticpsf'

        save_lightcurve(lc, identifier, band, psftype,
                        output_path=output_path)

        # Now, save the images
        images_and_model = np.array([images, sumimages, wgt_matrix])
        Lager.info('Saving images to ./results/images/' +
                   f'{identifier}_{band}_{psftype}_images.npy')
        np.save(f'./results/images/{identifier}_{band}_{psftype}_images.npy',
                images_and_model)

        # Save the ra and decgrid
        np.save(f'./results/images/{identifier}_{band}_{psftype}_grid.npy',
                [ra_grid, dec_grid, X[:np.size(ra_grid)]])

        # save wcses
        primary_hdu = fits.PrimaryHDU()
        hdul = [primary_hdu]
        for i, galsimwcs in enumerate(cutout_wcs_list):
            hdul.append(fits.ImageHDU(header=galsimwcs.wcs.to_header(),
                        name="WCS" + str(i)))
        hdul = fits.HDUList(hdul)
        filepath = f'./results/images/{identifier}_{band}_{psftype}_wcs.fits'
        hdul.writeto(filepath, overwrite=True)

if __name__ == "__main__":
    main()<|MERGE_RESOLUTION|>--- conflicted
+++ resolved
@@ -21,13 +21,11 @@
 from AllASPFuncs import banner, fetchImages, save_lightcurve, \
                         build_lightcurve, build_lightcurve_sim, \
                         construct_psf_background, construct_psf_source, \
-<<<<<<< HEAD
                         makeGrid, get_galsim_SED, getWeights, generateGuess, \
-                        get_galsim_SED_list
-=======
-                        makeGrid, get_SED, getWeights, generateGuess, \
-                        prep_data_for_fit
->>>>>>> 33b1cdb6
+                        get_galsim_SED_list, prep_data_for_fit
+
+                        
+
 from simulation import simulate_images
 import yaml
 import argparse
@@ -228,16 +226,13 @@
         else:
             ra_grid = np.array([])
             dec_grid = np.array([])
-<<<<<<< HEAD
-
         # Get the weights
         Lager.warning('SURPRESSING ERROR CALCULATION UNTIL FIX PUSHED TO MAIN')
         if weighting:
             wgt_matrix = getWeights(cutout_wcs_list, size, snra, sndec,
                                     error=err)
 
-=======
->>>>>>> 33b1cdb6
+
         # Using the images, hazard an initial guess.
         # The testnum - detim check is to ensure we have pre-detection images.
         # Otherwise, initializing the model guess does not make sense.
@@ -266,14 +261,9 @@
             snx, sny = cutout_wcs_list[0].toImage(snra, sndec, units='deg')
             pointing, SCA = exposures['Pointing'][0], exposures['SCA'][0]
             array = construct_psf_source(x, y, pointing, SCA, stampsize=size,
-<<<<<<< HEAD
-                                         x_center=snx, y_center=sny,
-                                         sed=sedlist[0])
-            confusion_metric = np.dot(images[:size**2], array)
-=======
                                          x_center=snx, y_center=sny, sed=sed)
             confusion_metric = np.dot(images[0].flatten(), array)
->>>>>>> 33b1cdb6
+            
             Lager.debug(f'Confusion Metric: {confusion_metric}')
         else:
             confusion_metric = 0

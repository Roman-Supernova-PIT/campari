import numpy as np
from astropy.io import fits
import pandas as pd
from roman_imsim.utils import roman_utils
import warnings
from astropy.utils.exceptions import AstropyWarning
from erfa import ErfaWarning
import scipy.sparse as sp
from numpy.linalg import LinAlgError
import galsim
from AllASPFuncs import banner, fetchImages, save_lightcurve, \
                        build_lightcurve, build_lightcurve_sim, \
                        construct_psf_background, construct_psf_source, \
                        makeGrid, get_SED, getWeights, generateGuess
from simulation import simulate_images
import yaml
import argparse

pd.options.mode.chained_assignment = None  # default='warn'
warnings.simplefilter('ignore', category=AstropyWarning)
warnings.filterwarnings("ignore", category=ErfaWarning)

r'''
Cole Meldorf 2024
Adapted from code by Pedro Bernardinelli

                    ___
                   / _ \___  __ _  ___ ____
                  / , _/ _ \/  ' \/ _ `/ _ \
                 /_/|_|\___/_/_/_/\_,_/_//_/
⠀⠀⠀⠀⠀⠀⠀⠀⠀⠀⠀⠀⠀⠀⠀⠀⠀⠀⠀⠀⠀⠀⠀⠀⠀⠀⠀⠀⠀⠀⠀⠀⢠⣔⣴⣦⣔⣠⠀⠀⠀⠀⠀⠀⠀⠀⠀⠀⠀⠀
⠀⠀⠀⠀⠀⠀⠀⠀⠀⠀⠀⠀⠀⠀⠀⠀⠀⠀⠀⠀⠀⠀⠀⠀⠀⠀⠀⠀⠀⠀⢀⣼⣿⣭⣿⣟⣿⣿⣿⣅⢀⠀⠀⠀⠀⠀⠀⠀⠀⠀
⠀⠀⠀⠀⠀⠀⠀⠀⠀⠀⠀⠀⠀⠀⠀⠀⠀⠀⠀⠀⠀⠀⠀⠀⠀⠀⠀⠀⠀⠀⣾⣷⣾⣿⣿⣿⣿⣿⣿⣿⡶⠀⠀⠀⠀⠀⠀⠀⠀⠀
⠀⠀⠀⠀⠀⠀⠀⠀⠀⠀⠀⠀⠀⠀⠀⠀⠀⠀⠀⠀⠀⠀⠀⠀⠀⠀⠀⠀⢀⣄⣿⣿⣿⣿⣿⣿⣿⣿⣿⣿⡇⠄⠀⠀⠀⠀⠀⠀⠀⠀
⠀⠀⠀⠀⠀⠀⠀⠀⠀⠀⠀⣀⣠⠤⢤⣄⠀⠀⠀⠀⠀⠀⠀⠀⠀⠀⠀⣠⣾⣿⣿⣿⣿⣿⣿⣿⣿⣿⣿⣿⠃⠀⠀⠀⠀⠀⠀⠀⠀⠀
⠀⠀⠀⠀⠀⠀⠀⠀⠀⡠⢒⣿⣿⣿⣠⠋⠀⠀⠀⠀⠀⠀⣀⣀⠤⠶⠿⠿⠛⠿⠿⠿⢻⢿⣿⣿⣿⠿⠟⠁⠀⠀⠀⠀⠀⠀⠀⠀⠀⠀
⠀⠀⠀⠀⠀⠀⠀⠀⡞⢀⣿⣿⣿⡟⠃⠀⠀⠀⣀⡰⠶⠛⠃⠀⠀⠀⠀⠀⠀⠀⠀⠀⠀⠘⠀⠃⠘⠀⠀⠀⠀⠀⠀⠀⠀⠀⠀⠀⠀⠀
⠀⠀⠀⠀⠀⠀⠀⠘⢧⣤⣈⣡⣤⠤⠴⠒⠊⠉⠀⠀⠀⠀⠀⠀⠀⠀⠀⠀⠀⠀⠀⠀⠀⠀⠀⠀⠀⠀⠀⠀⠀⠀⠀⠀⠀⠀⠀⠀⠀⠀


                 _____  __     ___  __________
                / __/ |/ /    / _ \/  _/_  __/
               _\ \/    /    / ___// /  / /
              /___/_/|_/    /_/  /___/ /_/


'''


config_path = './config.yaml'


def load_config(config_path):
    """Load parameters from a YAML configuration file."""
    with open(config_path, 'r') as file:
        config = yaml.safe_load(file)
    return config


def main():

    parser = argparse.ArgumentParser(description="Can overwrite config file")

    parser.add_argument('-b', '--band', type=str, required=True, help='filter')
    parser.add_argument('-s', '--SNID', type=int, required=True,
                        help='Supernova ID')
    parser.add_argument('-t', '--testnum', type=int, required=True,
                        help='Number of images to use')
    # TODO:change all instances of this variable to tot_images
    parser.add_argument('-d', '--detim', type=int, required=True,
                        help='Number of images to use with SN detections')
    # TODO:change all instances of this variable to det_images

    parser.add_argument('-o', '--output_path', type=str, required=False,
                        help='relative output path')

    config = load_config(config_path)

    npoints = config['npoints']
    size = config['size']
    use_real_images = config['use_real_images']
    use_roman = config['use_roman']
    check_perfection = config['check_perfection']
    make_exact = config['make_exact']
    avoid_non_linearity = config['avoid_non_linearity']
    deltafcn_profile = config['deltafcn_profile']
    single_grid_point = config['single_grid_point']
    do_xshift = config['do_xshift']
    do_rotation = config['do_rotation']
    noise = config['noise']
    method = config['method']
    make_initial_guess = config['make_initial_guess']
    adaptive_grid = config['adaptive_grid']
    fit_background = config['fit_background']
    weighting = config['weighting']
    pixel = config['pixel']
    roman_path = config['roman_path']
    sn_path = config['sn_path']
    turn_grid_off = config['turn_grid_off']
    bg_gal_flux = config['bg_gal_flux']
    source_phot_ops = config['source_phot_ops']
    mismatch_seds = config['mismatch_seds']
    fetch_SED = config['fetch_SED']
    makecontourGrid = config['makecontourGrid']

    args = parser.parse_args()
    band = args.band
    SNID = args.SNID
    testnum = args.testnum
    detim = args.detim

<<<<<<< HEAD
    output_path = args.output_path

=======
>>>>>>> 8235a797
    roman_bandpasses = galsim.roman.getBandpasses()

    # PSF for when not using the Roman PSF:
    lam = 1293  # nm
    aberrations = galsim.roman.getPSF(1, band, pupil_bin=1).aberrations
    airy = galsim.ChromaticOpticalPSF(lam, diam=2.36,
                                      aberrations=aberrations)

    if detim == 0:
        supernova = 0
    else:
        d = np.linspace(5, 20, detim)
        mags = -5 * np.exp(-d/10) + 6
        fluxes = 10**(mags)
        supernova = list(fluxes)
    if make_exact:
        assert single_grid_point
    if avoid_non_linearity:
        assert deltafcn_profile
    assert detim <= testnum
    if isinstance(supernova, list):
        assert len(supernova) == detim

    galsim.roman.roman_psfs._make_aperture.clear()  # clear cache

    banner('Finding and Preparing Images')

    if not isinstance(SNID, list):
        SNID = [SNID]

    for ID in SNID:
        print('ID:', ID)

        psf_matrix = []
        sn_matrix = []
        cutout_wcs_list = []
        im_wcs_list = []
        # This is a catch for when I'm doing my own simulated WCS's
        util_ref = None
        percentiles = []
        cutout_wcs_list = []
        im_wcs_list = []

        if use_real_images:
<<<<<<< HEAD
            #Find SN Info, find exposures containig it, and load those as images.
            images, cutout_wcs_list, im_wcs_list, err, snra, sndec, ra, dec, exposures, object_type = fetchImages(testnum, detim, ID, sn_path, band, size, fit_background, roman_path)
=======
            # Find SN Info, find exposures containing it,
            # and load those as images.
            images, cutout_wcs_list, im_wcs_list, err, snra, sndec, ra, dec, \
                exposures, object_type = fetchImages(testnum, detim, ID,
                                                     sn_path, band, size,
                                                     fit_background,
                                                     roman_path)
>>>>>>> 8235a797

            if len(exposures) != testnum:
                print('Not enough exposures')
                continue

        else:
            # Simulate the images of the SN and galaxy.
            ra, dec = 7.541534306163982, -44.219205940734625
            snra, sndec = ra, dec
            images, im_wcs_list, cutout_wcs_list, psf_storage, sn_storage = \
                simulate_images(testnum, detim, ra, dec, do_xshift,
                                do_rotation, supernova, noise=noise,
                                use_roman=use_roman, roman_path=roman_path,
                                size=size, band=band,
                                deltafcn_profile=deltafcn_profile,
                                input_psf=airy, bg_gal_flux=bg_gal_flux,
                                source_phot_ops=source_phot_ops,
                                mismatch_seds=mismatch_seds)

        if fetch_SED:
            assert use_real_images, 'Cannot fetch SED if not using \
                                     OpenUniverse sims'
            sedlist = []
            for date in exposures['date'][exposures['DETECTED']]:
                print('Getting SED for date:', date)
                lam, flam = get_SED(ID, date, sn_path, obj_type=object_type)
                sed = galsim.SED(galsim.LookupTable(lam, flam,
                                                    interpolant='linear'),
                                 wave_type='Angstrom', flux_type='fphotons')
                sedlist.append(sed)

        else:
            sed = galsim.SED(galsim.LookupTable([100, 2600], [1, 1],
                                                interpolant='linear'),
                             wave_type='nm', flux_type='fphotons')

        imlist = [images[i*size**2:(i+1)*size**2].reshape(size, size)
                  for i in range(testnum)]

        # Build the background grid
        if not turn_grid_off:
            ra_grid, dec_grid = makeGrid(adaptive_grid, images, size, ra, dec,
                                         cutout_wcs_list,
                                         single_grid_point=single_grid_point,
                                         percentiles=percentiles,
                                         npoints=npoints,
                                         makecontourGrid=makecontourGrid)
        else:
            ra_grid = np.array([])
            dec_grid = np.array([])

        # Get the weights
        if weighting:
            wgt_matrix = getWeights(cutout_wcs_list, size, snra, sndec,
                                    error=None)

        # Using the images, hazard an initial guess.
        if make_initial_guess and testnum - detim != 0:
            if supernova != 0:
                x0test = generateGuess(imlist[:-detim], cutout_wcs_list,
                                       ra_grid, dec_grid)
                x0test = np.concatenate([x0test, np.full(testnum, 3000)],
                                        axis=0)
                print('setting initial guess to 3000')
            else:
                x0test = generateGuess(imlist, cutout_wcs_list, ra_grid,
                                       dec_grid)

        else:
            x0test = None

        banner('Building Model')

        # Calculate the Confusion Metric
        if use_real_images and object_type == 'SN':
            x, y = im_wcs_list[0].toImage(ra, dec, units='deg')
            snx, sny = cutout_wcs_list[0].toImage(snra, sndec, units='deg')
            pointing, SCA = exposures['Pointing'][0], exposures['SCA'][0]
            array = construct_psf_source(x, y, pointing, SCA, stampsize=size,
                                         x_center=snx, y_center=sny, sed=sed)
            confusion_metric = np.dot(images[:size**2], array)
            print('Confusion Metric:', confusion_metric)
        else:
            confusion_metric = 0
            print('No confusion metric calculated')

        # Build the backgrounds loop

        for i in range(testnum):
            if use_roman:
                sim_psf = galsim.roman.getPSF(1, band, pupil_bin=8,
                                              wcs=cutout_wcs_list[i])
            else:
                sim_psf = airy

            x, y = im_wcs_list[i].toImage(ra, dec, units='deg')

            # Build the model for the background using the correct psf and the
            # grid we made in the previous section.

            if use_real_images:
                util_ref = roman_utils(config_file='./temp_tds.yaml',
                                       visit=exposures['Pointing'][i],
                                       sca=exposures['SCA'][i])
            else:
                util_ref = roman_utils(config_file='./temp_tds.yaml',
                                       visit=662, sca=11)

            array, bgpsf = construct_psf_background(ra_grid, dec_grid,
                                                    cutout_wcs_list[i], x, y,
                                                    size,
                                                    roman_bandpasses[band],
                                                    color=0.61, psf=sim_psf,
                                                    pixel=pixel,
                                                    include_photonOps=False,
                                                    util_ref=util_ref,
                                                    use_roman=use_roman,
                                                    band=band)

            if fit_background:
                for j in range(testnum):
                    if i == j:
                        bg = np.ones(size**2).reshape(-1, 1)
                    else:
                        bg = np.zeros(size**2).reshape(-1, 1)
                    array = np.concatenate([array, bg], axis=1)

            # Add the array of the model points and the background (if using)
            # to the matrix of all components of the model.
            psf_matrix.append(array)

            if supernova != 0 and i >= testnum - detim:
                snx, sny = cutout_wcs_list[i].toImage(snra, sndec, units='deg')
                if use_roman:
                    if use_real_images:
                        pointing = exposures['Pointing'][i]
                        SCA = exposures['SCA'][i]
                    else:
                        pointing = 662
                        SCA = 11
                    if fetch_SED:
                        print('Using SED #', i - (testnum - detim))
                        sed = sedlist[i - (testnum - detim)]
                    else:
                        print('Using default SED')
                    print(x, y, snx, sny)
                    array = construct_psf_source(x, y, pointing, SCA,
                                                 stampsize=size, x_center=snx,
                                                 y_center=sny, sed=sed,
                                                 photOps=source_phot_ops)
                else:
                    stamp = galsim.Image(size, size, wcs=cutout_wcs_list[i])
                    profile = galsim.DeltaFunction()*sed
                    profile = profile.withFlux(1, roman_bandpasses[band])
                    convolved = galsim.Convolve(profile, sim_psf)
                    array = convolved.drawImage(roman_bandpasses[band],
                                                method='no_pixel',
                                                image=stamp,
                                                wcs=cutout_wcs_list[i],
                                                center=(snx, sny),
                                                use_true_center=True,
                                                add_to_image=False)
                    array = array.array.flatten()

                sn_matrix.append(array)

        psf_matrix = np.array(psf_matrix)
        psf_matrix = np.vstack(psf_matrix)
        print(psf_matrix.shape, 'psf matrix shape')
        matrix_list = []
        matrix_list.append(psf_matrix)
        psf_zeros = np.zeros((psf_matrix.shape[0], testnum))

        # Add in the supernova images to the matrix in the appropriate location
        # so that it matches up with the image it represents.
        # All others should be zero.

        if supernova != 0:
            for i in range(detim):
                psf_zeros[
                    (testnum - detim + i) * size * size:
                    (testnum - detim + i + 1) * size * size,
                    (testnum - detim) + i] = sn_matrix[i]
            sn_matrix = psf_zeros
            sn_matrix = np.array(sn_matrix)
            sn_matrix = np.vstack(sn_matrix)
            matrix_list.append(sn_matrix)

        print(sn_matrix)
        print(sn_matrix.shape, 'sn matrix shape')

        # Combine the background model and the supernova model into one matrix.
        psf_matrix_all = np.hstack(matrix_list)

        print(psf_matrix_all.shape, 'psf matrix all shape')
        print(psf_matrix_all)
        psf_matrix = psf_matrix_all

        if weighting:
            wgt_matrix = np.array(wgt_matrix)
            wgt_matrix = np.hstack(wgt_matrix)

        banner('Solving Photometry')
        # These if statements can definitely be written more elegantly.
        if not make_initial_guess:
            x0test = np.zeros(psf_matrix.shape[1])

        if fit_background:
            x0test = np.concatenate([x0test, np.zeros(testnum)], axis=0)

        if not weighting:
            wgt_matrix = np.ones(psf_matrix.shape[1])

        #
        if method == 'lsqr':
            lsqr = sp.linalg.lsqr(psf_matrix*wgt_matrix.reshape(-1, 1),
                                  images*wgt_matrix, x0=x0test, atol=1e-12,
                                  btol=1e-12, iter_lim=300000, conlim=1e10)
            X, istop, itn, r1norm = lsqr[:4]
            print(istop, itn, r1norm)

        flux = X[-detim:]
        inv_cov = psf_matrix.T @ np.diag(wgt_matrix) @ psf_matrix
        print(np.shape(inv_cov), 'inv cov shape')
        print(np.shape(wgt_matrix), 'wgt shape')
        print(np.shape(psf_matrix), 'psf shape')
        try:
            cov = np.linalg.inv(inv_cov)
        except LinAlgError:
            cov = np.linalg.pinv(inv_cov)

        print(np.shape(cov), 'cov shape')
        sigma_flux = np.sqrt(np.diag(cov))[-detim:]
        print('sigma flux', sigma_flux)

        # Using the values found in the fit, construct the model images.
        pred = X*psf_matrix
        sumimages = np.sum(pred, axis=1)

        if check_perfection:
            if avoid_non_linearity:
                f = 1
            else:
                f = 5000
            if single_grid_point:
                X[0] = f
            else:
                X = np.zeros_like(X)
                X[106] = f

        # Saving the output. The output needs two sections, one where we
        # create a lightcurve compared to true values, and one where we save
        # the images.

        if use_real_images:
            identifier = str(ID)
            lc = build_lightcurve(ID, exposures, sn_path, confusion_metric,
                                  flux, use_roman, band, object_type,
                                  sigma_flux)
        else:
            identifier = 'simulated'
            lc = build_lightcurve_sim(supernova, flux, sigma_flux)
        if use_roman:
            psftype = 'romanpsf'
        else:
            psftype = 'analyticpsf'

        save_lightcurve(lc, identifier, band, psftype,
                        output_path=output_path)

        # Now, save the images
        images_and_model = np.array([images, sumimages, wgt_matrix])
        print('Saving images to ./results/images/' +
              f'{identifier}_{band}_{psftype}_images.npy')
        np.save(f'./results/images/{identifier}_{band}_{psftype}_images.npy',
                images_and_model)

        # Save the ra and decgrid
        np.save(f'./results/images/{identifier}_{band}_{psftype}_grid.npy',
                [ra_grid, dec_grid, X[:np.size(ra_grid)]])

        # save wcses
        primary_hdu = fits.PrimaryHDU()
        hdul = [primary_hdu]
        for i, galsimwcs in enumerate(cutout_wcs_list):
            hdul.append(fits.ImageHDU(header=galsimwcs.wcs.to_header(),
                        name="WCS" + str(i)))
        hdul = fits.HDUList(hdul)
        filepath = f'./results/images/{identifier}_{band}_{psftype}_wcs.fits'
        hdul.writeto(filepath, overwrite=True)

        '''
        except Exception as e:
            print('Failed on ID:', ID)
            print(e)
            continue
        '''


if __name__ == "__main__":
    main()<|MERGE_RESOLUTION|>--- conflicted
+++ resolved
@@ -108,12 +108,8 @@
     SNID = args.SNID
     testnum = args.testnum
     detim = args.detim
-
-<<<<<<< HEAD
     output_path = args.output_path
 
-=======
->>>>>>> 8235a797
     roman_bandpasses = galsim.roman.getBandpasses()
 
     # PSF for when not using the Roman PSF:
@@ -158,10 +154,6 @@
         im_wcs_list = []
 
         if use_real_images:
-<<<<<<< HEAD
-            #Find SN Info, find exposures containig it, and load those as images.
-            images, cutout_wcs_list, im_wcs_list, err, snra, sndec, ra, dec, exposures, object_type = fetchImages(testnum, detim, ID, sn_path, band, size, fit_background, roman_path)
-=======
             # Find SN Info, find exposures containing it,
             # and load those as images.
             images, cutout_wcs_list, im_wcs_list, err, snra, sndec, ra, dec, \
@@ -169,7 +161,6 @@
                                                      sn_path, band, size,
                                                      fit_background,
                                                      roman_path)
->>>>>>> 8235a797
 
             if len(exposures) != testnum:
                 print('Not enough exposures')

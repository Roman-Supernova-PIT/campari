--- conflicted
+++ resolved
@@ -26,15 +26,11 @@
 from simulation import simulate_images
 import yaml
 import argparse
-<<<<<<< HEAD
-=======
 import os
 
 from snappl.logger import Lager
 from snappl.config import Config
 from snappl.image import OpenUniverse2024FITSImage
-
->>>>>>> d39d4855
 
 pd.options.mode.chained_assignment = None  # default='warn'
 warnings.simplefilter('ignore', category=AstropyWarning)
@@ -67,24 +63,13 @@
 '''
 
 
-<<<<<<< HEAD
-config_path = './config.yaml'
-
-
-=======
->>>>>>> d39d4855
 def load_config(config_path):
     """Load parameters from a YAML configuration file."""
     with open(config_path, 'r') as file:
         config = yaml.safe_load(file)
     return config
 
-<<<<<<< HEAD
-
-def main():
-=======
->>>>>>> d39d4855
-
+  
 def main():
     parser = argparse.ArgumentParser(description="Can overwrite config file")
 
@@ -97,9 +82,6 @@
     parser.add_argument('-d', '--detim', type=int, required=True,
                         help='Number of images to use with SN detections')
     # TODO:change all instances of this variable to det_images
-<<<<<<< HEAD
-=======
-
     parser.add_argument('-o', '--output_path', type=str, required=False,
                         help='relative output path')
 
@@ -117,7 +99,6 @@
     else:
         config_path = os.path.join(os.path.dirname(os.path.abspath(__file__)),
                            'config.yaml')
->>>>>>> d39d4855
 
     config = load_config(config_path)
 
@@ -148,15 +129,6 @@
     fetch_SED = config['fetch_SED']
     makecontourGrid = config['makecontourGrid']
 
-<<<<<<< HEAD
-    args = parser.parse_args()
-    band = args.band
-    SNID = args.SNID
-    testnum = args.testnum
-    detim = args.detim
-
-=======
->>>>>>> d39d4855
     roman_bandpasses = galsim.roman.getBandpasses()
 
     # PSF for when not using the Roman PSF:
@@ -191,11 +163,6 @@
 
     # run one supernova function TODO
     for ID in SNID:
-<<<<<<< HEAD
-        print('ID:', ID)
-=======
->>>>>>> d39d4855
-
         Lager.debug(f'ID: {ID}')
         psf_matrix = []
         sn_matrix = []
@@ -210,14 +177,11 @@
         if use_real_images:
             # Find SN Info, find exposures containing it,
             # and load those as images.
-<<<<<<< HEAD
-=======
-
             # TODO: Calculate peak MJD outside of the function
             # TODO: When we switch to using the image class, we'll need to make
             #       the image into a 1D array later right before matrix
             #       multiplication, in the fitting section.
->>>>>>> d39d4855
+
             images, cutout_wcs_list, im_wcs_list, err, snra, sndec, ra, dec, \
                 exposures, object_type = fetchImages(testnum, detim, ID,
                                                      sn_path, band, size,
@@ -225,12 +189,8 @@
                                                      roman_path)
 
             if len(exposures) != testnum:
-<<<<<<< HEAD
-                print('Not enough exposures')
-=======
                 Lager.warning(f'Not Enough Exposures. \
                     Found {len(exposures)} out of {testnum} requested')
->>>>>>> d39d4855
                 continue
 
         # This also goes to simulation.py TODO
@@ -248,20 +208,13 @@
                                 source_phot_ops=source_phot_ops,
                                 mismatch_seds=mismatch_seds)
 
-<<<<<<< HEAD
-=======
         # TODO write a test to getSED, package this all up.
->>>>>>> d39d4855
         if fetch_SED:
             assert use_real_images, 'Cannot fetch SED if not using \
                                      OpenUniverse sims'
             sedlist = []
             for date in exposures['date'][exposures['DETECTED']]:
-<<<<<<< HEAD
-                print('Getting SED for date:', date)
-=======
                 Lager.debug(f'Getting SED for date: {str(date)}')
->>>>>>> d39d4855
                 lam, flam = get_SED(ID, date, sn_path, obj_type=object_type)
                 sed = galsim.SED(galsim.LookupTable(lam, flam,
                                                     interpolant='linear'),
@@ -272,17 +225,14 @@
             sed = galsim.SED(galsim.LookupTable([100, 2600], [1, 1],
                                                 interpolant='linear'),
                              wave_type='nm', flux_type='fphotons')
-
+            
         imlist = [images[i*size**2:(i+1)*size**2].reshape(size, size)
                   for i in range(testnum)]
 
         # Build the background grid
         if not turn_grid_off:
-<<<<<<< HEAD
-=======
             if object_type == 'star':
                 Lager.warn('For fitting stars, you probably dont want a grid.')
->>>>>>> d39d4855
             ra_grid, dec_grid = makeGrid(adaptive_grid, images, size, ra, dec,
                                          cutout_wcs_list,
                                          single_grid_point=single_grid_point,
@@ -299,27 +249,18 @@
                                     error=err)
 
         # Using the images, hazard an initial guess.
-<<<<<<< HEAD
-=======
         # The testnum - detim check is to ensure we have pre-detection images.
         # Otherwise, initializing the model guess does not make sense.
         # TODO: Are testnum and detim both ints? Then compare for equality.
->>>>>>> d39d4855
         if make_initial_guess and testnum - detim != 0:
             if supernova != 0:
                 x0test = generateGuess(imlist[:-detim], cutout_wcs_list,
                                        ra_grid, dec_grid)
-<<<<<<< HEAD
-                x0test = np.concatenate([x0test, np.full(testnum, 3000)],
-                                        axis=0)
-                print('setting initial guess to 3000')
-=======
                 # TODO: The initial flux value for sn points shoudln't be hard-
                 # coded.
                 x0test = np.concatenate([x0test, np.full(testnum, 3000)],
                                         axis=0)
                 Lager.debug('setting initial guess to 3000')
->>>>>>> d39d4855
             else:
                 x0test = generateGuess(imlist, cutout_wcs_list, ra_grid,
                                        dec_grid)
@@ -363,19 +304,12 @@
                 util_ref = roman_utils(config_file='./temp_tds.yaml',
                                        visit=exposures['Pointing'][i],
                                        sca=exposures['SCA'][i])
-<<<<<<< HEAD
-            else:
-                util_ref = roman_utils(config_file='./temp_tds.yaml',
-                                       visit=662, sca=11)
-
-=======
             # TODO: Don't hardcode the pointing and SCA and put this away
             else:
                 util_ref = roman_utils(config_file='./temp_tds.yaml',
                                        visit=662, sca=11)
             # TODO: better name for array
             # TODO: Why is band here twice?
->>>>>>> d39d4855
             array, bgpsf = construct_psf_background(ra_grid, dec_grid,
                                                     cutout_wcs_list[i], x, y,
                                                     size,
@@ -386,12 +320,8 @@
                                                     util_ref=util_ref,
                                                     use_roman=use_roman,
                                                     band=band)
-<<<<<<< HEAD
-
-=======
             # TODO comment this
             # Also, maybe make a linear algebra nightmare section.
->>>>>>> d39d4855
             if fit_background:
                 for j in range(testnum):
                     if i == j:
@@ -404,10 +334,7 @@
             # to the matrix of all components of the model.
             psf_matrix.append(array)
 
-<<<<<<< HEAD
-=======
             # TODO make this not bad
->>>>>>> d39d4855
             if supernova != 0 and i >= testnum - detim:
                 snx, sny = cutout_wcs_list[i].toImage(snra, sndec, units='deg')
                 if use_roman:
@@ -422,13 +349,8 @@
                         Lager.debug(f'Using SED #{str(i - (testnum - detim))}')
                         sed = sedlist[i - (testnum - detim)]
                     else:
-<<<<<<< HEAD
-                        print('Using default SED')
-                    print(x, y, snx, sny)
-=======
                         Lager.debug('Using default SED')
                     Lager.debug(f'x, y, snx, sny, {x, y, snx, sny}')
->>>>>>> d39d4855
                     array = construct_psf_source(x, y, pointing, SCA,
                                                  stampsize=size, x_center=snx,
                                                  y_center=sny, sed=sed,
@@ -472,10 +394,6 @@
             matrix_list.append(sn_matrix)
 
         # Combine the background model and the supernova model into one matrix.
-<<<<<<< HEAD
-=======
-        # TODO: Can do np.array() and hstack in one line using .asarray()
->>>>>>> d39d4855
         psf_matrix_all = np.hstack(matrix_list)
 
         psf_matrix = psf_matrix_all
@@ -505,26 +423,16 @@
                         f'r1norm: {r1norm}')
 
         inv_cov = psf_matrix.T @ np.diag(wgt_matrix) @ psf_matrix
-<<<<<<< HEAD
-
-=======
         Lager.debug(f'inv_cov shape: {inv_cov.shape}')
         Lager.debug(f'psf_matrix shape: {psf_matrix.shape}')
         Lager.debug(f'wgt_matrix shape: {wgt_matrix.shape}')
->>>>>>> d39d4855
         try:
             cov = np.linalg.inv(inv_cov)
         except LinAlgError:
             cov = np.linalg.pinv(inv_cov)
 
-<<<<<<< HEAD
-        flux = X[-detim:]
-        sigma_flux = np.sqrt(np.diag(cov)[-detim:])
-        print(flux, sigma_flux)
-=======
         sigma_flux = np.sqrt(np.diag(cov))[-detim:]
         Lager.debug(f'sigma flux: {sigma_flux}')
->>>>>>> d39d4855
 
         # Using the values found in the fit, construct the model images.
         pred = X*psf_matrix
@@ -546,11 +454,7 @@
         # create a lightcurve compared to true values, and one where we save
         # the images.
 
-<<<<<<< HEAD
-=======
         # TODO: This can be returned by run_one_SN() and then saved.
-
->>>>>>> d39d4855
         if use_real_images:
             identifier = str(ID)
             lc = build_lightcurve(ID, exposures, sn_path, confusion_metric,
@@ -569,13 +473,8 @@
 
         # Now, save the images
         images_and_model = np.array([images, sumimages, wgt_matrix])
-<<<<<<< HEAD
-        print('Saving images to ./results/images/' +
-              f'{identifier}_{band}_{psftype}_images.npy')
-=======
         Lager.info('Saving images to ./results/images/' +
                    f'{identifier}_{band}_{psftype}_images.npy')
->>>>>>> d39d4855
         np.save(f'./results/images/{identifier}_{band}_{psftype}_images.npy',
                 images_and_model)
 
@@ -593,16 +492,5 @@
         filepath = f'./results/images/{identifier}_{band}_{psftype}_wcs.fits'
         hdul.writeto(filepath, overwrite=True)
 
-<<<<<<< HEAD
-        '''
-        except Exception as e:
-            print('Failed on ID:', ID)
-            print(e)
-            continue
-        '''
-
-=======
->>>>>>> d39d4855
-
 if __name__ == "__main__":
     main()
--- conflicted
+++ resolved
@@ -186,13 +186,6 @@
             # and load those as images.
 
             # TODO: Calculate peak MJD outside of the function
-<<<<<<< HEAD
-            # TODO: When we switch to using the image class, we'll need to make
-            #       the image into a 1D array later right before matrix
-            #       multiplication, in the fitting section.
-=======
-
->>>>>>> cb8f263b
             images, cutout_wcs_list, im_wcs_list, err, snra, sndec, ra, dec, \
                 exposures, object_type = fetchImages(testnum, detim, ID,
                                                      sn_path, band, size,
@@ -243,11 +236,8 @@
         # Build the background grid
         if not turn_grid_off:
             if object_type == 'star':
-<<<<<<< HEAD
-                Lager.warn('For fitting stars, you probably dont want a grid.')
-=======
                 Lager.warning('For fitting stars, you probably dont want a grid.')
->>>>>>> cb8f263b
+
             ra_grid, dec_grid = makeGrid(adaptive_grid, images, size, ra, dec,
                                          cutout_wcs_list,
                                          single_grid_point=single_grid_point,
@@ -287,11 +277,7 @@
             pointing, SCA = exposures['Pointing'][0], exposures['SCA'][0]
             array = construct_psf_source(x, y, pointing, SCA, stampsize=size,
                                          x_center=snx, y_center=sny, sed=sed)
-<<<<<<< HEAD
-            confusion_metric = np.dot(images[:size**2], array)
-=======
             confusion_metric = np.dot(images[0].flatten(), array)
->>>>>>> cb8f263b
             Lager.debug(f'Confusion Metric: {confusion_metric}')
         else:
             confusion_metric = 0
@@ -335,11 +321,6 @@
                                                     use_roman=use_roman,
                                                     band=band)
             # TODO comment this
-<<<<<<< HEAD
-            # Also, maybe make a linear algebra nightmare section.
-=======
-
->>>>>>> cb8f263b
             if fit_background:
                 for j in range(testnum):
                     if i == j:
@@ -389,22 +370,9 @@
 
                 sn_matrix.append(array)
 
-<<<<<<< HEAD
-        psf_matrix = np.array(psf_matrix)
-        psf_matrix = np.vstack(psf_matrix)
-        Lager.debug(f'{psf_matrix.shape} psf matrix shape')
-        matrix_list = []
-        matrix_list.append(psf_matrix)
-        psf_zeros = np.zeros((psf_matrix.shape[0], testnum))
-=======
         banner('Lin Alg Section')
         psf_matrix = np.vstack(np.array(psf_matrix))
         Lager.debug(f'{psf_matrix.shape} psf matrix shape')
->>>>>>> cb8f263b
-
-        # Add in the supernova images to the matrix in the appropriate location
-        # so that it matches up with the image it represents.
-        # All others should be zero.
 
         # Get the weights
         if weighting:
@@ -413,19 +381,10 @@
         else:
             wgt_matrix = np.ones(psf_matrix.shape[1])
 
-<<<<<<< HEAD
-        # Combine the background model and the supernova model into one matrix.
-        # TODO: Can do np.array() and hstack in one line using .asarray()
-        psf_matrix_all = np.hstack(matrix_list)
-        psf_matrix = psf_matrix_all
-=======
         images, err, sn_matrix, wgt_matrix =\
             prep_data_for_fit(images, err, sn_matrix, wgt_matrix)
 
-
         # Combine the background model and the supernova model into one matrix.
->>>>>>> cb8f263b
-
         psf_matrix = np.hstack([psf_matrix, sn_matrix])
 
         banner('Solving Photometry')

# TODO -- remove these next few lines!
# This needs to be set up in an environment
# where snappl is available.  This will happen "soon"
# Get Rob to fix all of this.  For now, this is a hack
# so you can work short term.
import sys
import pathlib
sys.path.insert(0, str(pathlib.Path(__file__).parent/"extern/snappl"))
# End of lines that will go away once we do this right

from AllASPFuncs import banner, fetchImages, save_lightcurve, \
                        build_lightcurve, build_lightcurve_sim, \
                        construct_psf_background, construct_psf_source, \
                        makeGrid, get_galsim_SED, getWeights, generateGuess, \
                        get_galsim_SED_list, prep_data_for_fit, run_one_object
from astropy.io import fits
from astropy.utils.exceptions import AstropyWarning
import argparse
from erfa import ErfaWarning
import galsim
import numpy as np
from numpy.linalg import LinAlgError
import os
import pandas as pd
from roman_imsim.utils import roman_utils
import scipy.sparse as sp
from simulation import simulate_images
<<<<<<< HEAD
import snappl
=======
>>>>>>> e6e72610
from snpit_utils.logger import SNLogger as Lager
from snpit_utils.config import Config
from snappl.image import OpenUniverse2024FITSImage
import warnings
import yaml

# This supresses a warning because the Open Universe Simulations dates are not
# FITS compliant.
warnings.simplefilter('ignore', category=AstropyWarning)
# Because the Open Universe Sims have dates from the future, we supress a
# warning about using future dates.
warnings.filterwarnings("ignore", category=ErfaWarning)

r'''
Cole Meldorf 2024
Adapted from code by Pedro Bernardinelli

                    ___
                   / _ \___  __ _  ___ ____
                  / , _/ _ \/  ' \/ _ `/ _ \
                 /_/|_|\___/_/_/_/\_,_/_//_/
⠀⠀⠀⠀⠀⠀⠀⠀⠀⠀⠀⠀⠀⠀⠀⠀⠀⠀⠀⠀⠀⠀⠀⠀⠀⠀⠀⠀⠀⠀⠀⠀⢠⣔⣴⣦⣔⣠⠀⠀⠀⠀⠀⠀⠀⠀⠀⠀⠀⠀
⠀⠀⠀⠀⠀⠀⠀⠀⠀⠀⠀⠀⠀⠀⠀⠀⠀⠀⠀⠀⠀⠀⠀⠀⠀⠀⠀⠀⠀⠀⢀⣼⣿⣭⣿⣟⣿⣿⣿⣅⢀⠀⠀⠀⠀⠀⠀⠀⠀⠀
⠀⠀⠀⠀⠀⠀⠀⠀⠀⠀⠀⠀⠀⠀⠀⠀⠀⠀⠀⠀⠀⠀⠀⠀⠀⠀⠀⠀⠀⠀⣾⣷⣾⣿⣿⣿⣿⣿⣿⣿⡶⠀⠀⠀⠀⠀⠀⠀⠀⠀
⠀⠀⠀⠀⠀⠀⠀⠀⠀⠀⠀⠀⠀⠀⠀⠀⠀⠀⠀⠀⠀⠀⠀⠀⠀⠀⠀⠀⢀⣄⣿⣿⣿⣿⣿⣿⣿⣿⣿⣿⡇⠄⠀⠀⠀⠀⠀⠀⠀⠀
⠀⠀⠀⠀⠀⠀⠀⠀⠀⠀⠀⣀⣠⠤⢤⣄⠀⠀⠀⠀⠀⠀⠀⠀⠀⠀⠀⣠⣾⣿⣿⣿⣿⣿⣿⣿⣿⣿⣿⣿⠃⠀⠀⠀⠀⠀⠀⠀⠀⠀
⠀⠀⠀⠀⠀⠀⠀⠀⠀⡠⢒⣿⣿⣿⣠⠋⠀⠀⠀⠀⠀⠀⣀⣀⠤⠶⠿⠿⠛⠿⠿⠿⢻⢿⣿⣿⣿⠿⠟⠁⠀⠀⠀⠀⠀⠀⠀⠀⠀⠀
⠀⠀⠀⠀⠀⠀⠀⠀⡞⢀⣿⣿⣿⡟⠃⠀⠀⠀⣀⡰⠶⠛⠃⠀⠀⠀⠀⠀⠀⠀⠀⠀⠀⠘⠀⠃⠘⠀⠀⠀⠀⠀⠀⠀⠀⠀⠀⠀⠀⠀
⠀⠀⠀⠀⠀⠀⠀⠘⢧⣤⣈⣡⣤⠤⠴⠒⠊⠉⠀⠀⠀⠀⠀⠀⠀⠀⠀⠀⠀⠀⠀⠀⠀⠀⠀⠀⠀⠀⠀⠀⠀⠀⠀⠀⠀⠀⠀⠀⠀⠀


                 _____  __     ___  __________
                / __/ |/ /    / _ \/  _/_  __/
               _\ \/    /    / ___// /  / /
              /___/_/|_/    /_/  /___/ /_/


'''


def load_config(config_path):
    """Load parameters from a YAML configuration file."""
    with open(config_path, 'r') as file:
        config = yaml.safe_load(file)
    return config


def main():
    parser = argparse.ArgumentParser(description="Can overwrite config file")

    parser.add_argument('-f', '--filter', type=str, required=True,
                        help='Roman filter')
    parser.add_argument('-s', '--SNID', type=int, required=False,
                        help='Supernova ID', nargs="*")
    parser.add_argument('-t', '--num_total_images', type=int, required=False,
                        help='Number of images to use', default=np.inf)
    # TODO:change all instances of this variable to tot_images
    parser.add_argument('-d', '--num_detect_images', type=int, required=False,
                        help='Number of images to use with SN detections',
                        default=np.inf)
    # TODO:change all instances of this variable to det_images
    parser.add_argument('-o', '--output_path', type=str, required=False,
                        help='relative output path')

    parser.add_argument('-c', '--config', type=str, required=False,
                        help='relative config file path')

    parser.add_argument('--SNID_file', type=str, required=False,
                        help='Path to a csv file containing a list of SNIDs to run.' +
                        'If both --SNID and --SNID_file are passed, the file' +
                         ' will be used preferentially.')

    parser.add_argument('-b', '--beginning', type=int, required=False,
                        help='start of desired lightcurve in days from peak.',
                        default=-np.inf)

    parser.add_argument('-e', '--end', type=int, required=False,
                        help='end of desired light curve in days from peak.',
                        default=np.inf)

    parser.add_argument('--object_type', type=str, required=False,
                        choices=["star", "SN"],
                        help='If star, will run on stars. If SN, will run  ' +
                             'on supernovae. If no argument is passed,' +
                             'assumes supernova.',
                        default='SN')

    args = parser.parse_args()
    band = args.filter
    SNID = args.SNID
    num_total_images = args.num_total_images
    num_detect_images = args.num_detect_images
    output_path = args.output_path
    SNID_file = args.SNID_file
    lc_start = args.beginning
    lc_end = args.end
    object_type = args.object_type

    if args.config is not None:
        config_path = args.config
    else:
        config_path = os.path.join(os.path.dirname(os.path.abspath(__file__)),
                                   'config.yaml')

    if SNID_file is not None:
        SNID = pd.read_csv(SNID_file, header=None).values.flatten().tolist()

    config = load_config(config_path)

    size = config['size']
    use_real_images = config['use_real_images']
    use_roman = config['use_roman']
    check_perfection = config['check_perfection']
    make_exact = config['make_exact']
    avoid_non_linearity = config['avoid_non_linearity']
    deltafcn_profile = config['deltafcn_profile']
    do_xshift = config['do_xshift']
    do_rotation = config['do_rotation']
    noise = config['noise']
    method = config['method']
    make_initial_guess = config['make_initial_guess']
    subtract_background = config['subtract_background']
    weighting = config['weighting']
    pixel = config['pixel']
    roman_path = config['roman_path']
    sn_path = config['sn_path']
    bg_gal_flux = config['bg_gal_flux']
    source_phot_ops = config['source_phot_ops']
    mismatch_seds = config['mismatch_seds']
    fetch_SED = config['fetch_SED']
    initial_flux_guess = config['initial_flux_guess']
    deltafcn_profile = config['deltafcn_profile']
    sim_gal_ra_offset = config['sim_gal_ra_offset']
    sim_gal_dec_offset = config['sim_gal_dec_offset']

    grid_type = config['grid_type']
    er = f'{grid_type} is not a recognized grid type. Available options are '
    er += 'regular, adaptive, contour, or single. Details in documentation.'
    assert grid_type in ['regular', 'adaptive', 'contour',
                         'single', 'none'], er

    # PSF for when not using the Roman PSF:
    lam = 1293  # nm
    aberrations = galsim.roman.getPSF(1, band, pupil_bin=1).aberrations
    airy = galsim.ChromaticOpticalPSF(lam, diam=2.36,
                                      aberrations=aberrations)

    if make_exact:
        assert grid_type == 'single'
    if avoid_non_linearity:
        assert deltafcn_profile
    assert num_detect_images <= num_total_images

    galsim.roman.roman_psfs._make_aperture.clear()  # clear cache

    if not isinstance(SNID, list):
        SNID = [SNID]
    Lager.debug('Snappl version:')
    Lager.debug(snappl.__version__)
    # run one supernova function TODO
    for ID in SNID:
        banner(f'Running SN {ID}')
        try:
            flux, sigma_flux, images, sumimages, exposures, ra_grid, dec_grid, wgt_matrix, \
                confusion_metric, X, cutout_wcs_list, sim_lc = \
                run_one_object(ID, object_type, num_total_images, num_detect_images, roman_path,
                            sn_path, size, band, fetch_SED, use_real_images,
                            use_roman, subtract_background, turn_grid_off,
                            adaptive_grid,
                            make_initial_guess, initial_flux_guess,
                            weighting, method, make_contour_grid,
                            single_grid_point, pixel, source_phot_ops,
                            lc_start, lc_end, do_xshift, bg_gal_flux,
                            do_rotation, airy, mismatch_seds, deltafcn_profile,
                            noise, check_perfection, avoid_non_linearity,
                            sim_gal_ra_offset, sim_gal_dec_offset)
        # I don't have a particular error in mind for this, but I think
        # it's worth having a catch just in case that one supernova fails,
        # this way the rest of the code doesn't halt.
        except ValueError as e:
            Lager.info(f'ValueError: {e}')
            continue

        # Saving the output. The output needs two sections, one where we
        # create a lightcurve compared to true values, and one where we save
        # the images.

        if use_real_images:
            identifier = str(ID)
            lc = build_lightcurve(ID, exposures, sn_path, confusion_metric,
                                  flux, use_roman, band, object_type,
                                  sigma_flux)
        else:
            identifier = 'simulated'
            lc = build_lightcurve_sim(sim_lc, flux, sigma_flux)
        if use_roman:
            psftype = 'romanpsf'
        else:
            psftype = 'analyticpsf'

        save_lightcurve(lc, identifier, band, psftype,
                        output_path=output_path)

        # Now, save the images
        images_and_model = np.array([images, sumimages, wgt_matrix])
        Lager.info('Saving images to ./results/images/' +
                   f'{identifier}_{band}_{psftype}_images.npy')
        np.save(f'./results/images/{identifier}_{band}_{psftype}_images.npy',
                images_and_model)

        # Save the ra and decgrid
        np.save(f'./results/images/{identifier}_{band}_{psftype}_grid.npy',
                [ra_grid, dec_grid, X[:np.size(ra_grid)]])

        # save wcses
        primary_hdu = fits.PrimaryHDU()
        hdul = [primary_hdu]
        for i, galsimwcs in enumerate(cutout_wcs_list):
            hdul.append(fits.ImageHDU(header=galsimwcs.wcs.to_header(),
                        name="WCS" + str(i)))
        hdul = fits.HDUList(hdul)
        filepath = f'./results/images/{identifier}_{band}_{psftype}_wcs.fits'
        hdul.writeto(filepath, overwrite=True)

if __name__ == "__main__":
    main()<|MERGE_RESOLUTION|>--- conflicted
+++ resolved
@@ -25,10 +25,7 @@
 from roman_imsim.utils import roman_utils
 import scipy.sparse as sp
 from simulation import simulate_images
-<<<<<<< HEAD
 import snappl
-=======
->>>>>>> e6e72610
 from snpit_utils.logger import SNLogger as Lager
 from snpit_utils.config import Config
 from snappl.image import OpenUniverse2024FITSImage

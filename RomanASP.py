# TODO -- remove these next few lines!
# This needs to be set up in an environment
# where snappl is available.  This will happen "soon"
# Get Rob to fix all of this.  For now, this is a hack
# so you can work short term.
import sys
import pathlib
sys.path.insert(0, str(pathlib.Path(__file__).parent/"extern/snappl"))
# End of lines that will go away once we do this right

from AllASPFuncs import banner, fetchImages, save_lightcurve, \
                        build_lightcurve, build_lightcurve_sim, \
                        construct_psf_background, construct_psf_source, \
                        makeGrid, get_galsim_SED, getWeights, generateGuess, \
                        get_galsim_SED_list, prep_data_for_fit, run_one_object
from astropy.io import fits
from astropy.utils.exceptions import AstropyWarning
import argparse
from erfa import ErfaWarning
import galsim
import numpy as np
from numpy.linalg import LinAlgError
import os
import pandas as pd
from roman_imsim.utils import roman_utils
import scipy.sparse as sp
from simulation import simulate_images
from snappl.logger import Lager
from snappl.config import Config
from snappl.image import OpenUniverse2024FITSImage
import warnings
import yaml

# This supresses a warning because the Open Universe Simulations dates are not
# FITS compliant.
warnings.simplefilter('ignore', category=AstropyWarning)
# Because the Open Universe Sims have dates from the future, we supress a
# warning about using future dates.
warnings.filterwarnings("ignore", category=ErfaWarning)

r'''
Cole Meldorf 2024
Adapted from code by Pedro Bernardinelli

                    ___
                   / _ \___  __ _  ___ ____
                  / , _/ _ \/  ' \/ _ `/ _ \
                 /_/|_|\___/_/_/_/\_,_/_//_/
⠀⠀⠀⠀⠀⠀⠀⠀⠀⠀⠀⠀⠀⠀⠀⠀⠀⠀⠀⠀⠀⠀⠀⠀⠀⠀⠀⠀⠀⠀⠀⠀⢠⣔⣴⣦⣔⣠⠀⠀⠀⠀⠀⠀⠀⠀⠀⠀⠀⠀
⠀⠀⠀⠀⠀⠀⠀⠀⠀⠀⠀⠀⠀⠀⠀⠀⠀⠀⠀⠀⠀⠀⠀⠀⠀⠀⠀⠀⠀⠀⢀⣼⣿⣭⣿⣟⣿⣿⣿⣅⢀⠀⠀⠀⠀⠀⠀⠀⠀⠀
⠀⠀⠀⠀⠀⠀⠀⠀⠀⠀⠀⠀⠀⠀⠀⠀⠀⠀⠀⠀⠀⠀⠀⠀⠀⠀⠀⠀⠀⠀⣾⣷⣾⣿⣿⣿⣿⣿⣿⣿⡶⠀⠀⠀⠀⠀⠀⠀⠀⠀
⠀⠀⠀⠀⠀⠀⠀⠀⠀⠀⠀⠀⠀⠀⠀⠀⠀⠀⠀⠀⠀⠀⠀⠀⠀⠀⠀⠀⢀⣄⣿⣿⣿⣿⣿⣿⣿⣿⣿⣿⡇⠄⠀⠀⠀⠀⠀⠀⠀⠀
⠀⠀⠀⠀⠀⠀⠀⠀⠀⠀⠀⣀⣠⠤⢤⣄⠀⠀⠀⠀⠀⠀⠀⠀⠀⠀⠀⣠⣾⣿⣿⣿⣿⣿⣿⣿⣿⣿⣿⣿⠃⠀⠀⠀⠀⠀⠀⠀⠀⠀
⠀⠀⠀⠀⠀⠀⠀⠀⠀⡠⢒⣿⣿⣿⣠⠋⠀⠀⠀⠀⠀⠀⣀⣀⠤⠶⠿⠿⠛⠿⠿⠿⢻⢿⣿⣿⣿⠿⠟⠁⠀⠀⠀⠀⠀⠀⠀⠀⠀⠀
⠀⠀⠀⠀⠀⠀⠀⠀⡞⢀⣿⣿⣿⡟⠃⠀⠀⠀⣀⡰⠶⠛⠃⠀⠀⠀⠀⠀⠀⠀⠀⠀⠀⠘⠀⠃⠘⠀⠀⠀⠀⠀⠀⠀⠀⠀⠀⠀⠀⠀
⠀⠀⠀⠀⠀⠀⠀⠘⢧⣤⣈⣡⣤⠤⠴⠒⠊⠉⠀⠀⠀⠀⠀⠀⠀⠀⠀⠀⠀⠀⠀⠀⠀⠀⠀⠀⠀⠀⠀⠀⠀⠀⠀⠀⠀⠀⠀⠀⠀⠀


                 _____  __     ___  __________
                / __/ |/ /    / _ \/  _/_  __/
               _\ \/    /    / ___// /  / /
              /___/_/|_/    /_/  /___/ /_/


'''


def load_config(config_path):
    """Load parameters from a YAML configuration file."""
    with open(config_path, 'r') as file:
        config = yaml.safe_load(file)
    return config


def main():
    parser = argparse.ArgumentParser(description="Can overwrite config file")

    parser.add_argument('-f', '--filter', type=str, required=True,
                        help='Roman filter')
    parser.add_argument('-s', '--SNID', type=int, required=False,
                        help='Supernova ID', nargs="*")
    parser.add_argument('-t', '--num_total_images', type=int, required=False,
                        help='Number of images to use', default=np.inf)
    # TODO:change all instances of this variable to tot_images
    parser.add_argument('-d', '--num_detect_images', type=int, required=False,
                        help='Number of images to use with SN detections',
                        default=np.inf)
    # TODO:change all instances of this variable to det_images
    parser.add_argument('-o', '--output_path', type=str, required=False,
                        help='relative output path')

    parser.add_argument('-c', '--config', type=str, required=False,
                        help='relative config file path')

    parser.add_argument('--SNID_file', type=str, required=False,
                        help='Path to a csv file containing a list of SNIDs to run.' +
                        'If both a single SN ID are passed and a file, the file' +
                         ' will be used preferentially.')

    parser.add_argument('-b', '--beginning', type=int, required=False,
                        help='start of desired lightcurve in days from peak.',
                        default=-np.inf)

    parser.add_argument('-e', '--end', type=int, required=False,
                        help='end of desired light curve in days from peak.',
                        default=np.inf)

    parser.add_argument('--object_type', type=str, required=False,
                        choices=["star", "SN"],
                        help='If star, will run on stars. If SN, will run  ' +
                             'on supernovae. If no argument is passed,' +
                             'assumes supernova.',
                        default='SN')

    args = parser.parse_args()
    band = args.filter
    SNID = args.SNID
    num_total_images = args.num_total_images
    num_detect_images = args.num_detect_images
    output_path = args.output_path
    SNID_file = args.SNID_file
    lc_start = args.beginning
    lc_end = args.end
    object_type = args.object_type

    if args.config is not None:
        config_path = args.config
    else:
        config_path = os.path.join(os.path.dirname(os.path.abspath(__file__)),
                                   'config.yaml')

    if SNID_file is not None:
        SNID = pd.read_csv(SNID_file, header=None).values.flatten().tolist()

    config = load_config(config_path)

    size = config['size']
    use_real_images = config['use_real_images']
    use_roman = config['use_roman']
    check_perfection = config['check_perfection']
    make_exact = config['make_exact']
    avoid_non_linearity = config['avoid_non_linearity']
    deltafcn_profile = config['deltafcn_profile']
    do_xshift = config['do_xshift']
    do_rotation = config['do_rotation']
    noise = config['noise']
    method = config['method']
    make_initial_guess = config['make_initial_guess']
    subtract_background = config['subtract_background']
    weighting = config['weighting']
    pixel = config['pixel']
    roman_path = config['roman_path']
    sn_path = config['sn_path']
    bg_gal_flux = config['bg_gal_flux']
    source_phot_ops = config['source_phot_ops']
    mismatch_seds = config['mismatch_seds']
    fetch_SED = config['fetch_SED']
    initial_flux_guess = config['initial_flux_guess']
    deltafcn_profile = config['deltafcn_profile']
    sim_gal_ra_offset = config['sim_gal_ra_offset']
    sim_gal_dec_offset = config['sim_gal_dec_offset']

<<<<<<< HEAD
=======
    grid_type = config['grid_type']
    er = f'{grid_type} is not a recognized grid type. Available options are '
    er += 'regular, adaptive, contour, or single. Details in documentation.'
    assert grid_type in ['regular', 'adaptive', 'contour',
                         'single', 'none'], er

>>>>>>> a2b45fa7
    # PSF for when not using the Roman PSF:
    lam = 1293  # nm
    aberrations = galsim.roman.getPSF(1, band, pupil_bin=1).aberrations
    airy = galsim.ChromaticOpticalPSF(lam, diam=2.36,
                                      aberrations=aberrations)

    if make_exact:
        assert grid_type == 'single'
    if avoid_non_linearity:
        assert deltafcn_profile
    assert num_detect_images <= num_total_images

    galsim.roman.roman_psfs._make_aperture.clear()  # clear cache

    if not isinstance(SNID, list):
        SNID = [SNID]

    # run one supernova function TODO
    for ID in SNID:
<<<<<<< HEAD
        banner(f'Running SN {ID}')
        try:
            flux, sigma_flux, images, sumimages, exposures, ra_grid, dec_grid, wgt_matrix, \
                confusion_metric, X, cutout_wcs_list, sim_lc = \
                run_one_object(ID, object_type, num_total_images, num_detect_images, roman_path,
                            sn_path, size, band, fetch_SED, use_real_images,
                            use_roman, subtract_background, turn_grid_off,
                            adaptive_grid,
                            make_initial_guess, initial_flux_guess,
                            weighting, method, make_contour_grid,
                            single_grid_point, pixel, source_phot_ops,
                            lc_start, lc_end, do_xshift, bg_gal_flux,
                            do_rotation, airy, mismatch_seds, deltafcn_profile,
                            noise, check_perfection, avoid_non_linearity,
                            sim_gal_ra_offset, sim_gal_dec_offset)
        # I don't have a particular error in mind for this, but I think
        # it's worth having a catch just in case that one supernova fails,
        # this way the rest of the code doesn't halt.
        except ValueError as e:
            Lager.info(f'ValueError: {e}')
            continue
=======
        flux, sigma_flux, images, sumimages, exposures, ra_grid, dec_grid, wgt_matrix, \
            confusion_metric, X, cutout_wcs_list, sim_lc = \
            run_one_object(ID, object_type, num_total_images, num_detect_images, roman_path,
                           sn_path, size, band, fetch_SED, use_real_images,
                           use_roman, subtract_background,
                           make_initial_guess, initial_flux_guess,
                           weighting, method, grid_type,
                           pixel, source_phot_ops,
                           lc_start, lc_end, do_xshift, bg_gal_flux,
                           do_rotation, airy, mismatch_seds, deltafcn_profile,
                           noise, check_perfection, avoid_non_linearity,
                           sim_gal_ra_offset, sim_gal_dec_offset)
>>>>>>> a2b45fa7

        # Saving the output. The output needs two sections, one where we
        # create a lightcurve compared to true values, and one where we save
        # the images.

        if use_real_images:
            identifier = str(ID)
            lc = build_lightcurve(ID, exposures, sn_path, confusion_metric,
                                  flux, use_roman, band, object_type,
                                  sigma_flux)
        else:
            identifier = 'simulated'
            lc = build_lightcurve_sim(sim_lc, flux, sigma_flux)
        if use_roman:
            psftype = 'romanpsf'
        else:
            psftype = 'analyticpsf'

        save_lightcurve(lc, identifier, band, psftype,
                        output_path=output_path)

        # Now, save the images
        images_and_model = np.array([images, sumimages, wgt_matrix])
        Lager.info('Saving images to ./results/images/' +
                   f'{identifier}_{band}_{psftype}_images.npy')
        np.save(f'./results/images/{identifier}_{band}_{psftype}_images.npy',
                images_and_model)

        # Save the ra and decgrid
        np.save(f'./results/images/{identifier}_{band}_{psftype}_grid.npy',
                [ra_grid, dec_grid, X[:np.size(ra_grid)]])

        # save wcses
        primary_hdu = fits.PrimaryHDU()
        hdul = [primary_hdu]
        for i, galsimwcs in enumerate(cutout_wcs_list):
            hdul.append(fits.ImageHDU(header=galsimwcs.wcs.to_header(),
                        name="WCS" + str(i)))
        hdul = fits.HDUList(hdul)
        filepath = f'./results/images/{identifier}_{band}_{psftype}_wcs.fits'
        hdul.writeto(filepath, overwrite=True)

if __name__ == "__main__":
    main()<|MERGE_RESOLUTION|>--- conflicted
+++ resolved
@@ -160,15 +160,12 @@
     sim_gal_ra_offset = config['sim_gal_ra_offset']
     sim_gal_dec_offset = config['sim_gal_dec_offset']
 
-<<<<<<< HEAD
-=======
     grid_type = config['grid_type']
     er = f'{grid_type} is not a recognized grid type. Available options are '
     er += 'regular, adaptive, contour, or single. Details in documentation.'
     assert grid_type in ['regular', 'adaptive', 'contour',
                          'single', 'none'], er
 
->>>>>>> a2b45fa7
     # PSF for when not using the Roman PSF:
     lam = 1293  # nm
     aberrations = galsim.roman.getPSF(1, band, pupil_bin=1).aberrations
@@ -188,7 +185,6 @@
 
     # run one supernova function TODO
     for ID in SNID:
-<<<<<<< HEAD
         banner(f'Running SN {ID}')
         try:
             flux, sigma_flux, images, sumimages, exposures, ra_grid, dec_grid, wgt_matrix, \
@@ -210,20 +206,6 @@
         except ValueError as e:
             Lager.info(f'ValueError: {e}')
             continue
-=======
-        flux, sigma_flux, images, sumimages, exposures, ra_grid, dec_grid, wgt_matrix, \
-            confusion_metric, X, cutout_wcs_list, sim_lc = \
-            run_one_object(ID, object_type, num_total_images, num_detect_images, roman_path,
-                           sn_path, size, band, fetch_SED, use_real_images,
-                           use_roman, subtract_background,
-                           make_initial_guess, initial_flux_guess,
-                           weighting, method, grid_type,
-                           pixel, source_phot_ops,
-                           lc_start, lc_end, do_xshift, bg_gal_flux,
-                           do_rotation, airy, mismatch_seds, deltafcn_profile,
-                           noise, check_perfection, avoid_non_linearity,
-                           sim_gal_ra_offset, sim_gal_dec_offset)
->>>>>>> a2b45fa7
 
         # Saving the output. The output needs two sections, one where we
         # create a lightcurve compared to true values, and one where we save

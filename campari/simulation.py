--- conflicted
+++ resolved
@@ -23,16 +23,10 @@
 warnings.filterwarnings("ignore", category=ErfaWarning)
 
 
-<<<<<<< HEAD
-def simulate_images(image_list, diaobj,
-                    sim_galaxy_scale, sim_galaxy_offset, do_xshift,
-                    do_rotation, noise, use_roman, deltafcn_profile, size=11, input_psf=None,
-=======
 def simulate_images(image_list=None, diaobj=None,
                     sim_galaxy_scale=None, sim_galaxy_offset=None, do_xshift=None,
                     do_rotation=None, noise=None, use_roman=None, deltafcn_profile=None,
-                    roman_path=None, size=11, input_psf=None,
->>>>>>> 6c3a0cd3
+                    size=11, input_psf=None,
                     bg_gal_flux=None, source_phot_ops=True, sim_lc=None,
                     mismatch_seds=False, base_pointing=662, base_sca=11,
                     sim_gal_ra_offset=None, sim_gal_dec_offset=None,
@@ -137,13 +131,9 @@
         else:
             rotation_angle = 0
 
-<<<<<<< HEAD
-        wcs_dict = simulate_wcs(rotation_angle, x_shift, y_shift,
-                                base_sca, base_pointing, band)
-=======
-        wcs_dict = simulate_wcs(angle=rotation_angle, x_shift=x_shift, y_shift=y_shift, roman_path=roman_path,
+        wcs_dict = simulate_wcs(angle=rotation_angle, x_shift=x_shift, y_shift=y_shift, 
                                 base_sca=base_sca, base_pointing=base_pointing, band=band)
->>>>>>> 6c3a0cd3
+
 
         image_object.set_fits_header(wcs_dict)
 
@@ -233,9 +223,6 @@
         cutout_image_list.append(cutout_object)
 
 
-<<<<<<< HEAD
-def simulate_wcs(angle, x_shift, y_shift, base_sca, base_pointing, band):
-=======
     lightcurve = campari_lightcurve_model(
         sim_lc=sim_lc,
         image_list=image_list,
@@ -249,8 +236,7 @@
     return lightcurve, util_ref
 
 
-def simulate_wcs(angle=None, x_shift=None, y_shift=None, roman_path=None, base_sca=None, base_pointing=None, band=None):
->>>>>>> 6c3a0cd3
+def simulate_wcs(angle=None, x_shift=None, y_shift=None, base_sca=None, base_pointing=None, band=None):
     """ This function simulates the WCS for a Roman image given a base pointing / SCA combination to start from,
     then applying a rotation and shifts to the WCS.
 

--- conflicted
+++ resolved
@@ -134,10 +134,6 @@
         wcs_dict = simulate_wcs(angle=rotation_angle, x_shift=x_shift, y_shift=y_shift, 
                                 base_sca=base_sca, base_pointing=base_pointing, band=band)
 
-<<<<<<< HEAD
-
-=======
->>>>>>> f85090fc
         image_object.set_fits_header(wcs_dict)
 
         full_image_wcs = image_object.get_wcs()

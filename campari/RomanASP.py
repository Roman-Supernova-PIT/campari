--- conflicted
+++ resolved
@@ -284,10 +284,7 @@
         max_transient_images = None
         pointing_list = image_df["pointing"].values
     else:
-<<<<<<< HEAD
-=======
         image_df = None
->>>>>>> fb51aa26
         pointing_list = None
 
     # PSF for when not using the Roman PSF:
@@ -329,12 +326,9 @@
                                          band=band, image_selection_start=image_selection_start,
                                          image_selection_end=image_selection_end, pointing_list=pointing_list)
 
-<<<<<<< HEAD
-            if not np.array_equiv(np.sort(exposures["Pointing"]), np.sort(pointing_list)):
-=======
+
             if args.img_list is not None and not np.array_equiv(np.sort(exposures["pointing"]),
                                                                 np.sort(pointing_list)):
->>>>>>> fb51aa26
                 Lager.warning("Unable to find the object in all the pointings in the image list. Specifically, the"
                               " following pointings were not found: "
                               f"{np.setdiff1d(pointing_list, exposures['pointing'])}")

# Standard Library
import pathlib
import warnings

# Common Library

import numpy as np
from numpy.linalg import LinAlgError
import scipy.sparse as sp

# Astronomy Library
from astropy.utils.exceptions import AstropyWarning
from erfa import ErfaWarning
from roman_imsim.utils import roman_utils

# SN-PIT
from campari.data_construction import construct_images, prep_data_for_fit
from campari.model_building import construct_static_scene, construct_transient_scene, generate_guess, make_grid
from campari.simulation import simulate_images
from campari.utils import banner, calculate_local_surface_brightness, campari_lightcurve_model, get_weights
from snappl.config import Config
from snappl.logger import SNLogger

# This supresses a warning because the Open Universe Simulations dates are not
# FITS compliant.
warnings.simplefilter("ignore", category=AstropyWarning)
# Because the Open Universe Sims have dates from the future, we supress a
# warning about using future dates.
warnings.filterwarnings("ignore", category=ErfaWarning)

r"""
Cole Meldorf 2025
Adapted from code by Pedro Bernardinelli

                    ___
                   / _ \___  __ _  ___ ____
                  / , _/ _ \/  ' \/ _ `/ _ \
                 /_/|_|\___/_/_/_/\_,_/_//_/
⠀⠀⠀⠀⠀⠀⠀⠀⠀⠀⠀⠀⠀⠀⠀⠀⠀⠀⠀⠀⠀⠀⠀⠀⠀⠀⠀⠀⠀⠀⠀⠀⢠⣔⣴⣦⣔⣠⠀⠀⠀⠀⠀⠀⠀⠀⠀⠀⠀⠀
⠀⠀⠀⠀⠀⠀⠀⠀⠀⠀⠀⠀⠀⠀⠀⠀⠀⠀⠀⠀⠀⠀⠀⠀⠀⠀⠀⠀⠀⠀⢀⣼⣿⣭⣿⣟⣿⣿⣿⣅⢀⠀⠀⠀⠀⠀⠀⠀⠀⠀
⠀⠀⠀⠀⠀⠀⠀⠀⠀⠀⠀⠀⠀⠀⠀⠀⠀⠀⠀⠀⠀⠀⠀⠀⠀⠀⠀⠀⠀⠀⣾⣷⣾⣿⣿⣿⣿⣿⣿⣿⡶⠀⠀⠀⠀⠀⠀⠀⠀⠀
⠀⠀⠀⠀⠀⠀⠀⠀⠀⠀⠀⠀⠀⠀⠀⠀⠀⠀⠀⠀⠀⠀⠀⠀⠀⠀⠀⠀⢀⣄⣿⣿⣿⣿⣿⣿⣿⣿⣿⣿⡇⠄⠀⠀⠀⠀⠀⠀⠀⠀
⠀⠀⠀⠀⠀⠀⠀⠀⠀⠀⠀⣀⣠⠤⢤⣄⠀⠀⠀⠀⠀⠀⠀⠀⠀⠀⠀⣠⣾⣿⣿⣿⣿⣿⣿⣿⣿⣿⣿⣿⠃⠀⠀⠀⠀⠀⠀⠀⠀⠀
⠀⠀⠀⠀⠀⠀⠀⠀⠀⡠⢒⣿⣿⣿⣠⠋⠀⠀⠀⠀⠀⠀⣀⣀⠤⠶⠿⠿⠛⠿⠿⠿⢻⢿⣿⣿⣿⠿⠟⠁⠀⠀⠀⠀⠀⠀⠀⠀⠀⠀
⠀⠀⠀⠀⠀⠀⠀⠀⡞⢀⣿⣿⣿⡟⠃⠀⠀⠀⣀⡰⠶⠛⠃⠀⠀⠀⠀⠀⠀⠀⠀⠀⠀⠘⠀⠃⠘⠀⠀⠀⠀⠀⠀⠀⠀⠀⠀⠀⠀⠀
⠀⠀⠀⠀⠀⠀⠀⠘⢧⣤⣈⣡⣤⠤⠴⠒⠊⠉⠀⠀⠀⠀⠀⠀⠀⠀⠀⠀⠀⠀⠀⠀⠀⠀⠀⠀⠀⠀⠀⠀⠀⠀⠀⠀⠀⠀⠀⠀⠀⠀


                 _____  __     ___  __________
                / __/ |/ /    / _ \/  _/_  __/
               _\ \/    /    / ___// /  / /
              /___/_/|_/    /_/  /___/ /_/


"""
# Global variables
huge_value = 1e32


def run_one_object(diaobj=None, object_type=None, image_list=None, size=None, band=None, fetch_SED=None, sedlist=None,
                   use_real_images=None, subtract_background=None, psfclass=None,
                   make_initial_guess=None, initial_flux_guess=None, weighting=None, method=None,
                   grid_type=None, pixel=None, source_phot_ops=None, do_xshift=None, bg_gal_flux=None, do_rotation=None,
                   airy=None, mismatch_seds=None, deltafcn_profile=None, noise=None,
                   avoid_non_linearity=None, spacing=None, percentiles=None, sim_galaxy_scale=1,
                   sim_galaxy_offset=None, base_pointing=662, base_sca=11,
                   save_model=False, prebuilt_psf_matrix=None,
                   prebuilt_sn_matrix=None, gaussian_var=None,
                   cutoff=None, error_floor=None, subsize=None):
    psf_matrix = []
    sn_matrix = []

    # This is a catch for when I'm doing my own simulated WCSs
    util_ref = None

    percentiles = []

    num_total_images = len(image_list)
    transient_image_list = [a for a in image_list if a.mjd >= diaobj.mjd_start and a.mjd <= diaobj.mjd_end]
    num_detect_images = len(transient_image_list)

    no_transient_images = [a for a in image_list if a.mjd < diaobj.mjd_start or a.mjd > diaobj.mjd_end]

    transient_mjds = [a.mjd for a in transient_image_list]
    no_transient_mjds = [a.mjd for a in no_transient_images]
    transient_argsort = np.argsort(transient_mjds)
    no_transient_argsort = np.argsort(no_transient_mjds)

    transient_image_list = [transient_image_list[i] for i in transient_argsort]
    no_transient_images = [no_transient_images[i] for i in no_transient_argsort]

    image_list = no_transient_images + transient_image_list  # Non detection images first, then detection images,
    # but still sorted by MJD.

    if use_real_images:
        cutout_image_list, image_list, sky_background = construct_images(image_list, diaobj, size,
                                                         subtract_background=subtract_background)
        noise_maps = [im.noise for im in cutout_image_list]

        # We didn't simulate anything, so set these simulation only vars to none.
        sim_galra = None
        sim_galdec = None
        galaxy_images = None

    else:
        # Simulate the images of the SN and galaxy.
        banner("Simulating Images")
        simulated_lightcurve, util_ref = \
            simulate_images(image_list=image_list, diaobj=diaobj,
                            sim_galaxy_scale=sim_galaxy_scale, sim_galaxy_offset=sim_galaxy_offset,
                            do_xshift=do_xshift, do_rotation=do_rotation, noise=noise,
                            size=size, psfclass=psfclass,
                            deltafcn_profile=deltafcn_profile,
                            input_psf=airy, bg_gal_flux=bg_gal_flux,
                            source_phot_ops=source_phot_ops,
                            mismatch_seds=mismatch_seds, base_pointing=base_pointing,
                            base_sca=base_sca)
        sim_lc = simulated_lightcurve.sim_lc
        sky_background = np.zeros(len(sim_lc))
        image_list = simulated_lightcurve.image_list
        cutout_image_list = simulated_lightcurve.cutout_image_list
        galaxy_images = simulated_lightcurve.galaxy_images
        noise_maps = simulated_lightcurve.noise_maps
        sim_galra = simulated_lightcurve.galra
        sim_galdec = simulated_lightcurve.galdec
        object_type = "SN"

    # Build the background grid
    if not grid_type == "none":
        if object_type == "star":
            SNLogger.warning("For fitting stars, you probably dont want a grid.")
        ra_grid, dec_grid = make_grid(grid_type, cutout_image_list, diaobj.ra, diaobj.dec,
                                      percentiles=percentiles, single_ra=sim_galra,
                                      single_dec=sim_galdec, spacing=spacing,
                                      subsize=subsize)
    else:
        ra_grid = np.array([])
        dec_grid = np.array([])

    # Using the images, hazard an initial guess.
    # The num_total_images - num_detect_images check is to ensure we have
    # pre-detection images. Otherwise, initializing the model guess does not
    # make sense.
    num_nondetect_images = num_total_images - num_detect_images
    if make_initial_guess and num_nondetect_images != 0 and grid_type != "none":
        SNLogger.debug("Making initial guess for the model")
        x0test = generate_guess(cutout_image_list[:num_nondetect_images],
                                ra_grid, dec_grid)
        x0_vals_for_sne = np.full(num_total_images, initial_flux_guess)
        x0test = np.concatenate([x0test, x0_vals_for_sne], axis=0)
        SNLogger.debug(f"setting initial guess to {initial_flux_guess}")

    else:
        x0test = None

    banner("Building Model")

    no_transient_cutouts = [a for a in cutout_image_list if a.mjd < diaobj.mjd_start or a.mjd > diaobj.mjd_end]
    if len(no_transient_cutouts) > 0:
        LSB = calculate_local_surface_brightness(no_transient_cutouts, cutout_pix=2)
    else:
        # This is used for stars only, essentially. LSB just can't be None.
        LSB = calculate_local_surface_brightness(cutout_image_list, cutout_pix=2)

    # Build the backgrounds loop
    for i, image in enumerate(image_list):
        pointing, sca = image.pointing, image.sca

        whole_sca_wcs = image.get_wcs()
        object_x, object_y = whole_sca_wcs.world_to_pixel(diaobj.ra, diaobj.dec)

        # Build the model for the background using the correct psf and the
        # grid we made in the previous section.

<<<<<<< HEAD
        # TODO: Put this in snappl
        SNLogger.debug(f"Image {i} pointing, sca: {pointing, sca}")
        if int(pointing) >= 0 and int(pointing) <= 57364:
=======
        if use_real_images:
            SNLogger.debug("file used: " + str(pathlib.Path(Config.get().value
                                   ("system.ou24.config_file"))))
>>>>>>> 70175177
            util_ref = roman_utils(config_file=pathlib.Path(Config.get().value
                                   ("system.ou24.config_file")),
                                   visit=pointing, sca=sca)
        else:
            util_ref = None
            # Rob's simulated images have big placeholder pointings. This is a catch for those images.
            SNLogger.warning("Pointing value is outside of the range of the TDS file.")

        # If no grid, we still need something that can be concatenated in the
        # linear algebra steps, so we initialize an empty array by default.
        background_model_array = np.empty((size**2, 0))
        SNLogger.debug("Constructing background model array for image " + str(i) + " ---------------")
        if grid_type != "none" and prebuilt_psf_matrix is None:
            background_model_array = \
                construct_static_scene(ra_grid, dec_grid,
                                       whole_sca_wcs,
                                       object_x, object_y, size,
                                       pixel=pixel, image=image, psfclass=psfclass,
                                       util_ref=util_ref, band=band)
        elif grid_type != "none" and prebuilt_psf_matrix is not None:
            SNLogger.debug("Using prebuilt PSF matrix for background model")

        if not subtract_background and prebuilt_psf_matrix is None:
            # If we did not manually subtract the background, we need to fit in the forward model. Since the
            # background is a constant, we add a term to the model that is all ones. But we only want the background
            # to be present in the model for the image it is associated with. Therefore, we only add the background
            # model term when we are on the image that is being modeled, otherwise we add a term that is all zeros.
            # This is the same as to why we have to make the rest of the SN model zeroes in the other images.
            for j in range(num_total_images):
                if i == j:
                    bg = np.ones(size**2).reshape(-1, 1)
                else:
                    bg = np.zeros(size**2).reshape(-1, 1)
                background_model_array =\
                    np.concatenate([background_model_array, bg], axis=1)

        # Add the array of the model points and the background (if using)
        # to the matrix of all components of the model.
        if prebuilt_psf_matrix is None:
            psf_matrix.append(background_model_array)

        # The arrays below are the length of the number of images that contain the object
        # Therefore, when we iterate onto the
        # first object image, we want to be on the first element
        # of sedlist. Therefore, we subtract by the number of
        # predetection images: num_total_images - num_detect_images.
        # I.e., sn_index is the 0 on the first image with an object, 1 on the second, etc.
        sn_index = i - (num_total_images - num_detect_images)
        SNLogger.debug(f"Image mjd: {image.mjd}, diaobj mjd_start, mjd_end: {diaobj.mjd_start, diaobj.mjd_end}")
        if image.mjd >= diaobj.mjd_start and image.mjd <= diaobj.mjd_end and prebuilt_sn_matrix is None:
            SNLogger.debug("Constructing transient model array for image " + str(i) + " ---------------")
            if use_real_images:
                pointing = pointing
                sca = sca
            else:
                pointing = base_pointing
                sca = base_sca
            # sedlist is the length of the number of supernova
            # detection images. Therefore, when we iterate onto the
            # first supernova image, we want to be on the first element
            # of sedlist. Therefore, we subtract by the number of
            # predetection images: num_total_images - num_detect_images.
            sn_index = i - (num_total_images - num_detect_images)
            SNLogger.debug(f"Using SED #{sn_index}")
            sed = sedlist[sn_index]
            # object_x and object_y are the exact coords of the SN in the SCA frame.
            # x and y are the pixels the image has been cut out on, and
            # hence must be ints. Before, I had object_x and object_y as SN coords in the cutout frame, hence this
            # switch.
            # In snappl, centers of pixels occur at integers, so the center of the lower left pixel is (0,0).
            # Therefore, if you are at (0.2, 0.2), you are in the lower left pixel, but at (0.6, 0.6), you have
            # crossed into the next pixel, which is (1,1). So we need to round everything between -0.5 and 0.5 to 0,
            # and everything between 0.5 and 1.5 to 1, etc. This code below does that, and follows how snappl does
            # it. For more detail, see the docstring of get_stamp in the PSF class definition of snappl.
            x = int(np.floor(object_x + 0.5))
            y = int(np.floor(object_y + 0.5))
            SNLogger.debug(f"x, y, object_x, object_y, {x, y, object_x, object_y}")
            psf_source_array = construct_transient_scene(x0=x, y0=y, pointing=pointing, sca=sca,
                                                         stampsize=size, x=object_x,
                                                         y=object_y, sed=sed, psfclass=psfclass,
                                                         photOps=source_phot_ops, image=image)

            sn_matrix.append(psf_source_array)

        elif (image.mjd < diaobj.mjd_start or image.mjd > diaobj.mjd_end) and prebuilt_sn_matrix is not None:
            SNLogger.debug("Using prebuilt SN matrix for transient model")

    banner("Lin Alg Section")
    if prebuilt_psf_matrix is None:
        psf_matrix = np.vstack(np.array(psf_matrix))
        SNLogger.debug(f"{psf_matrix.shape} psf matrix shape")
    else:
        psf_matrix = prebuilt_psf_matrix
        SNLogger.debug(f"Using prebuilt PSF matrix of shape {psf_matrix.shape}")

    if prebuilt_sn_matrix is not None:
        sn_matrix = prebuilt_sn_matrix
        SNLogger.debug(f"Using prebuilt SN matrix of shape {sn_matrix.shape}")

    # Add in the supernova images to the matrix in the appropriate location
    # so that it matches up with the image it represents.
    # All others should be zero.

    # Get the weights

    if weighting:
        wgt_matrix = get_weights(cutout_image_list, diaobj.ra, diaobj.dec, gaussian_var=gaussian_var,
                                 cutoff=cutoff, error_floor=error_floor)
    else:
        wgt_matrix = np.ones(psf_matrix.shape[0])

    if save_model:
        np.save(
            pathlib.Path(Config.get().value("system.paths.debug_dir"))
            / f"psf_matrix_{psfclass}_{diaobj.id}_{num_total_images}_images.npy",
            psf_matrix,
        )
        np.save(
            pathlib.Path(Config.get().value("system.paths.debug_dir"))
            / f"sn_matrix_{psfclass}_{diaobj.id}_{num_total_images}_images.npy",
            sn_matrix,
        )
        SNLogger.debug(
            f"Saved PSF and SN matrices to{pathlib.Path(Config.get().value('system.paths.debug_dir'))}"
        )

    images, err, sn_matrix, wgt_matrix =\
        prep_data_for_fit(cutout_image_list, sn_matrix, wgt_matrix, diaobj)
    # Combine the background model and the supernova model into one matrix.

    psf_matrix = np.hstack([psf_matrix, sn_matrix])

    # Calculate amount of the PSF cut out by setting a distance cap
    test_sn_matrix = np.copy(sn_matrix)
    test_sn_matrix[np.where(wgt_matrix == 0), :] = 0
    SNLogger.debug(f"SN PSF Norms Pre Distance Cut:{np.sum(sn_matrix, axis=0)}")
    SNLogger.debug("SN PSF Norms Post Distance Cut:"
                   f"{np.sum(test_sn_matrix, axis=0)}")

    # this is where the hstack was before

    banner("Solving Photometry")

    mjd = np.array([im.mjd for im in cutout_image_list])
    num_pre_transient_images = np.sum(mjd < diaobj.mjd_start)
    num_post_transient_images = np.sum(mjd > diaobj.mjd_end)

    # These if statements can definitely be written more elegantly.
    if not make_initial_guess:
        x0test = np.zeros(psf_matrix.shape[1])

    if not subtract_background:
        x0test = np.concatenate([x0test, np.zeros(num_total_images)], axis=0)

    SNLogger.debug(f"shape psf_matrix: {psf_matrix.shape}")
    SNLogger.debug(f"shape wgt_matrix: {wgt_matrix.reshape(-1, 1).shape}")
    SNLogger.debug(f"image shape: {images.shape}")

    if method == "lsqr":

        wgt_matrix = np.sqrt(wgt_matrix)

        lsqr = sp.linalg.lsqr(psf_matrix*wgt_matrix.reshape(-1, 1),
                              images*wgt_matrix, x0=x0test, atol=1e-12,
                              btol=1e-12, iter_lim=300000, conlim=1e10)
        X, istop, itn, r1norm = lsqr[:4]
        SNLogger.debug(f"Stop Condition {istop}, iterations: {itn}," +
                       f"r1norm: {r1norm}")

    flux = X[-num_detect_images:] if num_detect_images > 0 else None
    inv_cov = psf_matrix.T @ np.diag(wgt_matrix**2) @ psf_matrix

    try:
        cov = np.linalg.inv(inv_cov)
    except LinAlgError:
        cov = np.linalg.pinv(inv_cov)

    if num_detect_images > 0:
        SNLogger.debug(f"flux: {np.array2string(flux, separator=', ')}")
    sigma_flux = np.sqrt(np.diag(cov)[-num_detect_images:]) if num_detect_images > 0 else None

    SNLogger.debug(f"sigma flux: {sigma_flux}")

    # Using the values found in the fit, construct the model images.
    pred = X*psf_matrix
    model_images = np.sum(pred, axis=1)

    galaxy_only_model_images = np.sum(X[:-num_detect_images]*psf_matrix[:, :-num_detect_images], axis=1) \
        if num_detect_images > 0 else np.sum(X*psf_matrix, axis=1)

    if use_real_images:
        # Eventually I might completely separate out simulated SNe, though I
        # am hesitant to do that as I want them to be treated identically as
        # possible. In the meantime, just return zeros for the simulated lc
        # if we aren't simulating.
        sim_lc = np.zeros(num_detect_images)

    lightcurve_model = campari_lightcurve_model(
            flux=flux, sigma_flux=sigma_flux, images=images, model_images=model_images,
            ra_grid=ra_grid, dec_grid=dec_grid, wgt_matrix=wgt_matrix,
            galaxy_only_model_images=galaxy_only_model_images,
            LSB=LSB, best_fit_model_values=X, sim_lc=sim_lc, image_list=image_list,
            cutout_image_list=cutout_image_list, galaxy_images=np.array(galaxy_images), noise_maps=np.array(noise_maps),
            diaobj=diaobj, object_type=object_type, pre_transient_images=num_pre_transient_images,
            post_transient_images=num_post_transient_images, sky_background=sky_background
        )

    return lightcurve_model<|MERGE_RESOLUTION|>--- conflicted
+++ resolved
@@ -172,15 +172,9 @@
         # Build the model for the background using the correct psf and the
         # grid we made in the previous section.
 
-<<<<<<< HEAD
         # TODO: Put this in snappl
         SNLogger.debug(f"Image {i} pointing, sca: {pointing, sca}")
         if int(pointing) >= 0 and int(pointing) <= 57364:
-=======
-        if use_real_images:
-            SNLogger.debug("file used: " + str(pathlib.Path(Config.get().value
-                                   ("system.ou24.config_file"))))
->>>>>>> 70175177
             util_ref = roman_utils(config_file=pathlib.Path(Config.get().value
                                    ("system.ou24.config_file")),
                                    visit=pointing, sca=sca)

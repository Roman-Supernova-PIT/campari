--- conflicted
+++ resolved
@@ -204,11 +204,8 @@
         # predetection images: num_total_images - num_detect_images.
         # I.e., sn_index is the 0 on the first image with an object, 1 on the second, etc.
         sn_index = i - (num_total_images - num_detect_images)
-<<<<<<< HEAD
+
         if sn_index >= 0 and prebuilt_sn_matrix is None:
-=======
-        if sn_index >= 0:
->>>>>>> c4d6ba39
             if use_real_images:
                 pointing = pointing
                 sca = sca

# Standard Library
import os
import pathlib
import warnings

# Common Library
import astropy.table as tb
import galsim
import glob
import h5py
import numpy as np
import pandas as pd
import requests
import scipy.sparse as sp
from astropy import units as u
from astropy.coordinates import SkyCoord, angular_separation
from astropy.io import fits
from astropy.table import QTable, Table, hstack
from astropy.utils.exceptions import AstropyWarning
from erfa import ErfaWarning
from galsim import roman
import healpy as hp
from matplotlib import pyplot as plt
from numpy.linalg import LinAlgError
from roman_imsim.utils import roman_utils
from scipy.interpolate import RegularGridInterpolator
import yaml

# SN-PIT
from snappl.image import OpenUniverse2024FITSImage
from snpit_utils.config import Config
from snpit_utils.logger import SNLogger
from snappl.psf import PSF
from snappl.imagecollection import ImageCollection

# Campari
from campari.simulation import simulate_images

# This supresses a warning because the Open Universe Simulations dates are not
# FITS compliant.
warnings.simplefilter("ignore", category=AstropyWarning)
# Because the Open Universe Sims have dates from the future, we supress a
# warning about using future dates.
warnings.filterwarnings("ignore", category=ErfaWarning)

r"""
Cole Meldorf 2024
Adapted from code by Pedro Bernardinelli

                    ___
                   / _ \___  __ _  ___ ____
                  / , _/ _ \/  ' \/ _ `/ _ \
                 /_/|_|\___/_/_/_/\_,_/_//_/
⠀⠀⠀⠀⠀⠀⠀⠀⠀⠀⠀⠀⠀⠀⠀⠀⠀⠀⠀⠀⠀⠀⠀⠀⠀⠀⠀⠀⠀⠀⠀⠀⢠⣔⣴⣦⣔⣠⠀⠀⠀⠀⠀⠀⠀⠀⠀⠀⠀⠀
⠀⠀⠀⠀⠀⠀⠀⠀⠀⠀⠀⠀⠀⠀⠀⠀⠀⠀⠀⠀⠀⠀⠀⠀⠀⠀⠀⠀⠀⠀⢀⣼⣿⣭⣿⣟⣿⣿⣿⣅⢀⠀⠀⠀⠀⠀⠀⠀⠀⠀
⠀⠀⠀⠀⠀⠀⠀⠀⠀⠀⠀⠀⠀⠀⠀⠀⠀⠀⠀⠀⠀⠀⠀⠀⠀⠀⠀⠀⠀⠀⣾⣷⣾⣿⣿⣿⣿⣿⣿⣿⡶⠀⠀⠀⠀⠀⠀⠀⠀⠀
⠀⠀⠀⠀⠀⠀⠀⠀⠀⠀⠀⠀⠀⠀⠀⠀⠀⠀⠀⠀⠀⠀⠀⠀⠀⠀⠀⠀⢀⣄⣿⣿⣿⣿⣿⣿⣿⣿⣿⣿⡇⠄⠀⠀⠀⠀⠀⠀⠀⠀
⠀⠀⠀⠀⠀⠀⠀⠀⠀⠀⠀⣀⣠⠤⢤⣄⠀⠀⠀⠀⠀⠀⠀⠀⠀⠀⠀⣠⣾⣿⣿⣿⣿⣿⣿⣿⣿⣿⣿⣿⠃⠀⠀⠀⠀⠀⠀⠀⠀⠀
⠀⠀⠀⠀⠀⠀⠀⠀⠀⡠⢒⣿⣿⣿⣠⠋⠀⠀⠀⠀⠀⠀⣀⣀⠤⠶⠿⠿⠛⠿⠿⠿⢻⢿⣿⣿⣿⠿⠟⠁⠀⠀⠀⠀⠀⠀⠀⠀⠀⠀
⠀⠀⠀⠀⠀⠀⠀⠀⡞⢀⣿⣿⣿⡟⠃⠀⠀⠀⣀⡰⠶⠛⠃⠀⠀⠀⠀⠀⠀⠀⠀⠀⠀⠘⠀⠃⠘⠀⠀⠀⠀⠀⠀⠀⠀⠀⠀⠀⠀⠀
⠀⠀⠀⠀⠀⠀⠀⠘⢧⣤⣈⣡⣤⠤⠴⠒⠊⠉⠀⠀⠀⠀⠀⠀⠀⠀⠀⠀⠀⠀⠀⠀⠀⠀⠀⠀⠀⠀⠀⠀⠀⠀⠀⠀⠀⠀⠀⠀⠀⠀


                 _____  __     ___  __________
                / __/ |/ /    / _ \/  _/_  __/
               _\ \/    /    / ___// /  / /
              /___/_/|_/    /_/  /___/ /_/


"""
# Global variables
huge_value = 1e32


def make_regular_grid(ra_center, dec_center, wcs, size, spacing=1.0,
                      subsize=9):
    """ Generates a regular grid around a (RA, Dec) center, choosing step size.

    ra_center, dec_center: floats, coordinate center of the image
    wcs: the WCS of the image, snappl.wcs.BaseWCS object
    spacing: int, spacing of grid points in pixels.
    subsize: int, width of the grid in pixels.
             Specify the width of the grid, which can be smaller than the
             image. For instance I could have an image that is 11x11 but a grid
             that is only 9x9.
             This is useful and different from making a smaller image because
             when the image rotates, model points near the corners of the image
             may be rotated out. By taking a smaller grid, we can avoid this.


    Returns:
    ra_grid, dec_grid: 1D numpy arrays of floats, the RA and DEC of the grid.
    """
    SNLogger.debug(f'CRPIX1 {wcs.to_fits_header()["CRPIX1"]}')
    if wcs.to_fits_header()["CRPIX1"] == 2044 and wcs.to_fits_header()["CRPIX2"] == 2044:

        SNLogger.warning("This WCS is centered exactly on the center of the image, make_regular_grid is expecting a"
                         "cutout WCS, this is likely not a cutout WCS.")
    if subsize > size:
        SNLogger.warning("subsize is larger than the image size. " +
                         f"{size} > {subsize}. This would cause model points to" +
                         " be placed outside the image. Reducing subsize to" +
                         " match the image size.")
        subsize = size

    SNLogger.debug("Grid type: regularly spaced")
    difference = int((size - subsize)/2)

    x = difference + np.arange(0, subsize, spacing)
    y = difference + np.arange(0, subsize, spacing)
    SNLogger.debug(f"Grid spacing: {spacing}")

    xx, yy = np.meshgrid(x, y)
    xx = xx.flatten()
    yy = yy.flatten()
    SNLogger.debug(f"Built a grid with {np.size(xx)} points")

    # Astropy takes (y, x) order:
    ra_grid, dec_grid = wcs.pixel_to_world(yy, xx)

    return ra_grid, dec_grid


def make_adaptive_grid(ra_center, dec_center, wcs,
                       image, percentiles=[45, 90], subsize=9,
                       subpixel_grid_width=1.2):
    """ Construct an "adaptive grid" which allocates model grid points to model
    the background galaxy according to the brightness of the image.

    Inputs:
    ra_center, dec_center: floats, coordinate center of the image
    wcs: the WCS of the image, snappl.wcs.BaseWCS
    image: 2D numpy array of floats of shape (size x size), the image to build
    the grid on. This is used to determine the size of the grid, and once we
                switch to snappl Image objects, will also determine the wcs.
    percentiles: list of floats, the percentiles to use to bin the image. The
                more bins, the more possible grid points could be placed in
                that pixel. For instance, say if you had bins [45, 90],
                as is default. A pixel that lies in the 30th percentile for
                brightness would get 1 point. A pixel at the 50th percentiile
                for brightness would get a 2x2 grid of points.
                A pixel above the 90th percentile would get a 3x3 grid of
                points. If you have more bins, you could go even higher to
                4x4 and 5x5 etc. These points are evenly spaced within the
                pixel.
    subsize: int, width of the grid in pixels.
             Specify the width of the grid, which can be smaller than the
             image. For instance I could have an image that is 11x11 but a grid
             that is only 9x9.
             This is useful and different from making a smaller image because
             when the image rotates, model points near the corners of the image
             may be rotated out. By taking a smaller grid, we can avoid this.
    subpixel_grid_width: When we place the model points in a pixel, we place
                        them on a small range of locations within the pixel.
                        For instance, 0.25, 0.5, and 0.75 for x values. However
                        I've found this leads to awkward gaps in grid points
                        between pixels. For instance, the point at 0.25 would
                        be half a pixel from the point located at 0.75 in the
                        next lower pixel, and only 0.25 from the point at 0.5
                        in the same pixel.
                        Therefore, subpixel_grid_width can be
                        set to something larger than 1 so that the evenly
                        spaced points are spaced out more, reducing these gaps.
                        For instance, if you set to 1.2, the x values of the
                        pixels would be [0.2, 0.5, 0.8] instead, reducing
                        inter-pixel gaps.

    Returns:
    ra_grid, dec_grid: 1D numpy arrays of floats, the RA and DEC of the grid.
    """
    size = np.shape(image)[0]
    if subsize > size:
        SNLogger.warning("subsize is larger than the image size " +
                         f"{size} > {subsize}. This would cause model points to" +
                         " be placed outside the image. Reducing subsize to" +
                         " match the image size.")
        subsize = size

    SNLogger.debug("image shape: {}".format(np.shape(image)))
    SNLogger.debug("Grid type: adaptive")
    # Bin the image in logspace and allocate grid points based on the
    # brightness.

    difference = int((size - subsize)/2)

    x = difference + np.arange(0, subsize, 1)
    y = difference + np.arange(0, subsize, 1)

    if percentiles.sort() != percentiles:
        SNLogger.warning("Percentiles not in ascending order. Sorting them.")
        percentiles.sort()
        SNLogger.warning(f"Percentiles: {percentiles}")

    imcopy = np.copy(image)
    # We need to make sure that the image is not zero, otherwise we get
    # infinities in the log space.
    imcopy[imcopy <= 0] = 1e-10
    imcopy = np.log(imcopy)
    bins = [0]
    bins.extend(np.nanpercentile(imcopy, percentiles))
    bins.append(100)
    SNLogger.debug(f"BINS: {bins}")

    brightness_levels = np.digitize(imcopy, bins)
    xs = []
    ys = []
    # Round y and x locations to the nearest pixel. This is necessary because
    # we want to check the brightness for each pixel within the grid, and by
    # rounding we can index the brightness_levels array.
    yvals = np.rint(y).astype(int)
    xvals = np.rint(x).astype(int)
    for xindex in xvals:
        x = xindex
        for yindex in yvals:
            y = yindex
            # xindex and yindex are the indices within the numpy array, while
            # x and y are the actual locations in pixel space.
            # This used to be x and y in here:
            num = int(brightness_levels[xindex][yindex])
            if num == 0:
                pass
            elif num == 1:
                xs.append(x)
                ys.append(y)
            else:
                xx = np.linspace(x - subpixel_grid_width/2,
                                 x + subpixel_grid_width/2, num+2)[1:-1]
                yy = np.linspace(y - subpixel_grid_width/2,
                                 y + subpixel_grid_width/2, num+2)[1:-1]
                X, Y = np.meshgrid(xx, yy)
                ys.extend(list(Y.flatten()))
                xs.extend(list(X.flatten()))

    xx = np.array(xs).flatten()
    yy = np.array(ys).flatten()

    SNLogger.debug(f"Built a grid with {np.size(xx)} points")

    # Astropy takes (y,x) order:
    ra_grid, dec_grid = wcs.pixel_to_world(yy, xx)

    return ra_grid, dec_grid


def generate_guess(imlist, ra_grid, dec_grid):
    """ This function initializes the guess for the optimization. For each grid
    point, it finds the average value of the pixel it is sitting in on
    each image. In some cases, this has offered minor improvements but it is
    not make or break for the algorithm.

    Inputs:
    imlist: list of snappl.image.Image objects, the images to use for the
            guess.
    ra_grid, dec_grid: numpy arrays of floats, the RA and DEC of the
                       grid points.

    Outputs:
    all_vals: numpy array of floats, the proposed initial guess for each model
                point.

    """
    size = imlist[0].image_shape[0]
    imx = np.arange(0, size, 1)
    imy = np.arange(0, size, 1)
    imx, imy = np.meshgrid(imx, imy)
    all_vals = np.zeros_like(ra_grid)

    wcslist = [im.get_wcs() for im in imlist]
    imdata = [im.data.flatten() for im in imlist]
    for i, imwcs in enumerate(zip(imdata, wcslist)):
        im, wcs = imwcs
        xx, yy = wcs.world_to_pixel(ra_grid, dec_grid)
        grid_point_vals = np.atleast_1d(np.zeros_like(xx))
        # For testing purposes, sometimes the grid is exactly one point, so we force it to be 1d.
        xx = np.atleast_1d(xx)
        yy = np.atleast_1d(yy)
        for imval, imxval, imyval in zip(im.flatten(),
                                         imx.flatten(), imy.flatten()):
            grid_point_vals[np.where((np.abs(xx - imxval) < 0.5) &
                                     (np.abs(yy - imyval) < 0.5))] = imval
        all_vals += grid_point_vals
    return all_vals/len(wcslist)


def construct_static_scene(ra, dec, sca_wcs, x_loc, y_loc, stampsize, psf=None, pixel=False,
                           util_ref=None, band=None):

    """Constructs the background model around a certain image (x,y) location
    and a given array of RA and DECs.
    Inputs:
    ra, dec: arrays of floats, RA and DEC values for the grid
    sca_wcs: the wcs of the entire image, i.e. the entire SCA. A snappl.wcs.BaseWCS object.
    x_loc, y_loc: floats,the pixel location of the object in the FULL image,
        i.e. x y location in the SCA.
    stampsize: int, the size of the stamp being used
    band: str, the bandpass being used
    psf: Here you can provide a PSF to use, if you don't provide one, you must
        provide a util_ref, and this function will calculate the Roman PSF
        instead.
    pixel: bool, If True, use a pixel tophat function to convolve the PSF with,
        otherwise use a delta function. Does not seem to hugely affect results.
    util_ref: A roman_imsim.utils.roman_utils object, which is used to
        calculate the PSF. If you provide this, you don't need to provide a PSF
        and the Roman PSF will be calculated. Note
        that this needs to be for the correct SCA/Pointing combination.

    Returns:
    A numpy array of the PSFs at each grid point, with the shape
    (stampsize*stampsize, npoints)
    """

    assert util_ref is not None or psf is not None, "you must provide at least util_ref or psf"
    assert util_ref is not None or band is not None, "you must provide at least util_ref or band"

    # I call this x_sca to highlight that it's the location in the SCA, not the cutout.
    x_sca, y_sca = sca_wcs.world_to_pixel(ra, dec)
    # For testing purposes, sometimes the grid is exactly one point, so we force it to be 1d.
    x_sca = np.atleast_1d(x_sca)
    y_sca = np.atleast_1d(y_sca)
    bpass = roman.getBandpasses()[band]

    num_grid_points = np.size(x_sca)

    psfs = np.zeros((stampsize * stampsize, num_grid_points))

    sed = galsim.SED(galsim.LookupTable([100, 2600], [1, 1],
                     interpolant="linear"),
                     wave_type="nm", flux_type="fphotons")

    if pixel:
        point = galsim.Pixel(0.1)*sed
    else:
        point = galsim.DeltaFunction()
        point *= sed

    point = point.withFlux(1, bpass)

    pointing = util_ref.visit
    sca = util_ref.sca

    psf_object = PSF.get_psf_object("ou24PSF", pointing=pointing, sca=sca, size=stampsize, include_photonOps=False)
    # See run_one_object documentation to explain this pixel coordinate conversion.
    x_loc = int(np.floor(x_loc + 0.5))
    y_loc = int(np.floor(y_loc + 0.5))

    # Loop over the grid points, draw a PSF at each one, and append to a list.
    for a, (x, y) in enumerate(zip(x_sca.flatten(), y_sca.flatten())):
        if a % 50 == 0:
            SNLogger.debug(f"Drawing PSF {a} of {num_grid_points}")
        psfs[:, a] = psf_object.get_stamp(x0=x_loc, y0=y_loc, x=x, y=y, flux=1.0, seed=None, input_wcs=sca_wcs).flatten()

    return psfs


def find_all_exposures(ra, dec, transient_start, transient_end, band, maxbg=None,
                       maxdet=None, return_list=False,
                       roman_path=None, pointing_list=None, sca_list=None,
                       truth="simple_model", image_selection_start=None, image_selection_end=None,
                       image_source="ou2024"):
    """This function finds all the exposures that contain a given supernova,
    and returns a list of them. Utilizes Rob's awesome database method to
    find the exposures. Humongous speed up thanks to this.

    Inputs:
    ra, dec: the RA and DEC of the supernova
    peak: the peak of the supernova
    transient_start, transient_end: floats, the first and last MJD of a detection of the transient,
        defines what which images contain transient light (and therefore recieve a single model point
        at the location of the transient) and which do not.
    maxbg: the maximum number of background images to consider
    maxdet: the maximum number of detected images to consider
    return_list: whether to return the exposures as a list or not
    roman_path: the path to the Roman data
    pointing_list: If this is passed in, only consider these pointings
    sca_list: If this is passed in, only consider these SCAs
    truth: If "truth" use truth images, if "simple_model" use simple model
            images.
    band: the band to consider
    image_selection_start, image_selection_end: floats, the first and last MJD of images to be used in the algorithm.
    explist: astropy.table.Table, the table of exposures that contain the
    supernova. The columns are:
        - pointing: the pointing of the exposure
        - sca: the SCA of the exposure
        - band: the band of the exposure
        - date: the MJD of the exposure
        - detected: whether the exposure contains a detection or not.
    """
    img_collection = ImageCollection()
    img_collection = img_collection.get_collection(image_source)

    if image_selection_start is None or transient_start > image_selection_start:
        SNLogger.debug(f"image_selection_start: {image_selection_start}, transient_start: {transient_start}")

        pre_transient_images = img_collection.find_images(mjd_min=image_selection_start, mjd_max=transient_start,
                                                          ra=ra, dec=dec, filter=band)
    else:
        pre_transient_images = []

    if image_selection_end is None or transient_end < image_selection_end:
        post_transient_images = img_collection.find_images(mjd_min=transient_end, mjd_max=image_selection_end,
                                                           ra=ra, dec=dec, filter=band)
    else:
        post_transient_images = []

    no_transient_images = pre_transient_images + post_transient_images

<<<<<<< HEAD
    SNLogger.debug(transient_start)
    transient_images = img_collection.find_images(mjd_min=transient_start,
                                                  mjd_max=transient_end,
                                                  ra=ra, dec=dec, filter=band)
=======
    res = pd.DataFrame(result.json())[["pointing", "sca", "mjd", "filter"]]

    res.rename(columns={"mjd": "date"}, inplace=True)
    res = res.loc[res["filter"] == band].copy()
    if transient_start is None:
        transient_start = -np.inf
    if transient_end is None:
        transient_end = np.inf
>>>>>>> e67cb7c6

    no_transient_images = np.array(no_transient_images)
    transient_images = np.array(transient_images)
    if maxbg is not None:
        no_transient_images = no_transient_images[:maxbg]
    if maxdet is not None:
        transient_images = transient_images[:maxdet]

    transient_sca = [img.sca for img in transient_images]
    transient_pointing = [img.pointing for img in transient_images]
    transient_mjd = [img.mjd for img in transient_images]

    no_transient_sca = [img.sca for img in no_transient_images]
    no_transient_pointing = [img.pointing for img in no_transient_images]
    no_transient_mjd = [img.mjd for img in no_transient_images]

    explist = pd.DataFrame(columns=["pointing", "sca", "filter", "date", "detected"])
    explist["pointing"] = np.concatenate((transient_pointing, no_transient_pointing))
    explist["sca"] = np.concatenate((transient_sca, no_transient_sca))
    SNLogger.debug("band: " + band)
    explist["filter"] = np.full(len(explist["pointing"]), str(band))
    explist["date"] = np.concatenate((transient_mjd, no_transient_mjd))
    explist["detected"] = np.concatenate((np.full_like(transient_sca, True, dtype=bool),
                                          np.full_like(no_transient_sca, False, dtype=bool)))

    all_images = np.hstack((transient_images, no_transient_images))
    SNLogger.debug(all_images.shape)

    if pointing_list is not None:
        all_images = all_images[explist["pointing"].isin(pointing_list)]
        explist = explist.loc[explist["pointing"].isin(pointing_list)]

    explist = Table.from_pandas(explist)
    argsort = explist.argsort(["detected", "sca"])

    explist = explist[argsort]
    all_images = all_images[argsort]

<<<<<<< HEAD
    return explist, all_images
=======
    if maxbg != np.inf and maxbg is not None and len(bg) <= maxbg:
        SNLogger.warning("You requested a number of non-detection images " +
                         f"of {maxbg}, but {len(bg)} were found. ")
    if maxdet != np.inf and maxdet is not None and len(det) <= maxdet:
        SNLogger.warning("You requested a number of detected images " +
                         f"of {maxdet}, but {len(det)} were found. ")
    if return_list:
        return explist
>>>>>>> e67cb7c6


def find_parquet(ID, path, obj_type="SN"):
    """Find the parquet file that contains a given supernova ID."""

    files = os.listdir(path)
    file_prefix = {"SN": "snana", "star": "pointsource"}
    files = [f for f in files if file_prefix[obj_type] in f]
    files = [f for f in files if ".parquet" in f]
    files = [f for f in files if "flux" not in f]

    for f in files:
        pqfile = int(f.split("_")[1].split(".")[0])
        df = open_parquet(pqfile, path, obj_type=obj_type)
        # The issue is SN parquet files store their IDs as ints and star
        # parquet files as strings.
        # Should I convert the entire array or is there a smarter way to do
        # this?
        if ID in df.id.values or str(ID) in df.id.values:
            SNLogger.debug(f"Found {obj_type} {ID} in {f}")
            return pqfile


def open_parquet(parq, path, obj_type="SN", engine="fastparquet"):
    """Convenience function to open a parquet file given its number."""
    file_prefix = {"SN": "snana", "star": "pointsource"}
    base_name = "{:s}_{}.parquet".format(file_prefix[obj_type], parq)
    file_path = os.path.join(path, base_name)
    df = pd.read_parquet(file_path, engine=engine)
    return df


def radec2point(RA, DEC, filt, path, start=None, end=None):
    """This function takes in RA and DEC and returns the pointing and SCA with
    center closest to desired RA/DEC
    """
    f = fits.open(path+"/RomanTDS/Roman_TDS_obseq_11_6_23_radec.fits")[1]
    f = f.data

    allRA = f["RA"]
    allDEC = f["DEC"]

    pointing_sca_coords = SkyCoord(allRA*u.deg, allDEC*u.deg, frame="icrs")
    search_coord = SkyCoord(RA*u.deg, DEC*u.deg, frame="icrs")
    dist = pointing_sca_coords.separation(search_coord).arcsec
    dist[np.where(f["filter"] != filt)] = np.inf
    reshaped_array = dist.flatten()
    # Find the indices of the minimum values along the flattened slices
    min_indices = np.argmin(reshaped_array, axis=0)
    # Convert the flat indices back to 2D coordinates
    rows, cols = np.unravel_index(min_indices, dist.shape[:2])

    # The plus 1 is because the SCA numbering starts at 1
    return rows, cols + 1


def construct_transient_scene(x, y, pointing, sca, stampsize=25, x_center=None,
                              y_center=None, sed=None, flux=1, photOps=True, sca_wcs=None):
    """Constructs the PSF around the point source (x,y) location, allowing for
        some offset from the center.
    Inputs:
    x, y: ints, pixel coordinates where the cutout is centered in the SCA
    pointing, sca: ints, the pointing and SCA of the image
    stampsize = int, size of cutout image used
    x_center and y_center: floats, x and y location of the object in the SCA.
    sed: galsim.sed.SED object, the SED of the source
    flux: float, If you are using this function to build a model grid point,
        this should be 1. If you are using this function to build a model of
        a source, this should be the flux of the source.
    Outputs:
    psf_image: numpy array of floats of size stampsize**2, the image
                of the PSF at the (x,y) location.
    """

    if not isinstance(x, int) or not isinstance(y, int):
        raise TypeError(f"x and y must be integers, not {type(x), type(y)}")

    SNLogger.debug(f"ARGS IN PSF SOURCE: \n x, y: {x, y} \n" +
                   f" pointing, sca: {pointing, sca} \n" +
                   f" stamp size: {stampsize} \n" +
                   f" x_center, y_center: {x_center, y_center} \n" +
                   f" sed: {sed} \n" +
                   f" flux: {flux}")

    assert sed is not None, "You must provide an SED for the source"

    if not photOps:
        # While I want to do this sometimes, it is very rare that you actually
        # want to do this. Thus if it was accidentally on while doing a normal
        # run, I'd want to know.
        SNLogger.warning("NOT USING PHOTON OPS IN PSF SOURCE")

    psf_object = PSF.get_psf_object("ou24PSF_slow", pointing=pointing, sca=sca,
                                    size=stampsize, include_photonOps=photOps)
    psf_image = psf_object.get_stamp(x0=x, y0=y, x=x_center, y=y_center, flux=1.0, seed=None, input_wcs=sca_wcs)

    return psf_image.flatten()


def gaussian(x, A, mu, sigma):
    """See name of function. :D"""
    return A*np.exp(-(x-mu)**2/(2*sigma**2))


def construct_images(exposures, image_list, ra, dec, size=7, subtract_background=True, truth="simple_model"):

    """Constructs the array of Roman images in the format required for the
    linear algebra operations.

    Inputs:
    exposures is a list of exposures from find_all_exposures
    ra,dec: the RA and DEC of the SN
    subtract_background: If False, the background level is fit as a free
        parameter in the forward modelling. Otherwise, we subtract it here.
    roman_path: the path to the Roman data

    Returns:
    cutout_image_list: list of snappl.image.Image objects, cutouts on the
                       object location.
    image_list: list of snappl.image.Image objects of the entire SCA.

    """

    bgflux = []
    cutout_image_list = []

    SNLogger.debug(f"truth in construct images: {truth}")
    x_list = []
    y_list = []
    x_cutout_list = []
    y_cutout_list = []

    for indx, exp in enumerate(exposures):
        SNLogger.debug(f"Constructing image {indx} of {len(exposures)}")
        # band = exp["filter"]
        # pointing = exp["pointing"]
        # sca = exp["sca"]

        # # TODO : replace None with the right thing once Exposure is implemented

        # imagepath = roman_path + (f"/RomanTDS/images/{truth}/{band}/{pointing}"
        #                           f"/Roman_TDS_{truth}_{band}_{pointing}_"
        #                           f"{sca}.fits.gz")
        # image = OpenUniverse2024FITSImage(imagepath, None, sca)
        SNLogger.debug("length of image list: {}".format(len(image_list)))
        image = image_list[indx]
        imagedata, errordata, flags = image.get_data(which="all", cache=True)

        image_cutout = image.get_ra_dec_cutout(ra, dec, size, mode="partial", fill_value=np.nan)
        num_nans = np.isnan(image_cutout.data).sum()
        if num_nans > 0:
            SNLogger.warning(f"Cutout contains {num_nans} NaN values, likely because the cutout is near the edge of the"
                             " image. These will be given a weight of zero.")
            SNLogger.warning(f"Fraction of NaNs in cutout: {num_nans/size**2:.2%}")

        sca_loc = image.get_wcs().world_to_pixel(ra, dec)
        cutout_loc = image_cutout.get_wcs().world_to_pixel(ra, dec)

        x_list.append(sca_loc[0])
        y_list.append(sca_loc[1])
        x_cutout_list.append(cutout_loc[0])
        y_cutout_list.append(cutout_loc[1])

        if truth == "truth":
            raise RuntimeError("Truth is broken.")
            # In the future, I'd like to manually insert an array of ones for
            # the error, or something.

        """
        try:
            zero = np.power(10, -(i["zeropoint"] - self.common_zpt)/2.5)
        except:
            zero = -99

        if zero < 0:
            zero =
        im = cutout * zero
        """


        # If we are not fitting the background we subtract it here.
        # When subtract_background is False, we are including the background
        # level as a free parameter in our fit, so it should not be subtracted
        # here.
        bg = 0
        if subtract_background:
            if not truth == "truth":
                # However, if we are subtracting the background, we want to get
                # rid of it here, either by reading the SKY_MEAN value from the
                # image header...
                bg = image_cutout.get_fits_header()["SKY_MEAN"]
            elif truth == "truth":
                # ....or manually calculating it!
                bg = calculate_background_level(imagedata)

        bgflux.append(bg)

        image_cutout._data -= bg
        SNLogger.debug(f"Subtracted a background level of {bg}")

        cutout_image_list.append(image_cutout)

    exposures["x"] = x_list
    exposures["y"] = y_list
    exposures["x_cutout"] = x_cutout_list
    exposures["y_cutout"] = y_cutout_list

    SNLogger.debug("updated exposures with x, y, x_cutout, y_cutout:")
    SNLogger.debug(exposures)
    return cutout_image_list, image_list, exposures


def calculate_background_level(im):
    """A function for naively estimating the background level from a given
    image. This may be replaced by a more sophisticated function later.
    For now, we take the corners of the image, sigma clip, and then return
    the median as the background level.

    Inputs:
    im, numpy array of floats, the image to be used.

    Returns:
    bg, float, the estimated background level.

    """
    size = im.shape[0]
    bgarr = np.concatenate((im[0:size//4, 0:size//4].flatten(),
                            im[0:size, 3*(size//4):size].flatten(),
                            im[3*(size//4):size, 0:size//4].flatten(),
                            im[3*(size//4):size, 3*(size//4):size].flatten()))
    if len(bgarr) == 0:
        bg = 0
    else:
        pc = np.percentile(bgarr, 84)
        bgarr = bgarr[bgarr < pc]
        bg = np.median(bgarr)

    return bg


def get_psf_image(self, stamp_size, x=None, y=None, x_center=None,
                  y_center=None, pupil_bin=8, sed=None, oversampling_factor=1,
                  include_photonOps=False, n_phot=1e6, pixel=False, flux=1):

    if pixel:
        point = galsim.Pixel(1)*sed
        SNLogger.debug("Building a Pixel shaped PSF source")
    else:
        point = galsim.DeltaFunction()*sed

    # Note the +1s in galsim.PositionD below; galsim uses 1-indexed pixel positions,
    # whereas snappl uses 0-indexed pixel positions
    x_center += 1
    y_center += 1
    x += 1
    y += 1

    point = point.withFlux(flux, self.bpass)
    local_wcs = self.getLocalWCS(x, y)
    wcs = galsim.JacobianWCS(dudx=local_wcs.dudx/oversampling_factor,
                             dudy=local_wcs.dudy/oversampling_factor,
                             dvdx=local_wcs.dvdx/oversampling_factor,
                             dvdy=local_wcs.dvdy/oversampling_factor)
    stamp = galsim.Image(stamp_size*oversampling_factor,
                         stamp_size*oversampling_factor, wcs=wcs)

    if not include_photonOps:
        SNLogger.debug(f"in get_psf_image: {self.bpass}, {x_center}, {y_center}")

        psf = galsim.Convolve(point, self.getPSF(x, y, pupil_bin))
        return psf.drawImage(self.bpass, image=stamp, wcs=wcs,
                             method="no_pixel",
                             center=galsim.PositionD(x_center, y_center),
                             use_true_center=True)

    photon_ops = [self.getPSF(x, y, pupil_bin)] + self.photon_ops
    SNLogger.debug(f"Using {n_phot:e} photons in get_psf_image")
    result = point.drawImage(self.bpass, wcs=wcs, method="phot",
                             photon_ops=photon_ops, rng=self.rng,
                             n_photons=int(n_phot), maxN=int(n_phot),
                             poisson_flux=False,
                             center=galsim.PositionD(x_center, y_center),
                             use_true_center=True, image=stamp)
    return result


def fetch_images(exposures, image_list, ra, dec, size, subtract_background, roman_path, object_type):
    """This function gets the list of exposures to be used for the analysis.

    Inputs:
    exposures: astropy.table.table.Table, the table of exposures to be used.
    num_total_images: total images used in analysis (detection + no detection)
    num_detect_images: number of images used in the analysis that contain a
                       detection.
    size: int, cutout will be of shape (size, size)
    subtract_background: If True, subtract sky bg from images. If false, leave
            bg as a free parameter in the forward modelling.
    roman_path: str, the path to the Roman data
    object_type: str, the type of object to be used (SN or star)

    Returns:
    ra, dec: floats, the RA and DEC of the supernova, a single float is
                         used for both of these as we assume the object is
                         not moving between exposures.
    exposures: astropy.table.table.Table, table of exposures used
    cutout_image_list: list of snappl.image.Image objects, the cutout images
    image_list: list of snappl.image.Image objects, the full images
    """
    # By moving those warnings, fetch_images is now redundant, I'll fix this in a different PR. TODO
    cutout_image_list, image_list, exposures =\
        construct_images(exposures, image_list, ra, dec, size=size,
                         subtract_background=subtract_background)

    return cutout_image_list, image_list, exposures


def get_object_info(ID, parq, band, snpath, roman_path, obj_type):

    """Fetch some info about an object given its ID.
    Inputs:
    ID: the ID of the object
    parq: the parquet file containing the object
    band: the band to consider
    date: whether to return the start end and peak dates of the object
    snpath: the path to the supernova data
    roman_path: the path to the Roman data
    host: whether to return the host RA and DEC

    Returns:
    ra, dec: the RA and DEC of the object
    pointing, sca: the pointing and SCA of the object
    start, end, peak: the start, end, and peak dates of the object
    """

    df = open_parquet(parq, snpath, obj_type=obj_type)
    if obj_type == "star":
        ID = str(ID)

    df = df.loc[df.id == ID]
    ra, dec = df.ra.values[0], df.dec.values[0]

    if obj_type == "SN":
        start = df.start_mjd.values
        end = df.end_mjd.values
        peak = df.peak_mjd.values
    else:
        start = None
        end = None
        peak = None

    pointing, sca = radec2point(ra, dec, band, roman_path)

    return ra, dec, pointing, sca, start, end, peak


def get_weights(images, ra, dec, gaussian_var=1000, cutoff=4):
    """This function calculates the weights for each pixel in the cutout
        images.

    The weights come from two sources. Firstly, the error in the image pixels
    is accounted for, i.e. higher error = less weight in the fit.
    Secondly, we can optionally apply a gaussian weighting to the fit
        centered on the supernova, since we do not care about pixels far away
        from the supernova.

    Inputs:
    images: list of snappl Image objects, used to get wcs, error, and size.
    ra, dec: floats, the RA and DEC of the supernova
    gaussian_var: float, the standard deviation squared of the Gaussian used
                    to weight   the pixels. This is in pixels.
    cutoff: float, the cutoff distance in pixels. Pixels further than this
                    distance from the supernova are given a weight of 0.

    Outputs:
    wgt_matrix: list of numpy arrays of floats, each array is the weights for
                the pixels in each cutout. Each array is size: (size x size)

    """
    size = images[0].image_shape[0]
    wcs_list = [im.get_wcs() for im in images]
    error = [im.noise for im in images]

    wgt_matrix = []
    SNLogger.debug(f"Gaussian Variance in get_weights {gaussian_var}")
    for i, wcs in enumerate(wcs_list):
        xx, yy = np.meshgrid(np.arange(0, size, 1), np.arange(0, size, 1))
        xx = xx.flatten()
        yy = yy.flatten()
        object_x, object_y = wcs.world_to_pixel(ra, dec)
        dist = np.sqrt((xx - object_x)**2 + (yy - object_y)**2)

        wgt = np.ones(size**2)
        wgt = 5*np.exp(-dist**2/gaussian_var)
        # NOTE: This 5 is here because when I made this function I was
        # checking my work by plotting and the *5 made it easier to see. I
        # thought the overall normalization
        # of the weights did not matter. I was half right, they don't matter
        # for the flux but they do matter for the size of the errors. Therefore
        # there is some way that these weights are normalized, but I don't
        # know exactly how that should be yet. Online sources speaking about
        # weighted linear regression never seem to address normalization. TODO

        # Here, we throw out pixels that are more than 4 pixels away from the
        # SN. The reason we do this is because by choosing an image size one
        # has set a square top hat function centered on the SN. When that image
        # is rotated pixels in the corners leave the image, and new pixels
        # enter. By making a circular cutout, we minimize this problem. Of
        # course this is not a perfect solution, because the pixellation of the
        # circle means that still some pixels will enter and leave, but it
        # seems to minimize the problem.
        wgt[np.where(dist > cutoff)] = 0
        if error is None:
            error = np.ones_like(wgt)
        SNLogger.debug(f"wgt before: {np.mean(wgt)}")
        inv_var = 1 / (error[i].flatten()) ** 2
        wgt *= inv_var

        SNLogger.debug(f"wgt after: {np.mean(wgt)}")
        wgt_matrix.append(wgt)
    return wgt_matrix


def make_grid(grid_type, images, ra, dec, percentiles=[0, 90, 95, 100],
              make_exact=False, single_ra=None, single_dec=None, cut_points_close_to_sn=False, spacing=0.75):
    """This is a function that returns the locations for the model grid points
    used to model the background galaxy. There are several different methods
    for building the grid, listed below, and this parent function calls the
    correct function for which type of grid you wish to construct.

    Inputs:
    grid_type: str, type of grid method to use.
              regular: A regularly spaced grid.
              adaptive: Points are placed in the image based on the brightness
                        in each pixel.
              contour: Points are placed by placing finer and finer regularly
                        spaced grids in different contour levels of a linear
                        interpolation of the image. See make_contour_grid for
                        a more detailed explanation.
              single: Place a single grid point. This is for sanity checking
                      that the algroithm is drawing points where expected.
    images: list of snappl.image.Image objects, the images to be used for the
            grid. The first image in the list is used to get the WCS and
            design the grid.
    ra, dec: floats, the RA and DEC of the supernova.
    percentiles: list of floats, the percentiles to use for the adaptive grid.
    sim_galra, sim_galdec: floats, the RA and DEC of a single simulated galaxy, only
                used if grid_type is "single". This is used to place a single
                grid point at the location of the simulated galaxy, for sanity
                checking that the algorithm is drawing points where expected.

    Returns:
    ra_grid, dec_grid: numpy arrays of floats of the ra and dec locations for
                    model grid points.
    """
    size = images[0].image_shape[0]
    snappl_wcs = images[0].get_wcs()
    image_data = images[0].data

    SNLogger.debug(f"Grid type: {grid_type}")
    if grid_type not in ["regular", "adaptive", "contour", "single"]:
        raise ValueError("Grid type must be one of: regular, adaptive, "
                         "contour, single")
    if grid_type == "contour":
        ra_grid, dec_grid = make_contour_grid(image_data, snappl_wcs)

    elif grid_type == "adaptive":
        ra_grid, dec_grid = make_adaptive_grid(ra, dec, snappl_wcs,
                                               image=image_data,
                                               percentiles=percentiles)
    elif grid_type == "regular":
        ra_grid, dec_grid = make_regular_grid(ra, dec, snappl_wcs,
                                              size=size, spacing=spacing)

    if grid_type == "single":
        if single_ra is None or single_dec is None:
            raise ValueError("You did not simulate a galaxy, so you should not be using the single grid type.")
        ra_grid, dec_grid = [single_ra], [single_dec]


    ra_grid = np.array(ra_grid)
    dec_grid = np.array(dec_grid)

    if cut_points_close_to_sn:
        min_distance = 0.5 * 0.11 * u.arcsec  # 0.11 arcsec is the pixel scale of Roman, so this is 1/2 a pixel
        SNLogger.debug(f"Cutting points closer than {min_distance} from SN")
        distances = angular_separation(ra*u.deg, dec*u.deg, ra_grid*u.deg, dec_grid*u.deg)
        SNLogger.debug(f"Old Grid size: {len(ra_grid)}")
        ra_grid = ra_grid[distances > min_distance]
        dec_grid = dec_grid[distances > min_distance]
        SNLogger.debug(f"New grid size: {len(ra_grid)}")

    return ra_grid, dec_grid


def get_galsim_SED(SNID, date, sn_path, fetch_SED, obj_type="SN"):
    """Return the appropriate SED for the object on the day. Since SN SEDs
    are time dependent but stars are not, we need to handle them differently.

    Inputs:
    SNID: the ID of the object
    date: the date of the observation
    sn_path: the path to the supernova data
    fetch_SED: If true, fetch true SED from the database, otherwise return a
                flat SED.
    obj_type: the type of object (SN or star)

    Internal Variables:
    lam: the wavelength of the SED in Angstrom
    flambda: the flux of the SED units in erg/s/cm^2/Angstrom

    Returns:
    sed: galsim.SED object
    """
    if fetch_SED:
        if obj_type == "SN":
            lam, flambda = get_SN_SED(SNID, date, sn_path)
        if obj_type == "star":
            lam, flambda = get_star_SED(SNID, sn_path)
    else:
        lam, flambda = [1000, 26000], [1, 1]

    sed = galsim.SED(galsim.LookupTable(lam, flambda, interpolant="linear"),
                     wave_type="Angstrom", flux_type="fphotons")

    return sed


def get_star_SED(SNID, sn_path):
    """Return the appropriate SED for the star.
    Inputs:
    SNID: the ID of the object
    sn_path: the path to the supernova data

    Returns:
    lam: the wavelength of the SED in Angstrom (numpy  array of floats)
    flambda: the flux of the SED units in erg/s/cm^2/Angstrom
             (numpy array of floats)
    """
    filenum = find_parquet(SNID, sn_path, obj_type="star")
    pqfile = open_parquet(filenum, sn_path, obj_type="star")
    file_name = pqfile[pqfile["id"] == str(SNID)]["sed_filepath"].values[0]
    # SED needs to move out to snappl
    fullpath = pathlib.Path(Config.get().value("photometry.campari." +
                            "paths.sims_sed_library")) / file_name
    sed_table = pd.read_csv(fullpath,  compression="gzip", sep=r"\s+",
                            comment="#")
    lam = sed_table.iloc[:, 0]
    flambda = sed_table.iloc[:, 1]
    return np.array(lam), np.array(flambda)


def get_SN_SED(SNID, date, sn_path, max_days_cutoff=10):
    """Return the appropriate SED for the supernova on the given day.

    Inputs:
    SNID: the ID of the object
    date: the date of the observation
    sn_path: the path to the supernova data

    Returns:
    lam: the wavelength of the SED in Angstrom
    flambda: the flux of the SED units in erg/s/cm^2/Angstrom
    """
    filenum = find_parquet(SNID, sn_path, obj_type="SN")
    file_name = "snana" + "_" + str(filenum) + ".hdf5"

    fullpath = os.path.join(sn_path, file_name)
    # Setting locking=False on the next line becasue it seems that you can't
    #   open an h5py file unless you have write access to... something.
    #   Not sure what.  The directory where it exists?  We won't
    #   always have that.  It's scary to set locking to false, because it
    #   subverts all kinds of safety stuff that hdf5 does.  However,
    #   because these files were created once in this case, it's not actually
    #   scary, and we expect them to be static.  Locking only matters if you
    #   think somebody else might change the file
    #   while you're in the middle of reading bits of it.
    sed_table = h5py.File(fullpath, "r", locking=False)
    sed_table = sed_table[str(SNID)]
    flambda = sed_table["flambda"]
    lam = sed_table["lambda"]
    mjd = sed_table["mjd"]
    SNLogger.debug(f"MJD values in SED: {np.array(mjd)}")
    bestindex = np.argmin(np.abs(np.array(mjd) - date))
    closest_days_away = np.min(np.abs(np.array(mjd) - date))

    if np.abs(closest_days_away) > max_days_cutoff:
        SNLogger.warning(f"WARNING: No SED data within {max_days_cutoff} days of "
                         f"date. \n The closest SED is {closest_days_away} days away.")
    return np.array(lam), np.array(flambda[bestindex])


def make_contour_grid(image, wcs, numlevels=None, percentiles=[0, 90, 98, 100],
                      subsize=4):
    """Construct a "contour grid" which allocates model grid points to model
    the background galaxy according to the brightness of the image. This is
    an alternate version of make_adaptive_grid that results in a more
    continuous model grid point layout than make_adaptive_grid.
    While make_adaptive_grid visits each pixel and places a certain number of
    points, this function creates a smooth interpolation of the image to choose
    model point locations more densely in brighter regions.

    It does this as follows:
        1. Create a linear interoplation of the image.
        Start a loop:
        2. Create a grid of points that are evenly spaced in pixel space.
        3. For each of these points, check which brightness bin they fall into,
           using the linear interpolation.
        4. If this point is in the correct brightness bin, add it to the grid.
            If not, it does not get added.
        5. Increase the point density, and move to the next higher brightness
            bin.

    Here's a schematic:
    Our Image:  Binned by brightness:
                          ───────          ·····              ·····
            ░░░░░░        │     │          ·   ·              ·:::·
            ░▒▒▒▒░        │ ┌─┐ │          ·   ·              ·:::·
            ░▒██▒░        │ │ │ │          ·   ·              ·:::·
            ░▒██▒░        │ └─┘ │          ·   ·              ·:::·
            ░▒▒▒▒░        │     │          ·   ·              ·:::·
            ░░░░░░        │     │          ·····              ·····
                          ───────            ^                 ^
                            Add sparse model points, then dense model points.


    This model allows for the grid density to change smoothly across pixels,
    and avoids the problem of awkward gaps between model points across pixels.

    Inputs:
    image: 2D numpy array of floats of shape (size x size), the image to build
    the grid on.
    wcs: snappl.wcs.BaseWCS object

    percentiles: list of floats, the percentiles to use to bin the image. The
                more bins, the more possible grid points could be placed in
                that pixel.

    subsize: int, width of the grid in pixels.
             Specify the width of the grid, which can be smaller than the
             image. For instance I could have an image that is 11x11 but a grid
             that is only 9x9.
             This is useful and different from making a smaller image because
             when the image rotates, model points near the corners of the image
             may be rotated out. By taking a smaller grid, we can avoid this.

    Returns:
    ra_grid, dec_grid: 1D numpy arrays of floats, the RA and DEC of the grid.
    """
    size = image.shape[0]
    x = np.arange(0, size, 1.0)
    y = np.arange(0, size, 1.0)
    xg, yg = np.meshgrid(x, y, indexing="ij")
    xg = xg.ravel()
    yg = yg.ravel()
    SNLogger.debug(f"Grid type: contour, with percentiles: {percentiles} and subsize: {subsize}")


    if numlevels is not None:
        levels = list(np.linspace(np.nanmin(image), np.nanmax(image), numlevels))
    else:
        levels = list(np.nanpercentile(image, percentiles))

    SNLogger.debug(f"Using levels: {levels} in make_contour_grid")

    interp = RegularGridInterpolator((x, y), image, method="linear",
                                     bounds_error=False, fill_value=None)

    aa = interp((xg, yg))

    x_totalgrid = []
    y_totalgrid = []

    for i in range(len(levels) - 1):
        zmin = levels[i]
        zmax = levels[i+1]
        # Generate a grid that gets finer each iteration of the loop. For
        # instance, in brightness bin 1, 1 point per pixel, in brightness bin
        # 2, 4 points per pixel (2 in each direction), etc.
        x = np.arange(0, size, 1/(i+1))
        y = np.arange(0, size, 1/(i+1))
        if i == 0:
            x = x[np.where(np.abs(x - size/2) < subsize)]
            y = y[np.where(np.abs(y - size/2) < subsize)]
        xg, yg = np.meshgrid(x, y, indexing="ij")
        aa = interp((xg, yg))
        xg = xg[np.where((aa > zmin) & (aa <= zmax))]
        yg = yg[np.where((aa > zmin) & (aa <= zmax))]
        x_totalgrid.extend(xg)
        y_totalgrid.extend(yg)

    xx, yy = x_totalgrid, y_totalgrid
    xx = np.array(xx)
    yy = np.array(yy)
    xx = xx.flatten()
    yy = yy.flatten()
    SNLogger.debug(f"Built a grid with {np.size(xx)} points")
    first_n = 5
    SNLogger.debug(f"First {first_n} grid points: {xx[:first_n]}, {yy[:first_n]}")

    # Astropy takes (y ,x) order:
    ra_grid, dec_grid = wcs.pixel_to_world(yy, xx)

    return ra_grid, dec_grid


def calc_mag_and_err(flux, sigma_flux, band, zp=None):
    """This function calculates the magnitude and magnitude error from the
       flux.

    flux: float or array of floats, the flux
    sigma_flux: float or array of floats, the flux error
    band: str, the bandpass of the images used
    zp: float, the zeropoint of the bandpass. If None, use the galsim-
                calculated value.

    Returns:
    mag: float or array of floats, the AB magnitude
    magerr: float or array of floats, the magnitude error
    zp: float, the zeropoint of the bandpass
    """

    exptime = {"F184": 901.175,
               "J129": 302.275,
               "H158": 302.275,
               "K213": 901.175,
               "R062": 161.025,
               "Y106": 302.275,
               "Z087": 101.7}

    area_eff = roman.collecting_area
    zp = roman.getBandpasses()[band].zeropoint if zp is None else zp
    mag = -2.5 * np.log10(flux) + 2.5*np.log10(exptime[band]*area_eff) + zp
    magerr = (2.5 / np.log(10) * (sigma_flux / flux))
    magerr[flux < 0] = np.nan
    return mag, magerr, zp


def build_lightcurve(ID, exposures, confusion_metric, flux, sigma_flux, ra, dec):

    """This code builds a lightcurve datatable from the output of the SMP
       algorithm.

    Input:
    ID (int): supernova ID
    exposures (table): table of exposures used in the SMP algorithm
    confusion_metric (float): the confusion metric derived in the SMP algorithm
    flux (array): the output flux of the SMP algorithm. If no flux is received,
                    then no lightcurve is built.
    sigma_flux (array): the output flux error of the SMP algorithm
    ra, dec (float): the RA and DEC of the object.

    Returns:
    lc: a QTable containing the lightcurve data
    """
    flux = np.atleast_1d(flux)
    sigma_flux = np.atleast_1d(sigma_flux)
    band = exposures["filter"][0]
    mag, magerr, zp = calc_mag_and_err(flux, sigma_flux, band)
    detections = exposures[np.where(exposures["detected"])]
    meta_dict = {"ID": ID, "obj_ra": ra, "obj_dec": dec}
    if confusion_metric is not None:
        meta_dict["confusion_metric"] = confusion_metric

    data_dict = {"mjd": detections["date"], "flux_fit": flux,
                 "flux_fit_err": sigma_flux, "mag_fit": mag,
                 "mag_fit_err": magerr,
                 "filter": np.full(np.size(mag), band),
                 "zpt": np.full(np.size(mag), zp),
                 "pointing": detections["pointing"],
                 "sca": detections["sca"],
                 "x": detections["x"],
                 "y": detections["y"],
                 "x_cutout": detections["x_cutout"],
                 "y_cutout": detections["y_cutout"]}

    units = {"mjd": u.d,  "flux_fit": "",
             "flux_fit_err": "", "mag_fit": u.mag,
             "mag_fit_err": u.mag, "filter": ""}

    return QTable(data=data_dict, meta=meta_dict, units=units)


def add_truth_to_lc(lc, exposures, sn_path, roman_path, object_type):

    detections = exposures[np.where(exposures["detected"])]
    band = exposures["filter"][0]
    ID = lc.meta["ID"]
    parq_file = find_parquet(ID, path=sn_path, obj_type=object_type)
    df = open_parquet(parq_file, path=sn_path, obj_type=object_type)

    sim_true_flux = []
    sim_realized_flux = []
    for pointing, sca in zip(detections["pointing"], detections["sca"]):
        catalogue_path = (
            roman_path + f"/RomanTDS/truth/{band}/{pointing}/" + f"Roman_TDS_index_{band}_{pointing}_{sca}.txt"
        )
        cat = pd.read_csv(
            catalogue_path,
            sep=r"\s+",
            skiprows=1,
            names=["object_id", "ra", "dec", "x", "y", "realized_flux", "flux", "mag", "obj_type"],
        )
        cat = cat[cat["object_id"] == ID]
        sim_true_flux.append(cat["flux"].values[0])
        sim_realized_flux.append(cat["realized_flux"].values[0])
    sim_true_flux = np.array(sim_true_flux)
    sim_realized_flux = np.array(sim_realized_flux)

    sim_sigma_flux = 0  # These are truth values!
    sim_realized_mag, _, _ = calc_mag_and_err(sim_realized_flux, sim_sigma_flux, band)
    sim_true_mag, _, _ = calc_mag_and_err(sim_true_flux, sim_sigma_flux, band)

    if object_type == "SN":
        df_object_row = df.loc[df.id == ID]
        meta_dict = {
            "host_sep": df_object_row["host_sn_sep"].values[0].item(),
            "host_mag_g": df_object_row["host_mag_g"].values[0].item(),
            "host_ra": df_object_row["host_ra"].values[0].item(),
            "host_dec": df_object_row["host_dec"].values[0].item(),
        }
    else:
        meta_dict = None

    data_dict = {
        "sim_realized_flux": sim_realized_flux,
        "sim_true_flux": sim_true_flux,
        "sim_realized_mag": sim_realized_mag,
        "sim_true_mag": sim_true_mag,
    }
    units = {
        "sim_realized_flux": "",
        "sim_realized_mag": u.mag,
        "sim_true_flux": "",
        "sim_true_mag": u.mag,
    }

    lc = hstack([lc, QTable(data=data_dict, meta=meta_dict, units=units)])

    return lc


def build_lightcurve_sim(supernova, flux, sigma_flux):
    """This code builds a lightcurve datatable from the output of the SMP
        algorithm if the user simulated their own lightcurve.

    Inputs
    supernova (array): the true lightcurve
    num_detect_images (int): number of detection images in the lightcurve
    X (array): the output of the SMP algorithm

    Returns
    lc: a QTable containing the lightcurve data
    """

    sim_mjd = np.arange(0, np.size(supernova), 1)
    data_dict = {"mjd": sim_mjd, "flux": flux,
                 "flux_error": sigma_flux, "sim_flux": supernova}
    meta_dict = {}
    units = {"mjd": u.d, "sim_flux": "",  "flux": "", "flux_error": ""}
    return QTable(data=data_dict, meta=meta_dict, units=units)


def save_lightcurve(lc, identifier, band, psftype, output_path=None, overwrite=True):
    """This function parses settings in the SMP algorithm and saves the
    lightcurve to an ecsv file with an appropriate name.
    Input:
    lc: the lightcurve data
    identifier (str): the supernova ID or "simulated"
    band (str): the bandpass of the images used
    psftype (str): "romanpsf" or "analyticpsf"
    output_path (str): the path to save the lightcurve to.  Defaults to
      config value phtometry.campari.paths.output_dir

    Returns:
    None, saves the lightcurve to a ecsv file.
    The file name is:
    <output_path>/identifier_band_psftype_lc.ecsv
    """
    output_path = Config.get().value("photometry.campari.paths.output_dir") \
        if output_path is None else output_path
    output_path = pathlib.Path(output_path)
    output_path.mkdir(exist_ok=True, parents=True)

    lc_file = output_path / f"{identifier}_{band}_{psftype}_lc.ecsv"
    SNLogger.info(f"Saving lightcurve to {lc_file}")
    lc.write(lc_file, format="ascii.ecsv", overwrite=overwrite)


def banner(text):
    length = len(text) + 8
    message = "\n" + "#" * length + "\n"+"#   " + text + "   # \n" + "#" \
              * length
    SNLogger.debug(message)


def get_galsim_SED_list(ID, dates, fetch_SED, object_type, sn_path,
                        sed_out_dir=None):
    """Return the appropriate SED for the object for each observation.
    If you are getting truth SEDs, this function calls get_SED on each exposure
    of the object. Then, get_SED calls get_SN_SED or get_star_SED depending on
    the object type.
    If you are not getting truth SEDs, this function returns a flat SED for
    each exposure.

    Inputs:
    ID: the ID of the object
    exposures: the exposure table returned by fetch_images.
    fetch_SED: If true, get the SED from truth tables.
               If false, return a flat SED for each expsoure.
    object_type: the type of object (SN or star)
    sn_path: the path to the supernova data

    Returns:
    sedlist: list of galsim SED objects, length equal to the number of
             detection images.
    """
    sed_list = []
    if isinstance(dates, float):
        dates = [dates]  # If only one date is given, make it a list.
    for date in dates:
        sed = get_galsim_SED(ID, date, sn_path, obj_type=object_type,
                             fetch_SED=fetch_SED)
        sed_list.append(sed)
        if sed_out_dir is not None:
            sed_df = pd.DataFrame({"lambda": sed._spec.x,
                                   "flux": sed._spec.f})
            sed_df.to_csv(f"{sed_out_dir}/sed_{ID}_{date}.csv", index=False)

    return sed_list


def prep_data_for_fit(images, sn_matrix, wgt_matrix):
    """This function takes the data from the images and puts it into the form
    such that we can analytically solve for the best fit using linear algebra.

    n = total number of images
    s = image size (so the image is s x s)
    d = number of detection images

    Inputs:
    images: list of snappl Image objects. List of length n objects.
    sn_matrix: list of np arrays of SN models. List of length d of sxs arrays.
    wgt_matrix: list of np arrays of weights. List of length n of sxs arrays.

    Outputs:
    images: 1D array of image data. Length n*s^2
    err: 1D array of error data. Length n*s^2
    sn_matrix: A 2D array of SN models, with the SN models placed in the
                correct rows and columns, see comment below. Shape (n*s^2, n)
    wgt_matrix: 1D array of weights. Length n*s^2
    """
    SNLogger.debug("Prep data for fit")
    size_sq = images[0].image_shape[0]**2
    tot_num = len(images)
    det_num = len(sn_matrix)

    # Flatten into 1D arrays
    err = np.concatenate([im.noise.flatten() for im in images])
    image_data = np.concatenate([im.data.flatten() for im in images])

    # The final design matrix for our fit should have dimensions:
    # (total number of pixels in all images, number of model components)
    # Then, the first s^2 rows of the matrix correspond to the first image,
    # the next s^2 rows to the second image, etc.,  where s is the size of the
    # image. For the SN model, the flux in each image is ostensibly different.
    # Therefore we need a unique flux for each image, and we don't want the
    # flux of the supernova in one image to affect the flux in another image.
    # Therefore, we need to place the supernova model in the correct image
    # (i.e. the correct rows of the design matrix) and zero out all of the
    # others. We'll do this by initializing a matrix of zeros, and then filling
    # in the SN model in the correct place in the loop below:

    psf_zeros = np.zeros((np.size(image_data), tot_num))
    for i in range(det_num):
        sn_index = tot_num - det_num + i  # We only want to edit SN columns.
        psf_zeros[
            (sn_index) * size_sq:  # Fill in rows s^2 * image number...
            (sn_index + 1) * size_sq,  # ... to s^2 * (image number + 1) ...
            sn_index] = sn_matrix[i]  # ...in the correct column.
    sn_matrix = np.vstack(psf_zeros)
    wgt_matrix = np.array(wgt_matrix)
    wgt_matrix = np.hstack(wgt_matrix)

    # Now handle masked pixels:
    wgt_matrix[np.isnan(image_data)] = 0
    image_data[np.isnan(image_data)] = 0
    err[np.isnan(err)] = huge_value  # Give a huge error to masked pixels.

    return image_data, err, sn_matrix, wgt_matrix


def extract_sn_from_parquet_file_and_write_to_csv(parquet_file, sn_path, output_path, mag_limits=None):
    """Convenience function for getting a list of SN IDs that obey some
    conditions from a parquet file. This is not used anywhere in the main
    algorithm.

    Inputs:
    parquet_file: the path to the parquet file
    sn_path: the path to the supernova data
    mag_limits: a tuple of (min_mag, max_mag) to filter the SNe by
                peak magnitude. If None, no filtering is done.

    Output:
    Saves a csv file of the SN_IDs of supernovae from the parquet file that
    pass mag cuts. If none are found, raise a ValueError.
    """
    # Get the supernova IDs from the parquet file
    df = open_parquet(parquet_file, sn_path, obj_type="SN")
    if mag_limits is not None:
        min_mag, max_mag = mag_limits
        # This can't always be just g band I think. TODO
        df = df[(df["peak_mag_g"] >= min_mag) & (df["peak_mag_g"] <= max_mag)]
    SN_ID = df.id.values
    SN_ID = SN_ID[np.log10(SN_ID) < 8]  # The 9 digit SN_ID SNe are weird for
    # some reason. They only seem to have 1 or 2 images ever. TODO
    SN_ID = np.array(SN_ID, dtype=int)
    SNLogger.info(f"Found {np.size(SN_ID)} supernovae in the given range.")
    if np.size(SN_ID) == 0:
        raise ValueError("No supernovae found in the given range.")

    pd.DataFrame(SN_ID).to_csv(output_path, index=False, header=False)
    SNLogger.info(f"Saved to {output_path}")


def extract_id_using_ra_dec(sn_path, ra=None, dec=None, radius=None, object_type="SN"):
    """Convenience function for getting a list of SN RA and Dec that can be
    cone-searched for by passing a central coordinate and a radius. For now, this solely
    pulls objects from the OpenUniverse simulations.

    Parameters
    ----------
    sn_path: str, the path to the supernova data
    ra: float, the central RA of the region to search in
    dec: float, the central Dec of the region to search in
    radius: float, the radius over which cone search is performed. Can have
            any angular astropy.unit attached to it. If no unit is
            included, the function will produce a warning and then
            automatically assume you meant degrees.
    object_type: str, the type of object to search for. Can be "SN" or "star".
                  Defaults to "SN".

    Returns
    -------
    all_SN_ID: numpy array of int, the IDs of the objects found in the
               given range.
    all_dist: numpy array of float, the distances of the objects found in the
                given range, in arcseconds.
    """

    if not hasattr(radius, "unit") and radius is not None:
        SNLogger.warning("extract_id_using_ra_dec got a radius argument with no units. Assuming degrees.")
        radius *= u.deg

    file_prefix = {"SN": "snana", "star": "pointsource"}
    file_prefix = file_prefix[object_type]
    parquet_files = sorted(glob.glob(os.path.join(sn_path, f"{file_prefix}_*.parquet")))
    SN_ID_list = []
    dist_list = []
    SNLogger.debug(f"Found {len(parquet_files)} parquet files in {sn_path} with prefix {file_prefix}")
    for file in parquet_files:
        p = file.split(f"{file_prefix}_")[-1].split(".parquet")[0]
        df = open_parquet(p, sn_path, obj_type="SN")

        if radius is not None and (ra is not None and dec is not None):
            center_coord = SkyCoord(ra * u.deg, dec * u.deg)
            df_coords = SkyCoord(ra=df["ra"].values * u.deg, dec=df["dec"].values * u.deg)
            sep = center_coord.separation(df_coords)
            df = df[sep < radius]
            dist_list.extend(sep[sep < radius].to(u.arcsec).value)
        SN_ID = df.id.values
        SN_ID = SN_ID[np.log10(SN_ID) < 8]  # The 9 digit SN_ID SNe are weird for
        # some reason. They only seem to have 1 or 2 images ever. TODO
        SN_ID_list.extend(SN_ID)
    all_SN_ID = np.array(SN_ID_list, dtype=int)
    all_dist = np.array(dist_list, dtype=float)
    SNLogger.info(f"Found {np.size(all_SN_ID)} {object_type}s in the given range.")
    if np.size(all_SN_ID) == 0:
        raise ValueError(f"No {object_type}s found in the given range.")

    return all_SN_ID, all_dist


def extract_star_from_parquet_file_and_write_to_csv(parquet_file, sn_path,
                                                    output_path,
                                                    ra=None,
                                                    dec=None,
                                                    radius=None):
    """Convenience function for getting a list of star IDs
    from a parquet file. The stars can be cone-searched for by passing a
    central coordinate and a radius.
    This is not used anywhere in the main algorithm.

    Inputs:
    parquet_file: int,  the number label of the parquet file to use.
    sn_path: str, the path to the supernova data
    ra: float, the central RA of the region to search in
    dec: float, the central Dec of the region to search in
    radius: float, the radius over which cone search is performed. Can have
                    any angular astropy.unit attached to it. If no unit is
                    included, the function will produce a warning and then
                    automatically assume you meant degrees.
    If no ra, dec, and radius are passed, no cone search
    is performed and the IDs of the entire parquet file are returned.
    If one or two of the above arguments is passed but not all three, the
    cone search is not performed.

    Output:
    Saves a csv file to output_path of the IDs of stars from the parquet
    file that pass location cuts. If none are found, raise a ValueError.
    """
    if not hasattr(radius, "unit") and radius is not None:
        SNLogger.warning("extract_star_from_parquet_file_and_write_to_csv " +
                         "got a radius argument with no units. Assuming degrees.")

        radius *= u.deg

    df = open_parquet(parquet_file, sn_path, obj_type="star")
    df = df[df["object_type"] == "star"]

    if radius is not None and (ra is not None and dec is not None):
        center_coord = SkyCoord(ra*u.deg, dec*u.deg)
        df_coords = SkyCoord(ra=df["ra"].values*u.deg,
                             dec=df["dec"].values*u.deg)
        sep = center_coord.separation(df_coords)
        df = df[sep < radius]

    star_ID = df.id.values
    star_ID = np.array(star_ID, dtype=int)
    SNLogger.info(f"Found {np.size(star_ID)} stars in the given range.")
    if np.size(star_ID) == 0:
        raise ValueError("No stars found in the given range.")
    pd.DataFrame(star_ID).to_csv(output_path, index=False, header=False)
    SNLogger.info(f"Saved to {output_path}")


def run_one_object(ID=None, ra=None, dec=None, object_type=None, exposures=None, image_list=None,
                   roman_path=None, sn_path=None, size=None, band=None, fetch_SED=None, sedlist=None,
                   use_real_images=None, use_roman=None, subtract_background=None,
                   make_initial_guess=None, initial_flux_guess=None, weighting=None, method=None,
                   grid_type=None, pixel=None, source_phot_ops=None, do_xshift=None, bg_gal_flux=None, do_rotation=None,
                   airy=None, mismatch_seds=None, deltafcn_profile=None, noise=None,
                   avoid_non_linearity=None, spacing=None, percentiles=None, sim_galaxy_scale=1,
                   sim_galaxy_offset=None, base_pointing=662, base_sca=11,
                   draw_method_for_non_roman_psf="no_pixel"):
    psf_matrix = []
    sn_matrix = []

    # This is a catch for when I'm doing my own simulated WCSs
    util_ref = None

    percentiles = []
    roman_bandpasses = galsim.roman.getBandpasses()

    num_total_images = len(exposures)
    num_detect_images = len(exposures[exposures["detected"]])

    if use_real_images:
        # Using exposures Table, load those Pointing/SCAs as images.
        cutout_image_list, image_list, exposures = fetch_images(exposures, image_list, ra, dec, size, subtract_background,
                                                                roman_path, object_type)
        # We didn't simulate anything, so set these simulation only vars to none.
        sim_galra = None
        sim_galdec = None
        galaxy_images = None
        noise_maps = None

    else:
        # Simulate the images of the SN and galaxy.
        banner("Simulating Images")
        sim_lc, util_ref, image_list, cutout_image_list, sim_galra, sim_galdec, galaxy_images, noise_maps = \
            simulate_images(num_total_images, num_detect_images, ra, dec,
                            sim_galaxy_scale, sim_galaxy_offset,
                            do_xshift, do_rotation, noise=noise,
                            use_roman=use_roman, roman_path=roman_path,
                            size=size, band=band,
                            deltafcn_profile=deltafcn_profile,
                            input_psf=airy, bg_gal_flux=bg_gal_flux,
                            source_phot_ops=source_phot_ops,
                            mismatch_seds=mismatch_seds, base_pointing=base_pointing,
                            base_sca=base_sca)
        object_type = "SN"

    # Build the background grid
    if not grid_type == "none":
        if object_type == "star":
            SNLogger.warning("For fitting stars, you probably dont want a grid.")
        ra_grid, dec_grid = make_grid(grid_type, cutout_image_list, ra, dec,
                                      percentiles=percentiles, single_ra=sim_galra,
                                      single_dec=sim_galdec, spacing=spacing)
    else:
        ra_grid = np.array([])
        dec_grid = np.array([])

    # Using the images, hazard an initial guess.
    # The num_total_images - num_detect_images check is to ensure we have
    # pre-detection images. Otherwise, initializing the model guess does not
    # make sense.
    num_nondetect_images = num_total_images - num_detect_images
    if make_initial_guess and num_nondetect_images != 0 and grid_type != "none":
        SNLogger.debug("Making initial guess for the model")
        x0test = generate_guess(cutout_image_list[:num_nondetect_images],
                                ra_grid, dec_grid)
        x0_vals_for_sne = np.full(num_total_images, initial_flux_guess)
        x0test = np.concatenate([x0test, x0_vals_for_sne], axis=0)
        SNLogger.debug(f"setting initial guess to {initial_flux_guess}")

    else:
        x0test = None

    banner("Building Model")

    # Calculate the Confusion Metric

    #if use_real_images and object_type == "SN" and num_detect_images > 1:
    if False: # This is a temporary fix to not calculate the confusion metric.
        sed = get_galsim_SED(ID, exposures, sn_path, fetch_SED=False)
        object_x, object_y = image_list[0].get_wcs().world_to_pixel(ra, dec)
        # object_x and object_y are the exact coords of the SN in the SCA frame.
        # x and y are the pixels the image has been cut out on, and
        # hence must be ints. Before, I had object_x and object_y as SN coords in the cutout frame, hence this switch.
        # In snappl, centers of pixels occur at integers, so the center of the lower left pixel is (0,0).
        # Therefore, if you are at (0.2, 0.2), you are in the lower left pixel, but at (0.6, 0.6), you have
        # crossed into the next pixel, which is (1,1). So we need to round everything between -0.5 and 0.5 to 0,
        # and everything between 0.5 and 1.5 to 1, etc. This code below does that, and follows how snappl does it.
        # For more detail, see the docstring of get_stamp in the PSF class definition of snappl.
        x = int(np.floor(object_x + 0.5))
        y = int(np.floor(object_y + 0.5))
        pointing, sca = exposures["pointing"][0], exposures["sca"][0]
        snx = x
        sny = y
        x = int(np.floor(x + 0.5))
        y = int(np.floor(y + 0.5))
        SNLogger.debug(f"x, y, snx, sny, {x, y, snx, sny}")
        psf_source_array = construct_transient_scene(x, y, pointing, sca,
                                                     stampsize=size,
                                                     x_center=object_x, y_center=object_y,
                                                     sed=sed)
        confusion_metric = np.dot(cutout_image_list[0].data.flatten(), psf_source_array)

        SNLogger.debug(f"Confusion Metric: {confusion_metric}")
    else:
        confusion_metric = 0
        SNLogger.debug("Confusion Metric not calculated")

    # Build the backgrounds loop
    for i, (image, pointing, sca) in enumerate(zip(image_list, exposures["pointing"], exposures["sca"])):
        # Passing in None for the PSF means we use the Roman PSF.
        drawing_psf = None if use_roman else airy

        whole_sca_wcs = image.get_wcs()
        object_x, object_y = whole_sca_wcs.world_to_pixel(ra, dec)

        # Build the model for the background using the correct psf and the
        # grid we made in the previous section.

        # TODO: Put this in snappl
        if use_real_images:
            util_ref = roman_utils(config_file=pathlib.Path(Config.get().value
                                   ("photometry.campari.galsim.tds_file")),
                                   visit=pointing, sca=sca)

        # If no grid, we still need something that can be concatenated in the
        # linear algebra steps, so we initialize an empty array by default.
        background_model_array = np.empty((size**2, 0))
        SNLogger.debug("Constructing background model array for image " + str(i) + " ---------------")
        if grid_type != "none":
            background_model_array = \
                construct_static_scene(ra_grid, dec_grid,
                                       whole_sca_wcs,
                                       object_x, object_y, size, psf=drawing_psf,
                                       pixel=pixel,
                                       util_ref=util_ref, band=band)

        if not subtract_background:
            # If we did not manually subtract the background, we need to fit in the forward model. Since the
            # background is a constant, we add a term to the model that is all ones. But we only want the background
            # to be present in the model for the image it is associated with. Therefore, we only add the background
            # model term when we are on the image that is being modeled, otherwise we add a term that is all zeros.
            # This is the same as to why we have to make the rest of the SN model zeroes in the other images.
            for j in range(num_total_images):
                if i == j:
                    bg = np.ones(size**2).reshape(-1, 1)
                else:
                    bg = np.zeros(size**2).reshape(-1, 1)
                background_model_array =\
                    np.concatenate([background_model_array, bg], axis=1)

        # Add the array of the model points and the background (if using)
        # to the matrix of all components of the model.
        psf_matrix.append(background_model_array)

        # The arrays below are the length of the number of images that contain the object
        # Therefore, when we iterate onto the
        # first object image, we want to be on the first element
        # of sedlist. Therefore, we subtract by the number of
        # predetection images: num_total_images - num_detect_images.
        # I.e., sn_index is the 0 on the first image with an object, 1 on the second, etc.
        sn_index = i - (num_total_images - num_detect_images)
        if sn_index >= 0:
            if use_roman:
                if use_real_images:
                    pointing = pointing
                    sca = sca
                else:
                    pointing = base_pointing
                    sca = base_sca
                # sedlist is the length of the number of supernova
                # detection images. Therefore, when we iterate onto the
                # first supernova image, we want to be on the first element
                # of sedlist. Therefore, we subtract by the number of
                # predetection images: num_total_images - num_detect_images.
                sn_index = i - (num_total_images - num_detect_images)
                SNLogger.debug(f"Using SED #{sn_index}")
                sed = sedlist[sn_index]
                # object_x and object_y are the exact coords of the SN in the SCA frame.
                # x and y are the pixels the image has been cut out on, and
                # hence must be ints. Before, I had object_x and object_y as SN coords in the cutout frame, hence this
                # switch.
                # In snappl, centers of pixels occur at integers, so the center of the lower left pixel is (0,0).
                # Therefore, if you are at (0.2, 0.2), you are in the lower left pixel, but at (0.6, 0.6), you have
                # crossed into the next pixel, which is (1,1). So we need to round everything between -0.5 and 0.5 to 0,
                # and everything between 0.5 and 1.5 to 1, etc. This code below does that, and follows how snappl does
                # it. For more detail, see the docstring of get_stamp in the PSF class definition of snappl.
                x = int(np.floor(object_x + 0.5))
                y = int(np.floor(object_y + 0.5))
                SNLogger.debug(f"x, y, object_x, object_y, {x, y, object_x, object_y}")
                psf_source_array =\
                    construct_transient_scene(x, y, pointing, sca,
                                              stampsize=size, x_center=object_x,
                                              y_center=object_y, sed=sed,
                                              photOps=source_phot_ops, sca_wcs=whole_sca_wcs)
            else:
                # NOTE: cutout_wcs_list is not being included in the zip above because in a different branch
                # I am updating the simulations to use snappl image objects. That will be changed here once that
                # is done.
                stamp = galsim.Image(size, size, wcs=cutout_wcs_list[i])
                profile = galsim.DeltaFunction()*sed
                profile = profile.withFlux(1, roman_bandpasses[band])
                convolved = galsim.Convolve(profile, drawing_psf)
                psf_source_array =\
                    convolved.drawImage(roman_bandpasses[band],
                                        method=draw_method_for_non_roman_psf,
                                        image=stamp,
                                        wcs=cutout_wcs_list[i],
                                        center=(object_x, object_y),
                                        use_true_center=True,
                                        add_to_image=False)
                psf_source_array = psf_source_array.array.flatten()

            sn_matrix.append(psf_source_array)

    banner("Lin Alg Section")
    psf_matrix = np.vstack(np.array(psf_matrix))
    SNLogger.debug(f"{psf_matrix.shape} psf matrix shape")

    # Add in the supernova images to the matrix in the appropriate location
    # so that it matches up with the image it represents.
    # All others should be zero.

    # Get the weights

    if weighting:
        wgt_matrix = get_weights(cutout_image_list, ra, dec)
    else:
        wgt_matrix = np.ones(psf_matrix.shape[0])

    images, err, sn_matrix, wgt_matrix =\
        prep_data_for_fit(cutout_image_list, sn_matrix, wgt_matrix)
    # Combine the background model and the supernova model into one matrix.
    psf_matrix = np.hstack([psf_matrix, sn_matrix])


    # Calculate amount of the PSF cut out by setting a distance cap
    test_sn_matrix = np.copy(sn_matrix)
    test_sn_matrix[np.where(wgt_matrix == 0), :] = 0
    SNLogger.debug(f"SN PSF Norms Pre Distance Cut:{np.sum(sn_matrix, axis=0)}")
    SNLogger.debug("SN PSF Norms Post Distance Cut:"
                   f"{np.sum(test_sn_matrix, axis=0)}")

    # this is where the hstack was before

    banner("Solving Photometry")

    # These if statements can definitely be written more elegantly.
    if not make_initial_guess:
        x0test = np.zeros(psf_matrix.shape[1])

    if not subtract_background:
        x0test = np.concatenate([x0test, np.zeros(num_total_images)], axis=0)

    SNLogger.debug(f"shape psf_matrix: {psf_matrix.shape}")
    SNLogger.debug(f"shape wgt_matrix: {wgt_matrix.reshape(-1, 1).shape}")
    SNLogger.debug(f"image shape: {images.shape}")

    if method == "lsqr":
        lsqr = sp.linalg.lsqr(psf_matrix*wgt_matrix.reshape(-1, 1),
                              images*wgt_matrix, x0=x0test, atol=1e-12,
                              btol=1e-12, iter_lim=300000, conlim=1e10)
        X, istop, itn, r1norm = lsqr[:4]
        SNLogger.debug(f"Stop Condition {istop}, iterations: {itn}," +
                       f"r1norm: {r1norm}")

    flux = X[-num_detect_images:] if num_detect_images > 0 else None

    inv_cov = psf_matrix.T @ np.diag(wgt_matrix) @ psf_matrix

    try:
        cov = np.linalg.inv(inv_cov)
    except LinAlgError:
        cov = np.linalg.pinv(inv_cov)

    if num_detect_images > 0:
        SNLogger.debug(f"flux: {np.array2string(flux, separator=', ')}")
    sigma_flux = np.sqrt(np.diag(cov)[-num_detect_images:]) if num_detect_images > 0 else None

    SNLogger.debug(f"sigma flux: {sigma_flux}")

    # Using the values found in the fit, construct the model images.
    pred = X*psf_matrix
    model_images = np.sum(pred, axis=1)

    galaxy_only_model_images = np.sum(X[:-num_detect_images]*psf_matrix[:, :-num_detect_images], axis=1) \
        if num_detect_images > 0 else np.sum(X*psf_matrix, axis=1)

    if use_real_images:
        # Eventually I might completely separate out simulated SNe, though I
        # am hesitant to do that as I want them to be treated identically as
        # possible. In the meantime, just return zeros for the simulated lc
        # if we aren't simulating.
        sim_lc = np.zeros(num_detect_images)
    return flux, sigma_flux, images, model_images, galaxy_only_model_images, exposures, ra_grid, dec_grid, \
        wgt_matrix, confusion_metric, X, \
        [im.get_wcs() for im in cutout_image_list], sim_lc, np.array(galaxy_images), np.array(noise_maps)


def load_SED_from_directory(sed_directory, wave_type="Angstrom", flux_type="fphotons"):
    """This function loads SEDs from a directory of SED files. The files must be in CSV format with
    two columns: "lambda" and "flux". The "lambda" column should contain the
    wavelengths in Angstroms, and the "flux" column should contain the fluxes in
    the appropriate units for the specified wave_type and flux_type.
    Inputs:
    sed_directory: str, the path to the directory containing the SED files.

    Returns:
    sed_list: list of galsim SED objects. (Temporary until we remove galsim)
    """
    SNLogger.debug(f"Loading SEDs from {sed_directory}")
    sed_list = []
    for file in pathlib.Path(sed_directory).glob("*.csv"):
        sed_table = pd.read_csv(file)

        flambda = sed_table["flux"]
        lam = sed_table["lambda"]
        # Assuming units are Angstroms how can I check this?
        sed = galsim.SED(galsim.LookupTable(lam, flambda, interpolant="linear"),
                         wave_type=wave_type, flux_type=flux_type)
        sed_list.append(sed)
    return sed_list


def extract_object_from_healpix(healpix, nside, object_type="SN", source="OpenUniverse2024"):
    """This function takes in a healpix and nside and extracts all of the objects of the requested type in that
    healpix. Currently, the source the objects are extracted from is hardcoded to OpenUniverse2024 sims, but that will
    change in the future with real data.

    Parameters
    ----------
    healpix: int, the healpix number to extract objects from
    nside: int, the nside of the healpix to extract objects from
    object_type: str, the type of object to extract. Can be "SN" or "star". Defaults to "SN".
    source: str, the source of the table of objects to extract. Defaults to "OpenUniverse2024".

    Returns;
    -------
    id_array: numpy array of int, the IDs of the objects extracted from the healpix.
    """
    assert isinstance(healpix, int), "Healpix must be an integer."
    assert isinstance(nside, int), "Nside must be an integer."
    SNLogger.debug(f"Extracting {object_type} objects from healpix {healpix} with nside {nside} from {source}.")
    if source == "OpenUniverse2024":
        path = Config.get().value("photometry.campari.paths.sn_path")
        files = os.listdir(path)
        file_prefix = {"SN": "snana", "star": "pointsource"}
        files = [f for f in files if file_prefix[object_type] in f]
        files = [f for f in files if ".parquet" in f]
        files = [f for f in files if "flux" not in f]

        ra_array = np.array([])
        dec_array = np.array([])
        id_array = np.array([])

        for f in files:
            pqfile = int(f.split("_")[1].split(".")[0])
            df = open_parquet(pqfile, path, obj_type=object_type)

            ra_array = np.concatenate([ra_array, df["ra"].values])
            dec_array = np.concatenate([dec_array, df["dec"].values])
            id_array = np.concatenate([id_array, df["id"].values])

    else:
        # With real data, we will have to choose the first detection, as ra/dec might shift slightly.
        raise NotImplementedError(f"Source {source} not implemented yet.")

    healpix_array = hp.ang2pix(nside, ra_array, dec_array, lonlat=True)
    mask = healpix_array == healpix
    id_array = id_array[mask]

    return id_array.astype(int)


def read_healpix_file(healpix_file):
    """This function reads a healpix file and returns the healpix number and nside

    Parameters
    ----------
    healpix_file: str, the path to the healpix file

    Returns
    -------
    healpix: numpy array of int, the healpix numbers
    nside: int, the nside of the healpix
    """
    nside = None
    healpix_file = str(healpix_file)
    if healpix_file.endswith(".dat") or healpix_file.endswith(".yaml") or healpix_file.endswith(".yml"):
        with open(healpix_file, "r") as f:
            data = yaml.safe_load(f)
        nside = int(data["NSIDE"])
        healpix_list = data["HEALPIX"]
    else:
        healpix_list = pd.read_csv(healpix_file, header=None).values.flatten().tolist()

    return healpix_list, nside


def make_sim_param_grid(params):
    nd_grid = np.meshgrid(*params)
    flat_grid = np.array(nd_grid, dtype=float).reshape(len(params), -1)
    SNLogger.debug(f"Created a grid of simulation parameters with a total of {flat_grid.shape[1]} combinations.")
    return flat_grid
<|MERGE_RESOLUTION|>--- conflicted
+++ resolved
@@ -404,21 +404,9 @@
 
     no_transient_images = pre_transient_images + post_transient_images
 
-<<<<<<< HEAD
-    SNLogger.debug(transient_start)
     transient_images = img_collection.find_images(mjd_min=transient_start,
                                                   mjd_max=transient_end,
                                                   ra=ra, dec=dec, filter=band)
-=======
-    res = pd.DataFrame(result.json())[["pointing", "sca", "mjd", "filter"]]
-
-    res.rename(columns={"mjd": "date"}, inplace=True)
-    res = res.loc[res["filter"] == band].copy()
-    if transient_start is None:
-        transient_start = -np.inf
-    if transient_end is None:
-        transient_end = np.inf
->>>>>>> e67cb7c6
 
     no_transient_images = np.array(no_transient_images)
     transient_images = np.array(transient_images)
@@ -445,7 +433,6 @@
                                           np.full_like(no_transient_sca, False, dtype=bool)))
 
     all_images = np.hstack((transient_images, no_transient_images))
-    SNLogger.debug(all_images.shape)
 
     if pointing_list is not None:
         all_images = all_images[explist["pointing"].isin(pointing_list)]
@@ -457,18 +444,8 @@
     explist = explist[argsort]
     all_images = all_images[argsort]
 
-<<<<<<< HEAD
     return explist, all_images
-=======
-    if maxbg != np.inf and maxbg is not None and len(bg) <= maxbg:
-        SNLogger.warning("You requested a number of non-detection images " +
-                         f"of {maxbg}, but {len(bg)} were found. ")
-    if maxdet != np.inf and maxdet is not None and len(det) <= maxdet:
-        SNLogger.warning("You requested a number of detected images " +
-                         f"of {maxdet}, but {len(det)} were found. ")
-    if return_list:
-        return explist
->>>>>>> e67cb7c6
+
 
 
 def find_parquet(ID, path, obj_type="SN"):

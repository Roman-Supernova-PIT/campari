# Standard Library
import os
import pathlib
import warnings

# Common Library
import astropy.table as tb
import galsim
import glob
import h5py
import numpy as np
import pandas as pd
import requests
import scipy.sparse as sp
from astropy import units as u
from astropy.coordinates import SkyCoord, angular_separation
from astropy.io import fits
from astropy.table import QTable, Table, hstack
from astropy.utils.exceptions import AstropyWarning
from erfa import ErfaWarning
from galsim import roman
import healpy as hp
from numpy.linalg import LinAlgError
from roman_imsim.utils import roman_utils
from scipy.interpolate import RegularGridInterpolator
import yaml

# SN-PIT
from snappl.image import OpenUniverse2024FITSImage
from snpit_utils.config import Config
from snpit_utils.logger import SNLogger
from snappl.psf import PSF
from snappl.imagecollection import ImageCollection

# Campari
from campari.simulation import simulate_images

# This supresses a warning because the Open Universe Simulations dates are not
# FITS compliant.
warnings.simplefilter("ignore", category=AstropyWarning)
# Because the Open Universe Sims have dates from the future, we supress a
# warning about using future dates.
warnings.filterwarnings("ignore", category=ErfaWarning)

r"""
Cole Meldorf 2024
Adapted from code by Pedro Bernardinelli

                    ___
                   / _ \___  __ _  ___ ____
                  / , _/ _ \/  ' \/ _ `/ _ \
                 /_/|_|\___/_/_/_/\_,_/_//_/
⠀⠀⠀⠀⠀⠀⠀⠀⠀⠀⠀⠀⠀⠀⠀⠀⠀⠀⠀⠀⠀⠀⠀⠀⠀⠀⠀⠀⠀⠀⠀⠀⢠⣔⣴⣦⣔⣠⠀⠀⠀⠀⠀⠀⠀⠀⠀⠀⠀⠀
⠀⠀⠀⠀⠀⠀⠀⠀⠀⠀⠀⠀⠀⠀⠀⠀⠀⠀⠀⠀⠀⠀⠀⠀⠀⠀⠀⠀⠀⠀⢀⣼⣿⣭⣿⣟⣿⣿⣿⣅⢀⠀⠀⠀⠀⠀⠀⠀⠀⠀
⠀⠀⠀⠀⠀⠀⠀⠀⠀⠀⠀⠀⠀⠀⠀⠀⠀⠀⠀⠀⠀⠀⠀⠀⠀⠀⠀⠀⠀⠀⣾⣷⣾⣿⣿⣿⣿⣿⣿⣿⡶⠀⠀⠀⠀⠀⠀⠀⠀⠀
⠀⠀⠀⠀⠀⠀⠀⠀⠀⠀⠀⠀⠀⠀⠀⠀⠀⠀⠀⠀⠀⠀⠀⠀⠀⠀⠀⠀⢀⣄⣿⣿⣿⣿⣿⣿⣿⣿⣿⣿⡇⠄⠀⠀⠀⠀⠀⠀⠀⠀
⠀⠀⠀⠀⠀⠀⠀⠀⠀⠀⠀⣀⣠⠤⢤⣄⠀⠀⠀⠀⠀⠀⠀⠀⠀⠀⠀⣠⣾⣿⣿⣿⣿⣿⣿⣿⣿⣿⣿⣿⠃⠀⠀⠀⠀⠀⠀⠀⠀⠀
⠀⠀⠀⠀⠀⠀⠀⠀⠀⡠⢒⣿⣿⣿⣠⠋⠀⠀⠀⠀⠀⠀⣀⣀⠤⠶⠿⠿⠛⠿⠿⠿⢻⢿⣿⣿⣿⠿⠟⠁⠀⠀⠀⠀⠀⠀⠀⠀⠀⠀
⠀⠀⠀⠀⠀⠀⠀⠀⡞⢀⣿⣿⣿⡟⠃⠀⠀⠀⣀⡰⠶⠛⠃⠀⠀⠀⠀⠀⠀⠀⠀⠀⠀⠘⠀⠃⠘⠀⠀⠀⠀⠀⠀⠀⠀⠀⠀⠀⠀⠀
⠀⠀⠀⠀⠀⠀⠀⠘⢧⣤⣈⣡⣤⠤⠴⠒⠊⠉⠀⠀⠀⠀⠀⠀⠀⠀⠀⠀⠀⠀⠀⠀⠀⠀⠀⠀⠀⠀⠀⠀⠀⠀⠀⠀⠀⠀⠀⠀⠀⠀


                 _____  __     ___  __________
                / __/ |/ /    / _ \/  _/_  __/
               _\ \/    /    / ___// /  / /
              /___/_/|_/    /_/  /___/ /_/


"""
# Global variables
huge_value = 1e32


def make_regular_grid(ra_center, dec_center, wcs, size, spacing=1.0,
                      subsize=9):
    """ Generates a regular grid around a (RA, Dec) center, choosing step size.

    ra_center, dec_center: floats, coordinate center of the image
    wcs: the WCS of the image, snappl.wcs.BaseWCS object
    spacing: int, spacing of grid points in pixels.
    subsize: int, width of the grid in pixels.
             Specify the width of the grid, which can be smaller than the
             image. For instance I could have an image that is 11x11 but a grid
             that is only 9x9.
             This is useful and different from making a smaller image because
             when the image rotates, model points near the corners of the image
             may be rotated out. By taking a smaller grid, we can avoid this.


    Returns:
    ra_grid, dec_grid: 1D numpy arrays of floats, the RA and DEC of the grid.
    """
    SNLogger.debug(f'CRPIX1 {wcs.to_fits_header()["CRPIX1"]}')
    if wcs.to_fits_header()["CRPIX1"] == 2044 and wcs.to_fits_header()["CRPIX2"] == 2044:

        SNLogger.warning("This WCS is centered exactly on the center of the image, make_regular_grid is expecting a"
                         "cutout WCS, this is likely not a cutout WCS.")
    if subsize > size:
        SNLogger.warning("subsize is larger than the image size. " +
                         f"{size} > {subsize}. This would cause model points to" +
                         " be placed outside the image. Reducing subsize to" +
                         " match the image size.")
        subsize = size

    SNLogger.debug("Grid type: regularly spaced")
    difference = int((size - subsize)/2)

    x = difference + np.arange(0, subsize, spacing)
    y = difference + np.arange(0, subsize, spacing)
    SNLogger.debug(f"Grid spacing: {spacing}")

    xx, yy = np.meshgrid(x, y)
    xx = xx.flatten()
    yy = yy.flatten()
    SNLogger.debug(f"Built a grid with {np.size(xx)} points")

    # Astropy takes (y, x) order:
    ra_grid, dec_grid = wcs.pixel_to_world(yy, xx)

    return ra_grid, dec_grid


def make_adaptive_grid(ra_center, dec_center, wcs,
                       image, percentiles=[45, 90], subsize=9,
                       subpixel_grid_width=1.2):
    """ Construct an "adaptive grid" which allocates model grid points to model
    the background galaxy according to the brightness of the image.

    Inputs:
    ra_center, dec_center: floats, coordinate center of the image
    wcs: the WCS of the image, snappl.wcs.BaseWCS
    image: 2D numpy array of floats of shape (size x size), the image to build
    the grid on. This is used to determine the size of the grid, and once we
                switch to snappl Image objects, will also determine the wcs.
    percentiles: list of floats, the percentiles to use to bin the image. The
                more bins, the more possible grid points could be placed in
                that pixel. For instance, say if you had bins [45, 90],
                as is default. A pixel that lies in the 30th percentile for
                brightness would get 1 point. A pixel at the 50th percentiile
                for brightness would get a 2x2 grid of points.
                A pixel above the 90th percentile would get a 3x3 grid of
                points. If you have more bins, you could go even higher to
                4x4 and 5x5 etc. These points are evenly spaced within the
                pixel.
    subsize: int, width of the grid in pixels.
             Specify the width of the grid, which can be smaller than the
             image. For instance I could have an image that is 11x11 but a grid
             that is only 9x9.
             This is useful and different from making a smaller image because
             when the image rotates, model points near the corners of the image
             may be rotated out. By taking a smaller grid, we can avoid this.
    subpixel_grid_width: When we place the model points in a pixel, we place
                        them on a small range of locations within the pixel.
                        For instance, 0.25, 0.5, and 0.75 for x values. However
                        I've found this leads to awkward gaps in grid points
                        between pixels. For instance, the point at 0.25 would
                        be half a pixel from the point located at 0.75 in the
                        next lower pixel, and only 0.25 from the point at 0.5
                        in the same pixel.
                        Therefore, subpixel_grid_width can be
                        set to something larger than 1 so that the evenly
                        spaced points are spaced out more, reducing these gaps.
                        For instance, if you set to 1.2, the x values of the
                        pixels would be [0.2, 0.5, 0.8] instead, reducing
                        inter-pixel gaps.

    Returns:
    ra_grid, dec_grid: 1D numpy arrays of floats, the RA and DEC of the grid.
    """
    size = np.shape(image)[0]
    if subsize > size:
        SNLogger.warning("subsize is larger than the image size " +
                         f"{size} > {subsize}. This would cause model points to" +
                         " be placed outside the image. Reducing subsize to" +
                         " match the image size.")
        subsize = size

    SNLogger.debug("image shape: {}".format(np.shape(image)))
    SNLogger.debug("Grid type: adaptive")
    # Bin the image in logspace and allocate grid points based on the
    # brightness.

    difference = int((size - subsize)/2)

    x = difference + np.arange(0, subsize, 1)
    y = difference + np.arange(0, subsize, 1)

    if percentiles.sort() != percentiles:
        SNLogger.warning("Percentiles not in ascending order. Sorting them.")
        percentiles.sort()
        SNLogger.warning(f"Percentiles: {percentiles}")

    imcopy = np.copy(image)
    # We need to make sure that the image is not zero, otherwise we get
    # infinities in the log space.
    imcopy[imcopy <= 0] = 1e-10
    imcopy = np.log(imcopy)
    bins = [0]
    bins.extend(np.nanpercentile(imcopy, percentiles))
    bins.append(100)
    SNLogger.debug(f"BINS: {bins}")

    brightness_levels = np.digitize(imcopy, bins)
    xs = []
    ys = []
    # Round y and x locations to the nearest pixel. This is necessary because
    # we want to check the brightness for each pixel within the grid, and by
    # rounding we can index the brightness_levels array.
    yvals = np.rint(y).astype(int)
    xvals = np.rint(x).astype(int)
    for xindex in xvals:
        x = xindex
        for yindex in yvals:
            y = yindex
            # xindex and yindex are the indices within the numpy array, while
            # x and y are the actual locations in pixel space.
            # This used to be x and y in here:
            num = int(brightness_levels[xindex][yindex])
            if num == 0:
                pass
            elif num == 1:
                xs.append(x)
                ys.append(y)
            else:
                xx = np.linspace(x - subpixel_grid_width/2,
                                 x + subpixel_grid_width/2, num+2)[1:-1]
                yy = np.linspace(y - subpixel_grid_width/2,
                                 y + subpixel_grid_width/2, num+2)[1:-1]
                X, Y = np.meshgrid(xx, yy)
                ys.extend(list(Y.flatten()))
                xs.extend(list(X.flatten()))

    xx = np.array(xs).flatten()
    yy = np.array(ys).flatten()

    SNLogger.debug(f"Built a grid with {np.size(xx)} points")

    # Astropy takes (y,x) order:
    ra_grid, dec_grid = wcs.pixel_to_world(yy, xx)

    return ra_grid, dec_grid


def generate_guess(imlist, ra_grid, dec_grid):
    """ This function initializes the guess for the optimization. For each grid
    point, it finds the average value of the pixel it is sitting in on
    each image. In some cases, this has offered minor improvements but it is
    not make or break for the algorithm.

    Inputs:
    imlist: list of snappl.image.Image objects, the images to use for the
            guess.
    ra_grid, dec_grid: numpy arrays of floats, the RA and DEC of the
                       grid points.

    Outputs:
    all_vals: numpy array of floats, the proposed initial guess for each model
                point.

    """
    size = imlist[0].image_shape[0]
    imx = np.arange(0, size, 1)
    imy = np.arange(0, size, 1)
    imx, imy = np.meshgrid(imx, imy)
    all_vals = np.zeros_like(ra_grid)

    wcslist = [im.get_wcs() for im in imlist]
    imdata = [im.data.flatten() for im in imlist]
    for i, imwcs in enumerate(zip(imdata, wcslist)):
        im, wcs = imwcs
        xx, yy = wcs.world_to_pixel(ra_grid, dec_grid)
        grid_point_vals = np.atleast_1d(np.zeros_like(xx))
        # For testing purposes, sometimes the grid is exactly one point, so we force it to be 1d.
        xx = np.atleast_1d(xx)
        yy = np.atleast_1d(yy)
        for imval, imxval, imyval in zip(im.flatten(),
                                         imx.flatten(), imy.flatten()):
            grid_point_vals[np.where((np.abs(xx - imxval) < 0.5) &
                                     (np.abs(yy - imyval) < 0.5))] = imval
        all_vals += grid_point_vals
    return all_vals/len(wcslist)


def construct_static_scene(ra, dec, sca_wcs, x_loc, y_loc, stampsize, psf=None, pixel=False,
                           util_ref=None, band=None):

    """Constructs the background model around a certain image (x,y) location
    and a given array of RA and DECs.
    Inputs:
    ra, dec: arrays of floats, RA and DEC values for the grid
    sca_wcs: the wcs of the entire image, i.e. the entire SCA. A snappl.wcs.BaseWCS object.
    x_loc, y_loc: floats,the pixel location of the object in the FULL image,
        i.e. x y location in the SCA.
    stampsize: int, the size of the stamp being used
    band: str, the bandpass being used
    psf: Here you can provide a PSF to use, if you don't provide one, you must
        provide a util_ref, and this function will calculate the Roman PSF
        instead.
    pixel: bool, If True, use a pixel tophat function to convolve the PSF with,
        otherwise use a delta function. Does not seem to hugely affect results.
    util_ref: A roman_imsim.utils.roman_utils object, which is used to
        calculate the PSF. If you provide this, you don't need to provide a PSF
        and the Roman PSF will be calculated. Note
        that this needs to be for the correct SCA/Pointing combination.

    Returns:
    A numpy array of the PSFs at each grid point, with the shape
    (stampsize*stampsize, npoints)
    """

    assert util_ref is not None or psf is not None, "you must provide at least util_ref or psf"
    assert util_ref is not None or band is not None, "you must provide at least util_ref or band"

    # I call this x_sca to highlight that it's the location in the SCA, not the cutout.
    x_sca, y_sca = sca_wcs.world_to_pixel(ra, dec)
    # For testing purposes, sometimes the grid is exactly one point, so we force it to be 1d.
    x_sca = np.atleast_1d(x_sca)
    y_sca = np.atleast_1d(y_sca)
    bpass = roman.getBandpasses()[band]

    num_grid_points = np.size(x_sca)

    psfs = np.zeros((stampsize * stampsize, num_grid_points))

    sed = galsim.SED(galsim.LookupTable([100, 2600], [1, 1],
                     interpolant="linear"),
                     wave_type="nm", flux_type="fphotons")

    if pixel:
        point = galsim.Pixel(0.1)*sed
    else:
        point = galsim.DeltaFunction()
        point *= sed

    point = point.withFlux(1, bpass)

    pointing = util_ref.visit
    sca = util_ref.sca

    psf_object = PSF.get_psf_object("ou24PSF", pointing=pointing, sca=sca, size=stampsize, include_photonOps=False)
    # See run_one_object documentation to explain this pixel coordinate conversion.
    x_loc = int(np.floor(x_loc + 0.5))
    y_loc = int(np.floor(y_loc + 0.5))

    # Loop over the grid points, draw a PSF at each one, and append to a list.
    for a, (x, y) in enumerate(zip(x_sca.flatten(), y_sca.flatten())):
        if a % 50 == 0:
            SNLogger.debug(f"Drawing PSF {a} of {num_grid_points}")
        psfs[:, a] = psf_object.get_stamp(x0=x_loc, y0=y_loc, x=x, y=y, flux=1.0, seed=None,
                                          input_wcs=sca_wcs).flatten()

    return psfs


def find_all_exposures(diaobj, band, maxbg=None,
                       maxdet=None, return_list=False,
                       roman_path=None, pointing_list=None, sca_list=None,
                       truth="simple_model", image_selection_start=None, image_selection_end=None,
                       image_source="ou2024"):
    """This function finds all the exposures that contain a given supernova,
    and returns a list of them.

    Inputs:
    ra, dec: the RA and DEC of the supernova
    peak: the peak of the supernova
    transient_start, transient_end: floats, the first and last MJD of a detection of the transient,
        defines what which images contain transient light (and therefore recieve a single model point
        at the location of the transient) and which do not.
    maxbg: the maximum number of background images to consider
    maxdet: the maximum number of detected images to consider
    return_list: whether to return the exposures as a list or not
    roman_path: the path to the Roman data
    pointing_list: If this is passed in, only consider these pointings
    sca_list: If this is passed in, only consider these SCAs
    truth: If "truth" use truth images, if "simple_model" use simple model
            images.
    band: the band to consider
    image_selection_start, image_selection_end: floats, the first and last MJD of images to be used in the algorithm.
    explist: astropy.table.Table, the table of exposures that contain the
    supernova. The columns are:
        - pointing: the pointing of the exposure
        - sca: the SCA of the exposure
        - band: the band of the exposure
        - date: the MJD of the exposure
        - detected: whether the exposure contains a detection or not.
    """
<<<<<<< HEAD
    img_collection = ImageCollection()
    img_collection = img_collection.get_collection(image_source)

    if image_selection_start is None or transient_start > image_selection_start:
        SNLogger.debug(f"image_selection_start: {image_selection_start}, transient_start: {transient_start}")

        pre_transient_images = img_collection.find_images(mjd_min=image_selection_start, mjd_max=transient_start,
                                                          ra=ra, dec=dec, filter=band)
    else:
        pre_transient_images = []

    if image_selection_end is None or transient_end < image_selection_end:
        post_transient_images = img_collection.find_images(mjd_min=transient_end, mjd_max=image_selection_end,
                                                           ra=ra, dec=dec, filter=band)
    else:
        post_transient_images = []

    no_transient_images = pre_transient_images + post_transient_images

    transient_images = img_collection.find_images(mjd_min=transient_start,
                                                  mjd_max=transient_end,
                                                  ra=ra, dec=dec, filter=band)

    no_transient_images = np.array(no_transient_images)
    transient_images = np.array(transient_images)
    if maxbg is not None:
        no_transient_images = no_transient_images[:maxbg]
=======
    SNLogger.debug(f"Finding all exposures for diaobj {diaobj.mjd_start, diaobj.mjd_end, diaobj.ra, diaobj.dec}")
    transient_start = diaobj.mjd_start
    transient_end = diaobj.mjd_end
    SNLogger.debug(f"start and end of transient: {transient_start, transient_end}")
    ra = diaobj.ra
    dec = diaobj.dec
    f = fits.open(roman_path +
                  "/RomanTDS/Roman_TDS_obseq_11_6_23_radec.fits")[1]
    f = f.data

    explist = tb.Table(names=("pointing", "sca", "filter", "date"),
                       dtype=("i8", "i4", "str",  "f8"))

    transient_start = np.atleast_1d(transient_start)[0]
    transient_end = np.atleast_1d(transient_end)[0]
    if not (isinstance(maxdet, (int, type(None))) & isinstance(maxbg, (int, type(None)))):
        raise TypeError("maxdet and maxbg must be integers or None, " +
                        f"not {type(maxdet), type(maxbg)}. Their values are {maxdet, maxbg}")
    if transient_start is None:
        transient_start = -np.inf
    if transient_end is None:
        transient_end = np.inf

    # Rob's database method! :D

    server_url = "https://roman-desc-simdex.lbl.gov"
    req = requests.Session()
    result = req.post(f"{server_url}/findromanimages/containing=({ra},{dec})")
    if result.status_code != 200:
        raise RuntimeError(f"Got status code {result.status_code}\n"
                           "{result.text}")

    res = pd.DataFrame(result.json())[["pointing", "sca", "mjd", "filter"]]

    res.rename(columns={"mjd": "date"}, inplace=True)
    res = res.loc[res["filter"] == band].copy()
    if transient_start is None:
        transient_start = -np.inf
    if transient_end is None:
        transient_end = np.inf

    # The first date cut selects images that are detections, the second
    # selects detections within the requested light curve window.
    det = res.loc[(res["date"] >= transient_start) & (res["date"] <= transient_end)].copy()
    det = det.loc[(det["date"] >= image_selection_start) & (det["date"] <= image_selection_end)]
>>>>>>> 3a3145e4
    if maxdet is not None:
        transient_images = transient_images[:maxdet]

    transient_sca = [img.sca for img in transient_images]
    transient_pointing = [img.pointing for img in transient_images]
    transient_mjd = [img.mjd for img in transient_images]

    no_transient_sca = [img.sca for img in no_transient_images]
    no_transient_pointing = [img.pointing for img in no_transient_images]
    no_transient_mjd = [img.mjd for img in no_transient_images]

    explist = pd.DataFrame(columns=["pointing", "sca", "filter", "date", "detected"])
    explist["pointing"] = np.concatenate((transient_pointing, no_transient_pointing))
    explist["sca"] = np.concatenate((transient_sca, no_transient_sca))
    SNLogger.debug("band: " + band)
    explist["filter"] = np.full(len(explist["pointing"]), str(band))
    explist["date"] = np.concatenate((transient_mjd, no_transient_mjd))
    explist["detected"] = np.concatenate((np.full_like(transient_sca, True, dtype=bool),
                                          np.full_like(no_transient_sca, False, dtype=bool)))

    all_images = np.hstack((transient_images, no_transient_images))

    if pointing_list is not None:
        all_images = all_images[explist["pointing"].isin(pointing_list)]
        explist = explist.loc[explist["pointing"].isin(pointing_list)]

    explist = Table.from_pandas(explist)
    argsort = explist.argsort(["detected", "sca"])

    explist = explist[argsort]
    all_images = all_images[argsort]

<<<<<<< HEAD
    return explist, all_images
=======
    if maxbg != np.inf and maxbg is not None and len(bg) < maxbg:
        SNLogger.warning("You requested a number of non-detection images " +
                         f"of {maxbg}, but {len(bg)} were found. ")
    if maxdet != np.inf and maxdet is not None and len(det) < maxdet:
        SNLogger.warning("You requested a number of detected images " +
                         f"of {maxdet}, but {len(det)} were found. ")
    if return_list:
        return explist
>>>>>>> 3a3145e4


def find_parquet(ID, path, obj_type="SN"):
    """Find the parquet file that contains a given supernova ID."""

    files = os.listdir(path)
    file_prefix = {"SN": "snana", "star": "pointsource"}
    files = [f for f in files if file_prefix[obj_type] in f]
    files = [f for f in files if ".parquet" in f]
    files = [f for f in files if "flux" not in f]

    for f in files:
        pqfile = int(f.split("_")[1].split(".")[0])
        df = open_parquet(pqfile, path, obj_type=obj_type)
        # The issue is SN parquet files store their IDs as ints and star
        # parquet files as strings.
        # Should I convert the entire array or is there a smarter way to do
        # this?
        if ID in df.id.values or str(ID) in df.id.values:
            SNLogger.debug(f"Found {obj_type} {ID} in {f}")
            return pqfile


def open_parquet(parq, path, obj_type="SN", engine="fastparquet"):
    """Convenience function to open a parquet file given its number."""
    file_prefix = {"SN": "snana", "star": "pointsource"}
    base_name = "{:s}_{}.parquet".format(file_prefix[obj_type], parq)
    file_path = os.path.join(path, base_name)
    df = pd.read_parquet(file_path, engine=engine)
    return df


def radec2point(RA, DEC, filt, path, start=None, end=None):
    """This function takes in RA and DEC and returns the pointing and SCA with
    center closest to desired RA/DEC
    """
    f = fits.open(path+"/RomanTDS/Roman_TDS_obseq_11_6_23_radec.fits")[1]
    f = f.data

    allRA = f["RA"]
    allDEC = f["DEC"]

    pointing_sca_coords = SkyCoord(allRA*u.deg, allDEC*u.deg, frame="icrs")
    search_coord = SkyCoord(RA*u.deg, DEC*u.deg, frame="icrs")
    dist = pointing_sca_coords.separation(search_coord).arcsec
    dist[np.where(f["filter"] != filt)] = np.inf
    reshaped_array = dist.flatten()
    # Find the indices of the minimum values along the flattened slices
    min_indices = np.argmin(reshaped_array, axis=0)
    # Convert the flat indices back to 2D coordinates
    rows, cols = np.unravel_index(min_indices, dist.shape[:2])

    # The plus 1 is because the SCA numbering starts at 1
    return rows, cols + 1


def construct_transient_scene(x, y, pointing, sca, stampsize=25, x_center=None,
                              y_center=None, sed=None, flux=1, photOps=True, sca_wcs=None):
    """Constructs the PSF around the point source (x,y) location, allowing for
        some offset from the center.
    Inputs:
    x, y: ints, pixel coordinates where the cutout is centered in the SCA
    pointing, sca: ints, the pointing and SCA of the image
    stampsize = int, size of cutout image used
    TODO: this defn below isn't correct
    x_center and y_center: floats, x and y location of the object in the SCA.
    sed: galsim.sed.SED object, the SED of the source
    flux: float, If you are using this function to build a model grid point,
        this should be 1. If you are using this function to build a model of
        a source, this should be the flux of the source.
    Outputs:
    psf_image: numpy array of floats of size stampsize**2, the image
                of the PSF at the (x,y) location.
    """

    if not isinstance(x, int) or not isinstance(y, int):
        raise TypeError(f"x and y must be integers, not {type(x), type(y)}")

    SNLogger.debug(f"ARGS IN PSF SOURCE: \n x, y: {x, y} \n" +
                   f" pointing, sca: {pointing, sca} \n" +
                   f" stamp size: {stampsize} \n" +
                   f" x_center, y_center: {x_center, y_center} \n" +
                   f" sed: {sed} \n" +
                   f" flux: {flux}")

    assert sed is not None, "You must provide an SED for the source"

    if not photOps:
        # While I want to do this sometimes, it is very rare that you actually
        # want to do this. Thus if it was accidentally on while doing a normal
        # run, I'd want to know.
        SNLogger.warning("NOT USING PHOTON OPS IN PSF SOURCE")

    psf_object = PSF.get_psf_object("ou24PSF_slow", pointing=pointing, sca=sca,
                                    size=stampsize, include_photonOps=photOps)
    psf_image = psf_object.get_stamp(x0=x, y0=y, x=x_center, y=y_center, flux=1.0, seed=None, input_wcs=sca_wcs)

    return psf_image.flatten()


def gaussian(x, A, mu, sigma):
    """See name of function. :D"""
    return A*np.exp(-(x-mu)**2/(2*sigma**2))


def construct_images(image_list, ra, dec, size=7, subtract_background=True, truth="simple_model"):

    """Constructs the array of Roman images in the format required for the
    linear algebra operations.

    Inputs:
    exposures is a list of exposures from find_all_exposures
    ra,dec: the RA and DEC of the SN
    subtract_background: If False, the background level is fit as a free
        parameter in the forward modelling. Otherwise, we subtract it here.
    roman_path: the path to the Roman data

    Returns:
    cutout_image_list: list of snappl.image.Image objects, cutouts on the
                       object location.
    image_list: list of snappl.image.Image objects of the entire SCA.

    """

    bgflux = []
    cutout_image_list = []

    SNLogger.debug(f"truth in construct images: {truth}")
    x_list = []
    y_list = []
    x_cutout_list = []
    y_cutout_list = []

    for indx, exp in enumerate(image_list):
        image = image_list[indx]
        imagedata, errordata, flags = image.get_data(which="all", cache=True)

        image_cutout = image.get_ra_dec_cutout(ra, dec, size, mode="partial", fill_value=np.nan)
        num_nans = np.isnan(image_cutout.data).sum()
        if num_nans > 0:
            SNLogger.warning(f"Cutout contains {num_nans} NaN values, likely because the cutout is near the edge of the"
                             " image. These will be given a weight of zero.")
            SNLogger.warning(f"Fraction of NaNs in cutout: {num_nans/size**2:.2%}")

        sca_loc = image.get_wcs().world_to_pixel(ra, dec)
        cutout_loc = image_cutout.get_wcs().world_to_pixel(ra, dec)

        x_list.append(sca_loc[0])
        y_list.append(sca_loc[1])
        x_cutout_list.append(cutout_loc[0])
        y_cutout_list.append(cutout_loc[1])

        if truth == "truth":
            raise RuntimeError("Truth is broken.")
            # In the future, I'd like to manually insert an array of ones for
            # the error, or something.

        """
        try:
            zero = np.power(10, -(i["zeropoint"] - self.common_zpt)/2.5)
        except:
            zero = -99

        if zero < 0:
            zero =
        im = cutout * zero
        """

        # If we are not fitting the background we subtract it here.
        # When subtract_background is False, we are including the background
        # level as a free parameter in our fit, so it should not be subtracted
        # here.
        bg = 0
        if subtract_background:
            if not truth == "truth":
                # However, if we are subtracting the background, we want to get
                # rid of it here, either by reading the SKY_MEAN value from the
                # image header...
                bg = image_cutout.get_fits_header()["SKY_MEAN"]
            elif truth == "truth":
                # ....or manually calculating it!
                bg = calculate_background_level(imagedata)

        bgflux.append(bg)

        image_cutout._data -= bg
        SNLogger.debug(f"Subtracted a background level of {bg}")

        cutout_image_list.append(image_cutout)

    return cutout_image_list, image_list


def calculate_background_level(im):
    """A function for naively estimating the background level from a given
    image. This may be replaced by a more sophisticated function later.
    For now, we take the corners of the image, sigma clip, and then return
    the median as the background level.

    Inputs:
    im, numpy array of floats, the image to be used.

    Returns:
    bg, float, the estimated background level.

    """
    size = im.shape[0]
    bgarr = np.concatenate((im[0:size//4, 0:size//4].flatten(),
                            im[0:size, 3*(size//4):size].flatten(),
                            im[3*(size//4):size, 0:size//4].flatten(),
                            im[3*(size//4):size, 3*(size//4):size].flatten()))
    if len(bgarr) == 0:
        bg = 0
    else:
        pc = np.percentile(bgarr, 84)
        bgarr = bgarr[bgarr < pc]
        bg = np.median(bgarr)

    return bg


def get_psf_image(self, stamp_size, x=None, y=None, x_center=None,
                  y_center=None, pupil_bin=8, sed=None, oversampling_factor=1,
                  include_photonOps=False, n_phot=1e6, pixel=False, flux=1):

    if pixel:
        point = galsim.Pixel(1)*sed
        SNLogger.debug("Building a Pixel shaped PSF source")
    else:
        point = galsim.DeltaFunction()*sed

    # Note the +1s in galsim.PositionD below; galsim uses 1-indexed pixel positions,
    # whereas snappl uses 0-indexed pixel positions
    x_center += 1
    y_center += 1
    x += 1
    y += 1

    point = point.withFlux(flux, self.bpass)
    local_wcs = self.getLocalWCS(x, y)
    wcs = galsim.JacobianWCS(dudx=local_wcs.dudx/oversampling_factor,
                             dudy=local_wcs.dudy/oversampling_factor,
                             dvdx=local_wcs.dvdx/oversampling_factor,
                             dvdy=local_wcs.dvdy/oversampling_factor)
    stamp = galsim.Image(stamp_size*oversampling_factor,
                         stamp_size*oversampling_factor, wcs=wcs)

    if not include_photonOps:
        SNLogger.debug(f"in get_psf_image: {self.bpass}, {x_center}, {y_center}")

        psf = galsim.Convolve(point, self.getPSF(x, y, pupil_bin))
        return psf.drawImage(self.bpass, image=stamp, wcs=wcs,
                             method="no_pixel",
                             center=galsim.PositionD(x_center, y_center),
                             use_true_center=True)

    photon_ops = [self.getPSF(x, y, pupil_bin)] + self.photon_ops
    SNLogger.debug(f"Using {n_phot:e} photons in get_psf_image")
    result = point.drawImage(self.bpass, wcs=wcs, method="phot",
                             photon_ops=photon_ops, rng=self.rng,
                             n_photons=int(n_phot), maxN=int(n_phot),
                             poisson_flux=False,
                             center=galsim.PositionD(x_center, y_center),
                             use_true_center=True, image=stamp)
    return result


def fetch_images(image_list, ra, dec, size, subtract_background, roman_path, object_type):
    """This function gets the list of exposures to be used for the analysis.

    Inputs:
    exposures: astropy.table.table.Table, the table of exposures to be used.
    num_total_images: total images used in analysis (detection + no detection)
    num_detect_images: number of images used in the analysis that contain a
                       detection.
    size: int, cutout will be of shape (size, size)
    subtract_background: If True, subtract sky bg from images. If false, leave
            bg as a free parameter in the forward modelling.
    roman_path: str, the path to the Roman data
    object_type: str, the type of object to be used (SN or star)

    Returns:
    ra, dec: floats, the RA and DEC of the supernova, a single float is
                         used for both of these as we assume the object is
                         not moving between exposures.
    exposures: astropy.table.table.Table, table of exposures used
    cutout_image_list: list of snappl.image.Image objects, the cutout images
    image_list: list of snappl.image.Image objects, the full images
    """
    # By moving those warnings, fetch_images is now redundant, I'll fix this in a different PR. TODO
    cutout_image_list, image_list =\
        construct_images(image_list, ra, dec, size=size,
                         subtract_background=subtract_background)

    return cutout_image_list, image_list


<<<<<<< HEAD
def get_object_info(ID, parq, band, snpath, roman_path, obj_type):

    """Fetch some info about an object given its ID.
    Inputs:
    ID: the ID of the object
    parq: the parquet file containing the object
    band: the band to consider
    date: whether to return the start end and peak dates of the object
    snpath: the path to the supernova data
    roman_path: the path to the Roman data
    host: whether to return the host RA and DEC

    Returns:
    ra, dec: the RA and DEC of the object
    pointing, sca: the pointing and SCA of the object
    start, end, peak: the start, end, and peak dates of the object
    """

    df = open_parquet(parq, snpath, obj_type=obj_type)
    if obj_type == "star":
        ID = str(ID)

    df = df.loc[df.id == ID]
    ra, dec = df.ra.values[0], df.dec.values[0]

    if obj_type == "SN":
        start = df.start_mjd.values
        end = df.end_mjd.values
        peak = df.peak_mjd.values
    else:
        start = None
        end = None
        peak = None

    pointing, sca = radec2point(ra, dec, band, roman_path)

    return ra, dec, pointing, sca, start, end, peak


=======
>>>>>>> 3a3145e4
def get_weights(images, ra, dec, gaussian_var=1000, cutoff=4):
    """This function calculates the weights for each pixel in the cutout
        images.

    The weights come from two sources. Firstly, the error in the image pixels
    is accounted for, i.e. higher error = less weight in the fit.
    Secondly, we can optionally apply a gaussian weighting to the fit
        centered on the supernova, since we do not care about pixels far away
        from the supernova.

    Inputs:
    images: list of snappl Image objects, used to get wcs, error, and size.
    ra, dec: floats, the RA and DEC of the supernova
    gaussian_var: float, the standard deviation squared of the Gaussian used
                    to weight   the pixels. This is in pixels.
    cutoff: float, the cutoff distance in pixels. Pixels further than this
                    distance from the supernova are given a weight of 0.

    Outputs:
    wgt_matrix: list of numpy arrays of floats, each array is the weights for
                the pixels in each cutout. Each array is size: (size x size)

    """
    size = images[0].image_shape[0]
    wcs_list = [im.get_wcs() for im in images]
    error = [im.noise for im in images]

    wgt_matrix = []
    SNLogger.debug(f"Gaussian Variance in get_weights {gaussian_var}")
    for i, wcs in enumerate(wcs_list):
        xx, yy = np.meshgrid(np.arange(0, size, 1), np.arange(0, size, 1))
        xx = xx.flatten()
        yy = yy.flatten()
        object_x, object_y = wcs.world_to_pixel(ra, dec)
        dist = np.sqrt((xx - object_x)**2 + (yy - object_y)**2)

        wgt = np.ones(size**2)
        wgt = 5*np.exp(-dist**2/gaussian_var)
        # NOTE: This 5 is here because when I made this function I was
        # checking my work by plotting and the *5 made it easier to see. I
        # thought the overall normalization
        # of the weights did not matter. I was half right, they don't matter
        # for the flux but they do matter for the size of the errors. Therefore
        # there is some way that these weights are normalized, but I don't
        # know exactly how that should be yet. Online sources speaking about
        # weighted linear regression never seem to address normalization. TODO

        # Here, we throw out pixels that are more than 4 pixels away from the
        # SN. The reason we do this is because by choosing an image size one
        # has set a square top hat function centered on the SN. When that image
        # is rotated pixels in the corners leave the image, and new pixels
        # enter. By making a circular cutout, we minimize this problem. Of
        # course this is not a perfect solution, because the pixellation of the
        # circle means that still some pixels will enter and leave, but it
        # seems to minimize the problem.
        wgt[np.where(dist > cutoff)] = 0
        if error is None:
            error = np.ones_like(wgt)
        SNLogger.debug(f"wgt before: {np.mean(wgt)}")
        inv_var = 1 / (error[i].flatten()) ** 2
        wgt *= inv_var

        SNLogger.debug(f"wgt after: {np.mean(wgt)}")
        wgt_matrix.append(wgt)
    return wgt_matrix


def make_grid(grid_type, images, ra, dec, percentiles=[0, 90, 95, 100],
              make_exact=False, single_ra=None, single_dec=None, cut_points_close_to_sn=False, spacing=0.75):
    """This is a function that returns the locations for the model grid points
    used to model the background galaxy. There are several different methods
    for building the grid, listed below, and this parent function calls the
    correct function for which type of grid you wish to construct.

    Inputs:
    grid_type: str, type of grid method to use.
              regular: A regularly spaced grid.
              adaptive: Points are placed in the image based on the brightness
                        in each pixel.
              contour: Points are placed by placing finer and finer regularly
                        spaced grids in different contour levels of a linear
                        interpolation of the image. See make_contour_grid for
                        a more detailed explanation.
              single: Place a single grid point. This is for sanity checking
                      that the algroithm is drawing points where expected.
    images: list of snappl.image.Image objects, the images to be used for the
            grid. The first image in the list is used to get the WCS and
            design the grid.
    ra, dec: floats, the RA and DEC of the supernova.
    percentiles: list of floats, the percentiles to use for the adaptive grid.
    sim_galra, sim_galdec: floats, the RA and DEC of a single simulated galaxy, only
                used if grid_type is "single". This is used to place a single
                grid point at the location of the simulated galaxy, for sanity
                checking that the algorithm is drawing points where expected.

    Returns:
    ra_grid, dec_grid: numpy arrays of floats of the ra and dec locations for
                    model grid points.
    """
    size = images[0].image_shape[0]
    snappl_wcs = images[0].get_wcs()
    image_data = images[0].data

    SNLogger.debug(f"Grid type: {grid_type}")
    if grid_type not in ["regular", "adaptive", "contour", "single"]:
        raise ValueError("Grid type must be one of: regular, adaptive, "
                         "contour, single")
    if grid_type == "contour":
        ra_grid, dec_grid = make_contour_grid(image_data, snappl_wcs)

    elif grid_type == "adaptive":
        ra_grid, dec_grid = make_adaptive_grid(ra, dec, snappl_wcs,
                                               image=image_data,
                                               percentiles=percentiles)
    elif grid_type == "regular":
        ra_grid, dec_grid = make_regular_grid(ra, dec, snappl_wcs,
                                              size=size, spacing=spacing)

    if grid_type == "single":
        if single_ra is None or single_dec is None:
            raise ValueError("You did not simulate a galaxy, so you should not be using the single grid type.")
        ra_grid, dec_grid = [single_ra], [single_dec]


    ra_grid = np.array(ra_grid)
    dec_grid = np.array(dec_grid)

    if cut_points_close_to_sn:
        min_distance = 0.5 * 0.11 * u.arcsec  # 0.11 arcsec is the pixel scale of Roman, so this is 1/2 a pixel
        SNLogger.debug(f"Cutting points closer than {min_distance} from SN")
        distances = angular_separation(ra*u.deg, dec*u.deg, ra_grid*u.deg, dec_grid*u.deg)
        SNLogger.debug(f"Old Grid size: {len(ra_grid)}")
        ra_grid = ra_grid[distances > min_distance]
        dec_grid = dec_grid[distances > min_distance]
        SNLogger.debug(f"New grid size: {len(ra_grid)}")

    return ra_grid, dec_grid


def get_galsim_SED(SNID, date, sn_path, fetch_SED, obj_type="SN"):
    """Return the appropriate SED for the object on the day. Since SN SEDs
    are time dependent but stars are not, we need to handle them differently.

    Inputs:
    SNID: the ID of the object
    date: the date of the observation
    sn_path: the path to the supernova data
    fetch_SED: If true, fetch true SED from the database, otherwise return a
                flat SED.
    obj_type: the type of object (SN or star)

    Internal Variables:
    lam: the wavelength of the SED in Angstrom
    flambda: the flux of the SED units in erg/s/cm^2/Angstrom

    Returns:
    sed: galsim.SED object
    """
    if fetch_SED:
        if obj_type == "SN":
            lam, flambda = get_SN_SED(SNID, date, sn_path)
        if obj_type == "star":
            lam, flambda = get_star_SED(SNID, sn_path)
    else:
        lam, flambda = [1000, 26000], [1, 1]

    sed = galsim.SED(galsim.LookupTable(lam, flambda, interpolant="linear"),
                     wave_type="Angstrom", flux_type="fphotons")

    return sed


def get_star_SED(SNID, sn_path):
    """Return the appropriate SED for the star.
    Inputs:
    SNID: the ID of the object
    sn_path: the path to the supernova data

    Returns:
    lam: the wavelength of the SED in Angstrom (numpy  array of floats)
    flambda: the flux of the SED units in erg/s/cm^2/Angstrom
             (numpy array of floats)
    """
    filenum = find_parquet(SNID, sn_path, obj_type="star")
    pqfile = open_parquet(filenum, sn_path, obj_type="star")
    file_name = pqfile[pqfile["id"] == str(SNID)]["sed_filepath"].values[0]
    # SED needs to move out to snappl
    fullpath = pathlib.Path(Config.get().value("photometry.campari." +
                            "paths.sims_sed_library")) / file_name
    sed_table = pd.read_csv(fullpath,  compression="gzip", sep=r"\s+",
                            comment="#")
    lam = sed_table.iloc[:, 0]
    flambda = sed_table.iloc[:, 1]
    return np.array(lam), np.array(flambda)


def get_SN_SED(SNID, date, sn_path, max_days_cutoff=10):
    """Return the appropriate SED for the supernova on the given day.

    Inputs:
    SNID: the ID of the object
    date: the date of the observation
    sn_path: the path to the supernova data

    Returns:
    lam: the wavelength of the SED in Angstrom
    flambda: the flux of the SED units in erg/s/cm^2/Angstrom
    """
    filenum = find_parquet(SNID, sn_path, obj_type="SN")
    file_name = "snana" + "_" + str(filenum) + ".hdf5"

    fullpath = os.path.join(sn_path, file_name)
    # Setting locking=False on the next line becasue it seems that you can't
    #   open an h5py file unless you have write access to... something.
    #   Not sure what.  The directory where it exists?  We won't
    #   always have that.  It's scary to set locking to false, because it
    #   subverts all kinds of safety stuff that hdf5 does.  However,
    #   because these files were created once in this case, it's not actually
    #   scary, and we expect them to be static.  Locking only matters if you
    #   think somebody else might change the file
    #   while you're in the middle of reading bits of it.
    sed_table = h5py.File(fullpath, "r", locking=False)
    sed_table = sed_table[str(SNID)]
    flambda = sed_table["flambda"]
    lam = sed_table["lambda"]
    mjd = sed_table["mjd"]
    SNLogger.debug(f"MJD values in SED: {np.array(mjd)}")
    bestindex = np.argmin(np.abs(np.array(mjd) - date))
    closest_days_away = np.min(np.abs(np.array(mjd) - date))

    if np.abs(closest_days_away) > max_days_cutoff:
        SNLogger.warning(f"WARNING: No SED data within {max_days_cutoff} days of "
                         f"date. \n The closest SED is {closest_days_away} days away.")
    return np.array(lam), np.array(flambda[bestindex])


def make_contour_grid(image, wcs, numlevels=None, percentiles=[0, 90, 98, 100],
                      subsize=4):
    """Construct a "contour grid" which allocates model grid points to model
    the background galaxy according to the brightness of the image. This is
    an alternate version of make_adaptive_grid that results in a more
    continuous model grid point layout than make_adaptive_grid.
    While make_adaptive_grid visits each pixel and places a certain number of
    points, this function creates a smooth interpolation of the image to choose
    model point locations more densely in brighter regions.

    It does this as follows:
        1. Create a linear interoplation of the image.
        Start a loop:
        2. Create a grid of points that are evenly spaced in pixel space.
        3. For each of these points, check which brightness bin they fall into,
           using the linear interpolation.
        4. If this point is in the correct brightness bin, add it to the grid.
            If not, it does not get added.
        5. Increase the point density, and move to the next higher brightness
            bin.

    Here's a schematic:
    Our Image:  Binned by brightness:
                          ───────          ·····              ·····
            ░░░░░░        │     │          ·   ·              ·:::·
            ░▒▒▒▒░        │ ┌─┐ │          ·   ·              ·:::·
            ░▒██▒░        │ │ │ │          ·   ·              ·:::·
            ░▒██▒░        │ └─┘ │          ·   ·              ·:::·
            ░▒▒▒▒░        │     │          ·   ·              ·:::·
            ░░░░░░        │     │          ·····              ·····
                          ───────            ^                 ^
                            Add sparse model points, then dense model points.


    This model allows for the grid density to change smoothly across pixels,
    and avoids the problem of awkward gaps between model points across pixels.

    Inputs:
    image: 2D numpy array of floats of shape (size x size), the image to build
    the grid on.
    wcs: snappl.wcs.BaseWCS object

    percentiles: list of floats, the percentiles to use to bin the image. The
                more bins, the more possible grid points could be placed in
                that pixel.

    subsize: int, width of the grid in pixels.
             Specify the width of the grid, which can be smaller than the
             image. For instance I could have an image that is 11x11 but a grid
             that is only 9x9.
             This is useful and different from making a smaller image because
             when the image rotates, model points near the corners of the image
             may be rotated out. By taking a smaller grid, we can avoid this.

    Returns:
    ra_grid, dec_grid: 1D numpy arrays of floats, the RA and DEC of the grid.
    """
    size = image.shape[0]
    x = np.arange(0, size, 1.0)
    y = np.arange(0, size, 1.0)
    xg, yg = np.meshgrid(x, y, indexing="ij")
    xg = xg.ravel()
    yg = yg.ravel()
    SNLogger.debug(f"Grid type: contour, with percentiles: {percentiles} and subsize: {subsize}")

    if numlevels is not None:
        levels = list(np.linspace(np.nanmin(image), np.nanmax(image), numlevels))
    else:
        levels = list(np.nanpercentile(image, percentiles))

    SNLogger.debug(f"Using levels: {levels} in make_contour_grid")

    interp = RegularGridInterpolator((x, y), image, method="linear",
                                     bounds_error=False, fill_value=None)

    aa = interp((xg, yg))

    x_totalgrid = []
    y_totalgrid = []

    for i in range(len(levels) - 1):
        zmin = levels[i]
        zmax = levels[i+1]
        # Generate a grid that gets finer each iteration of the loop. For
        # instance, in brightness bin 1, 1 point per pixel, in brightness bin
        # 2, 4 points per pixel (2 in each direction), etc.
        x = np.arange(0, size, 1/(i+1))
        y = np.arange(0, size, 1/(i+1))
        if i == 0:
            x = x[np.where(np.abs(x - size/2) < subsize)]
            y = y[np.where(np.abs(y - size/2) < subsize)]
        xg, yg = np.meshgrid(x, y, indexing="ij")
        aa = interp((xg, yg))
        xg = xg[np.where((aa > zmin) & (aa <= zmax))]
        yg = yg[np.where((aa > zmin) & (aa <= zmax))]
        x_totalgrid.extend(xg)
        y_totalgrid.extend(yg)

    xx, yy = x_totalgrid, y_totalgrid
    xx = np.array(xx)
    yy = np.array(yy)
    xx = xx.flatten()
    yy = yy.flatten()
    SNLogger.debug(f"Built a grid with {np.size(xx)} points")
    first_n = 5
    SNLogger.debug(f"First {first_n} grid points: {xx[:first_n]}, {yy[:first_n]}")

    # Astropy takes (y ,x) order:
    ra_grid, dec_grid = wcs.pixel_to_world(yy, xx)

    return ra_grid, dec_grid


def calc_mag_and_err(flux, sigma_flux, band, zp=None):
    """This function calculates the magnitude and magnitude error from the
       flux.

    flux: float or array of floats, the flux
    sigma_flux: float or array of floats, the flux error
    band: str, the bandpass of the images used
    zp: float, the zeropoint of the bandpass. If None, use the galsim-
                calculated value.

    Returns:
    mag: float or array of floats, the AB magnitude
    magerr: float or array of floats, the magnitude error
    zp: float, the zeropoint of the bandpass
    """

    exptime = {"F184": 901.175,
               "J129": 302.275,
               "H158": 302.275,
               "K213": 901.175,
               "R062": 161.025,
               "Y106": 302.275,
               "Z087": 101.7}

    area_eff = roman.collecting_area
    zp = roman.getBandpasses()[band].zeropoint if zp is None else zp
    mag = -2.5 * np.log10(flux) + 2.5*np.log10(exptime[band]*area_eff) + zp
    magerr = (2.5 / np.log(10) * (sigma_flux / flux))
    magerr[flux < 0] = np.nan
    return mag, magerr, zp


def build_lightcurve(diaobj, image_list, cutout_image_list, confusion_metric, flux, sigma_flux):

    """This code builds a lightcurve datatable from the output of the SMP
       algorithm.

    Input:
    ID (int): supernova ID
    exposures (table): table of exposures used in the SMP algorithm
    confusion_metric (float): the confusion metric derived in the SMP algorithm
    flux (array): the output flux of the SMP algorithm. If no flux is received,
                    then no lightcurve is built.
    sigma_flux (array): the output flux error of the SMP algorithm
    ra, dec (float): the RA and DEC of the object.

    Returns:
    lc: a QTable containing the lightcurve data
    """
    flux = np.atleast_1d(flux)
    sigma_flux = np.atleast_1d(sigma_flux)
    band = image_list[0].filter
    mag, magerr, zp = calc_mag_and_err(flux, sigma_flux, band)
    meta_dict = {"ID": diaobj, "obj_ra": diaobj.ra, "obj_dec": diaobj.dec}
    if confusion_metric is not None:
        meta_dict["confusion_metric"] = confusion_metric

    data_dict = {"mjd": [], "flux_fit": flux,
                 "flux_fit_err": sigma_flux, "mag_fit": mag,
                 "mag_fit_err": magerr,
                 "filter": [],
                 "zpt": np.full(np.size(mag), zp),
                 "pointing": [],
                 "sca": [],
                 "x": [],
                 "y": [],
                 "x_cutout": [],
                 "y_cutout": []}

    for i, img in enumerate(image_list):
        if img.mjd > diaobj.mjd_start and img.mjd < diaobj.mjd_end:
            data_dict["mjd"].append(img.mjd)
            data_dict["filter"].append(img.filter)
            data_dict["pointing"].append(img.pointing)
            data_dict["sca"].append(img.sca)
            data_dict["x"].append(img.wcs.world_to_pixel(diaobj.ra, diaobj.dec)[0])
            data_dict["y"].append(img.wcs.world_to_pixel(diaobj.ra, diaobj.dec)[1])
            data_dict["x_cutout"].append(cutout_image_list[i].wcs.world_to_pixel(diaobj.ra, diaobj.dec)[0])
            data_dict["y_cutout"].append(cutout_image_list[i].wcs.world_to_pixel(diaobj.ra, diaobj.dec)[1])

    # data_dict = {"mjd": detections["date"], "flux_fit": flux,
    #              "flux_fit_err": sigma_flux, "mag_fit": mag,
    #              "mag_fit_err": magerr,
    #              "filter": np.full(np.size(mag), band),
    #              "zpt": np.full(np.size(mag), zp),
    #              "pointing": detections["pointing"],
    #              "sca": detections["sca"],
    #              "x": detections["x"],
    #              "y": detections["y"],
    #              "x_cutout": detections["x_cutout"],
    #              "y_cutout": detections["y_cutout"]}

    units = {"mjd": u.d,  "flux_fit": "",
             "flux_fit_err": "", "mag_fit": u.mag,
             "mag_fit_err": u.mag, "filter": ""}

    return QTable(data=data_dict, meta=meta_dict, units=units)


def add_truth_to_lc(lc, exposures, sn_path, roman_path, object_type):

    detections = exposures[np.where(exposures["detected"])]
    band = exposures["filter"][0]
    ID = lc.meta["ID"]
    parq_file = find_parquet(ID, path=sn_path, obj_type=object_type)
    df = open_parquet(parq_file, path=sn_path, obj_type=object_type)

    sim_true_flux = []
    sim_realized_flux = []
    for pointing, sca in zip(detections["pointing"], detections["sca"]):
        catalogue_path = (
            roman_path + f"/RomanTDS/truth/{band}/{pointing}/" + f"Roman_TDS_index_{band}_{pointing}_{sca}.txt"
        )
        cat = pd.read_csv(
            catalogue_path,
            sep=r"\s+",
            skiprows=1,
            names=["object_id", "ra", "dec", "x", "y", "realized_flux", "flux", "mag", "obj_type"],
        )
        cat = cat[cat["object_id"] == ID]
        sim_true_flux.append(cat["flux"].values[0])
        sim_realized_flux.append(cat["realized_flux"].values[0])
    sim_true_flux = np.array(sim_true_flux)
    sim_realized_flux = np.array(sim_realized_flux)

    sim_sigma_flux = 0  # These are truth values!
    sim_realized_mag, _, _ = calc_mag_and_err(sim_realized_flux, sim_sigma_flux, band)
    sim_true_mag, _, _ = calc_mag_and_err(sim_true_flux, sim_sigma_flux, band)

    if object_type == "SN":
        df_object_row = df.loc[df.id == ID]
        meta_dict = {
            "host_sep": df_object_row["host_sn_sep"].values[0].item(),
            "host_mag_g": df_object_row["host_mag_g"].values[0].item(),
            "host_ra": df_object_row["host_ra"].values[0].item(),
            "host_dec": df_object_row["host_dec"].values[0].item(),
        }
    else:
        meta_dict = None

    data_dict = {
        "sim_realized_flux": sim_realized_flux,
        "sim_true_flux": sim_true_flux,
        "sim_realized_mag": sim_realized_mag,
        "sim_true_mag": sim_true_mag,
    }
    units = {
        "sim_realized_flux": "",
        "sim_realized_mag": u.mag,
        "sim_true_flux": "",
        "sim_true_mag": u.mag,
    }

    lc = hstack([lc, QTable(data=data_dict, meta=meta_dict, units=units)])

    return lc


def build_lightcurve_sim(supernova, flux, sigma_flux):
    """This code builds a lightcurve datatable from the output of the SMP
        algorithm if the user simulated their own lightcurve.

    Inputs
    supernova (array): the true lightcurve
    num_detect_images (int): number of detection images in the lightcurve
    X (array): the output of the SMP algorithm

    Returns
    lc: a QTable containing the lightcurve data
    """

    sim_mjd = np.arange(0, np.size(supernova), 1)
    data_dict = {"mjd": sim_mjd, "flux": flux,
                 "flux_error": sigma_flux, "sim_flux": supernova}
    meta_dict = {}
    units = {"mjd": u.d, "sim_flux": "",  "flux": "", "flux_error": ""}
    return QTable(data=data_dict, meta=meta_dict, units=units)


def save_lightcurve(lc, identifier, band, psftype, output_path=None, overwrite=True):
    """This function parses settings in the SMP algorithm and saves the
    lightcurve to an ecsv file with an appropriate name.
    Input:
    lc: the lightcurve data
    identifier (str): the supernova ID or "simulated"
    band (str): the bandpass of the images used
    psftype (str): "romanpsf" or "analyticpsf"
    output_path (str): the path to save the lightcurve to.  Defaults to
      config value phtometry.campari.paths.output_dir

    Returns:
    None, saves the lightcurve to a ecsv file.
    The file name is:
    <output_path>/identifier_band_psftype_lc.ecsv
    """
    output_path = Config.get().value("photometry.campari.paths.output_dir") \
        if output_path is None else output_path
    output_path = pathlib.Path(output_path)
    output_path.mkdir(exist_ok=True, parents=True)

    lc_file = output_path / f"{identifier}_{band}_{psftype}_lc.ecsv"
    SNLogger.info(f"Saving lightcurve to {lc_file}")
    lc.write(lc_file, format="ascii.ecsv", overwrite=overwrite)


def banner(text):
    length = len(text) + 8
    message = "\n" + "#" * length + "\n"+"#   " + text + "   # \n" + "#" \
              * length
    SNLogger.debug(message)


def get_galsim_SED_list(ID, dates, fetch_SED, object_type, sn_path,
                        sed_out_dir=None):
    """Return the appropriate SED for the object for each observation.
    If you are getting truth SEDs, this function calls get_SED on each exposure
    of the object. Then, get_SED calls get_SN_SED or get_star_SED depending on
    the object type.
    If you are not getting truth SEDs, this function returns a flat SED for
    each exposure.

    Inputs:
    ID: the ID of the object
    exposures: the exposure table returned by fetch_images.
    fetch_SED: If true, get the SED from truth tables.
               If false, return a flat SED for each expsoure.
    object_type: the type of object (SN or star)
    sn_path: the path to the supernova data

    Returns:
    sedlist: list of galsim SED objects, length equal to the number of
             detection images.
    """
    sed_list = []
    if isinstance(dates, float):
        dates = [dates]  # If only one date is given, make it a list.
    for date in dates:
        sed = get_galsim_SED(ID, date, sn_path, obj_type=object_type,
                             fetch_SED=fetch_SED)
        sed_list.append(sed)
        if sed_out_dir is not None:
            sed_df = pd.DataFrame({"lambda": sed._spec.x,
                                   "flux": sed._spec.f})
            sed_df.to_csv(f"{sed_out_dir}/sed_{ID}_{date}.csv", index=False)

    return sed_list


def prep_data_for_fit(images, sn_matrix, wgt_matrix):
    """This function takes the data from the images and puts it into the form
    such that we can analytically solve for the best fit using linear algebra.

    n = total number of images
    s = image size (so the image is s x s)
    d = number of detection images

    Inputs:
    images: list of snappl Image objects. List of length n objects.
    sn_matrix: list of np arrays of SN models. List of length d of sxs arrays.
    wgt_matrix: list of np arrays of weights. List of length n of sxs arrays.

    Outputs:
    images: 1D array of image data. Length n*s^2
    err: 1D array of error data. Length n*s^2
    sn_matrix: A 2D array of SN models, with the SN models placed in the
                correct rows and columns, see comment below. Shape (n*s^2, n)
    wgt_matrix: 1D array of weights. Length n*s^2
    """
    SNLogger.debug("Prep data for fit")
    size_sq = images[0].image_shape[0]**2
    tot_num = len(images)
    det_num = len(sn_matrix)

    # Flatten into 1D arrays
    err = np.concatenate([im.noise.flatten() for im in images])
    image_data = np.concatenate([im.data.flatten() for im in images])

    # The final design matrix for our fit should have dimensions:
    # (total number of pixels in all images, number of model components)
    # Then, the first s^2 rows of the matrix correspond to the first image,
    # the next s^2 rows to the second image, etc.,  where s is the size of the
    # image. For the SN model, the flux in each image is ostensibly different.
    # Therefore we need a unique flux for each image, and we don't want the
    # flux of the supernova in one image to affect the flux in another image.
    # Therefore, we need to place the supernova model in the correct image
    # (i.e. the correct rows of the design matrix) and zero out all of the
    # others. We'll do this by initializing a matrix of zeros, and then filling
    # in the SN model in the correct place in the loop below:

    psf_zeros = np.zeros((np.size(image_data), tot_num))
    for i in range(det_num):
        sn_index = tot_num - det_num + i  # We only want to edit SN columns.
        psf_zeros[
            (sn_index) * size_sq:  # Fill in rows s^2 * image number...
            (sn_index + 1) * size_sq,  # ... to s^2 * (image number + 1) ...
            sn_index] = sn_matrix[i]  # ...in the correct column.
    sn_matrix = np.vstack(psf_zeros)
    wgt_matrix = np.array(wgt_matrix)
    wgt_matrix = np.hstack(wgt_matrix)

    # Now handle masked pixels:
    wgt_matrix[np.isnan(image_data)] = 0
    image_data[np.isnan(image_data)] = 0
    err[np.isnan(err)] = huge_value  # Give a huge error to masked pixels.

    return image_data, err, sn_matrix, wgt_matrix


def extract_sn_from_parquet_file_and_write_to_csv(parquet_file, sn_path, output_path, mag_limits=None):
    """Convenience function for getting a list of SN IDs that obey some
    conditions from a parquet file. This is not used anywhere in the main
    algorithm.

    Inputs:
    parquet_file: the path to the parquet file
    sn_path: the path to the supernova data
    mag_limits: a tuple of (min_mag, max_mag) to filter the SNe by
                peak magnitude. If None, no filtering is done.

    Output:
    Saves a csv file of the SN_IDs of supernovae from the parquet file that
    pass mag cuts. If none are found, raise a ValueError.
    """
    # Get the supernova IDs from the parquet file
    df = open_parquet(parquet_file, sn_path, obj_type="SN")
    if mag_limits is not None:
        min_mag, max_mag = mag_limits
        # This can't always be just g band I think. TODO
        df = df[(df["peak_mag_g"] >= min_mag) & (df["peak_mag_g"] <= max_mag)]
    SN_ID = df.id.values
    SN_ID = SN_ID[np.log10(SN_ID) < 8]  # The 9 digit SN_ID SNe are weird for
    # some reason. They only seem to have 1 or 2 images ever. TODO
    SN_ID = np.array(SN_ID, dtype=int)
    SNLogger.info(f"Found {np.size(SN_ID)} supernovae in the given range.")
    if np.size(SN_ID) == 0:
        raise ValueError("No supernovae found in the given range.")

    pd.DataFrame(SN_ID).to_csv(output_path, index=False, header=False)
    SNLogger.info(f"Saved to {output_path}")


def extract_id_using_ra_dec(sn_path, ra=None, dec=None, radius=None, object_type="SN"):
    """Convenience function for getting a list of SN RA and Dec that can be
    cone-searched for by passing a central coordinate and a radius. For now, this solely
    pulls objects from the OpenUniverse simulations.

    Parameters
    ----------
    sn_path: str, the path to the supernova data
    ra: float, the central RA of the region to search in
    dec: float, the central Dec of the region to search in
    radius: float, the radius over which cone search is performed. Can have
            any angular astropy.unit attached to it. If no unit is
            included, the function will produce a warning and then
            automatically assume you meant degrees.
    object_type: str, the type of object to search for. Can be "SN" or "star".
                  Defaults to "SN".

    Returns
    -------
    all_SN_ID: numpy array of int, the IDs of the objects found in the
               given range.
    all_dist: numpy array of float, the distances of the objects found in the
                given range, in arcseconds.
    """

    if not hasattr(radius, "unit") and radius is not None:
        SNLogger.warning("extract_id_using_ra_dec got a radius argument with no units. Assuming degrees.")
        radius *= u.deg

    file_prefix = {"SN": "snana", "star": "pointsource"}
    file_prefix = file_prefix[object_type]
    parquet_files = sorted(glob.glob(os.path.join(sn_path, f"{file_prefix}_*.parquet")))
    SN_ID_list = []
    dist_list = []
    SNLogger.debug(f"Found {len(parquet_files)} parquet files in {sn_path} with prefix {file_prefix}")
    for file in parquet_files:
        p = file.split(f"{file_prefix}_")[-1].split(".parquet")[0]
        df = open_parquet(p, sn_path, obj_type="SN")

        if radius is not None and (ra is not None and dec is not None):
            center_coord = SkyCoord(ra * u.deg, dec * u.deg)
            df_coords = SkyCoord(ra=df["ra"].values * u.deg, dec=df["dec"].values * u.deg)
            sep = center_coord.separation(df_coords)
            df = df[sep < radius]
            dist_list.extend(sep[sep < radius].to(u.arcsec).value)
        SN_ID = df.id.values
        SN_ID = SN_ID[np.log10(SN_ID) < 8]  # The 9 digit SN_ID SNe are weird for
        # some reason. They only seem to have 1 or 2 images ever. TODO
        SN_ID_list.extend(SN_ID)
    all_SN_ID = np.array(SN_ID_list, dtype=int)
    all_dist = np.array(dist_list, dtype=float)
    SNLogger.info(f"Found {np.size(all_SN_ID)} {object_type}s in the given range.")
    if np.size(all_SN_ID) == 0:
        raise ValueError(f"No {object_type}s found in the given range.")

    return all_SN_ID, all_dist


def extract_star_from_parquet_file_and_write_to_csv(parquet_file, sn_path,
                                                    output_path,
                                                    ra=None,
                                                    dec=None,
                                                    radius=None):
    """Convenience function for getting a list of star IDs
    from a parquet file. The stars can be cone-searched for by passing a
    central coordinate and a radius.
    This is not used anywhere in the main algorithm.

    Inputs:
    parquet_file: int,  the number label of the parquet file to use.
    sn_path: str, the path to the supernova data
    ra: float, the central RA of the region to search in
    dec: float, the central Dec of the region to search in
    radius: float, the radius over which cone search is performed. Can have
                    any angular astropy.unit attached to it. If no unit is
                    included, the function will produce a warning and then
                    automatically assume you meant degrees.
    If no ra, dec, and radius are passed, no cone search
    is performed and the IDs of the entire parquet file are returned.
    If one or two of the above arguments is passed but not all three, the
    cone search is not performed.

    Output:
    Saves a csv file to output_path of the IDs of stars from the parquet
    file that pass location cuts. If none are found, raise a ValueError.
    """
    if not hasattr(radius, "unit") and radius is not None:
        SNLogger.warning("extract_star_from_parquet_file_and_write_to_csv " +
                         "got a radius argument with no units. Assuming degrees.")

        radius *= u.deg

    df = open_parquet(parquet_file, sn_path, obj_type="star")
    df = df[df["object_type"] == "star"]

    if radius is not None and (ra is not None and dec is not None):
        center_coord = SkyCoord(ra*u.deg, dec*u.deg)
        df_coords = SkyCoord(ra=df["ra"].values*u.deg,
                             dec=df["dec"].values*u.deg)
        sep = center_coord.separation(df_coords)
        df = df[sep < radius]

    star_ID = df.id.values
    star_ID = np.array(star_ID, dtype=int)
    SNLogger.info(f"Found {np.size(star_ID)} stars in the given range.")
    if np.size(star_ID) == 0:
        raise ValueError("No stars found in the given range.")
    pd.DataFrame(star_ID).to_csv(output_path, index=False, header=False)
    SNLogger.info(f"Saved to {output_path}")


<<<<<<< HEAD
def run_one_object(ID=None, ra=None, dec=None, object_type=None, exposures=None, image_list=None,
=======
def run_one_object(diaobj=None, object_type=None, exposures=None,
>>>>>>> 3a3145e4
                   roman_path=None, sn_path=None, size=None, band=None, fetch_SED=None, sedlist=None,
                   use_real_images=None, use_roman=None, subtract_background=None,
                   make_initial_guess=None, initial_flux_guess=None, weighting=None, method=None,
                   grid_type=None, pixel=None, source_phot_ops=None, do_xshift=None, bg_gal_flux=None, do_rotation=None,
                   airy=None, mismatch_seds=None, deltafcn_profile=None, noise=None,
                   avoid_non_linearity=None, spacing=None, percentiles=None, sim_galaxy_scale=1,
                   sim_galaxy_offset=None, base_pointing=662, base_sca=11,
                   draw_method_for_non_roman_psf="no_pixel"):
    psf_matrix = []
    sn_matrix = []

    # This is a catch for when I'm doing my own simulated WCSs
    util_ref = None

    percentiles = []
    roman_bandpasses = galsim.roman.getBandpasses()

    num_total_images = len(exposures)
    num_detect_images = len(exposures[exposures["detected"]])

    if use_real_images:
        # Using exposures Table, load those Pointing/SCAs as images.
<<<<<<< HEAD
        cutout_image_list, image_list = fetch_images(image_list, ra, dec, size, subtract_background, roman_path,
                                                     object_type)
=======
        cutout_image_list, image_list, exposures = fetch_images(exposures, diaobj.ra, diaobj.dec, size,
                                                                subtract_background, roman_path, object_type)
>>>>>>> 3a3145e4
        # We didn't simulate anything, so set these simulation only vars to none.
        sim_galra = None
        sim_galdec = None
        galaxy_images = None
        noise_maps = None

    else:
        # Simulate the images of the SN and galaxy.
        banner("Simulating Images")
        sim_lc, util_ref, image_list, cutout_image_list, sim_galra, sim_galdec, galaxy_images, noise_maps = \
            simulate_images(num_total_images, num_detect_images, diaobj.ra, diaobj.dec,
                            sim_galaxy_scale, sim_galaxy_offset,
                            do_xshift, do_rotation, noise=noise,
                            use_roman=use_roman, roman_path=roman_path,
                            size=size, band=band,
                            deltafcn_profile=deltafcn_profile,
                            input_psf=airy, bg_gal_flux=bg_gal_flux,
                            source_phot_ops=source_phot_ops,
                            mismatch_seds=mismatch_seds, base_pointing=base_pointing,
                            base_sca=base_sca)
        object_type = "SN"

    # Build the background grid
    if not grid_type == "none":
        if object_type == "star":
            SNLogger.warning("For fitting stars, you probably dont want a grid.")
        ra_grid, dec_grid = make_grid(grid_type, cutout_image_list, diaobj.ra, diaobj.dec,
                                      percentiles=percentiles, single_ra=sim_galra,
                                      single_dec=sim_galdec, spacing=spacing)
    else:
        ra_grid = np.array([])
        dec_grid = np.array([])

    # Using the images, hazard an initial guess.
    # The num_total_images - num_detect_images check is to ensure we have
    # pre-detection images. Otherwise, initializing the model guess does not
    # make sense.
    num_nondetect_images = num_total_images - num_detect_images
    if make_initial_guess and num_nondetect_images != 0 and grid_type != "none":
        SNLogger.debug("Making initial guess for the model")
        x0test = generate_guess(cutout_image_list[:num_nondetect_images],
                                ra_grid, dec_grid)
        x0_vals_for_sne = np.full(num_total_images, initial_flux_guess)
        x0test = np.concatenate([x0test, x0_vals_for_sne], axis=0)
        SNLogger.debug(f"setting initial guess to {initial_flux_guess}")

    else:
        x0test = None

    banner("Building Model")

    # Calculate the Confusion Metric

    # if use_real_images and object_type == "SN" and num_detect_images > 1:
    if False:  # This is a temporary fix to not calculate the confusion metric.
        sed = get_galsim_SED(diaobj.id, exposures, sn_path, fetch_SED=False)
        object_x, object_y = image_list[0].get_wcs().world_to_pixel(diaobj.ra, diaobj.dec)
        # object_x and object_y are the exact coords of the SN in the SCA frame.
        # x and y are the pixels the image has been cut out on, and
        # hence must be ints. Before, I had object_x and object_y as SN coords in the cutout frame, hence this switch.
        # In snappl, centers of pixels occur at integers, so the center of the lower left pixel is (0,0).
        # Therefore, if you are at (0.2, 0.2), you are in the lower left pixel, but at (0.6, 0.6), you have
        # crossed into the next pixel, which is (1,1). So we need to round everything between -0.5 and 0.5 to 0,
        # and everything between 0.5 and 1.5 to 1, etc. This code below does that, and follows how snappl does it.
        # For more detail, see the docstring of get_stamp in the PSF class definition of snappl.
        x = int(np.floor(object_x + 0.5))
        y = int(np.floor(object_y + 0.5))
        pointing, sca = exposures["pointing"][0], exposures["sca"][0]
        snx = x
        sny = y
        x = int(np.floor(x + 0.5))
        y = int(np.floor(y + 0.5))
        SNLogger.debug(f"x, y, snx, sny, {x, y, snx, sny}")
        psf_source_array = construct_transient_scene(x, y, pointing, sca,
                                                     stampsize=size,
                                                     x_center=object_x, y_center=object_y,
                                                     sed=sed)
        confusion_metric = np.dot(cutout_image_list[0].data.flatten(), psf_source_array)

        SNLogger.debug(f"Confusion Metric: {confusion_metric}")
    else:
        confusion_metric = 0
        SNLogger.debug("Confusion Metric not calculated")

    # Build the backgrounds loop
    for i, (image, pointing, sca) in enumerate(zip(image_list, exposures["pointing"], exposures["sca"])):
        # Passing in None for the PSF means we use the Roman PSF.
        drawing_psf = None if use_roman else airy

        whole_sca_wcs = image.get_wcs()
        object_x, object_y = whole_sca_wcs.world_to_pixel(diaobj.ra, diaobj.dec)

        # Build the model for the background using the correct psf and the
        # grid we made in the previous section.

        # TODO: Put this in snappl
        if use_real_images:
            util_ref = roman_utils(config_file=pathlib.Path(Config.get().value
                                   ("photometry.campari.galsim.tds_file")),
                                   visit=pointing, sca=sca)

        # If no grid, we still need something that can be concatenated in the
        # linear algebra steps, so we initialize an empty array by default.
        background_model_array = np.empty((size**2, 0))
        SNLogger.debug("Constructing background model array for image " + str(i) + " ---------------")
        if grid_type != "none":
            background_model_array = \
                construct_static_scene(ra_grid, dec_grid,
                                       whole_sca_wcs,
                                       object_x, object_y, size, psf=drawing_psf,
                                       pixel=pixel,
                                       util_ref=util_ref, band=band)

        if not subtract_background:
            # If we did not manually subtract the background, we need to fit in the forward model. Since the
            # background is a constant, we add a term to the model that is all ones. But we only want the background
            # to be present in the model for the image it is associated with. Therefore, we only add the background
            # model term when we are on the image that is being modeled, otherwise we add a term that is all zeros.
            # This is the same as to why we have to make the rest of the SN model zeroes in the other images.
            for j in range(num_total_images):
                if i == j:
                    bg = np.ones(size**2).reshape(-1, 1)
                else:
                    bg = np.zeros(size**2).reshape(-1, 1)
                background_model_array =\
                    np.concatenate([background_model_array, bg], axis=1)

        # Add the array of the model points and the background (if using)
        # to the matrix of all components of the model.
        psf_matrix.append(background_model_array)

        # The arrays below are the length of the number of images that contain the object
        # Therefore, when we iterate onto the
        # first object image, we want to be on the first element
        # of sedlist. Therefore, we subtract by the number of
        # predetection images: num_total_images - num_detect_images.
        # I.e., sn_index is the 0 on the first image with an object, 1 on the second, etc.
        sn_index = i - (num_total_images - num_detect_images)
        if sn_index >= 0:
            if use_roman:
                if use_real_images:
                    pointing = pointing
                    sca = sca
                else:
                    pointing = base_pointing
                    sca = base_sca
                # sedlist is the length of the number of supernova
                # detection images. Therefore, when we iterate onto the
                # first supernova image, we want to be on the first element
                # of sedlist. Therefore, we subtract by the number of
                # predetection images: num_total_images - num_detect_images.
                sn_index = i - (num_total_images - num_detect_images)
                SNLogger.debug(f"Using SED #{sn_index}")
                sed = sedlist[sn_index]
                # object_x and object_y are the exact coords of the SN in the SCA frame.
                # x and y are the pixels the image has been cut out on, and
                # hence must be ints. Before, I had object_x and object_y as SN coords in the cutout frame, hence this
                # switch.
                # In snappl, centers of pixels occur at integers, so the center of the lower left pixel is (0,0).
                # Therefore, if you are at (0.2, 0.2), you are in the lower left pixel, but at (0.6, 0.6), you have
                # crossed into the next pixel, which is (1,1). So we need to round everything between -0.5 and 0.5 to 0,
                # and everything between 0.5 and 1.5 to 1, etc. This code below does that, and follows how snappl does
                # it. For more detail, see the docstring of get_stamp in the PSF class definition of snappl.
                x = int(np.floor(object_x + 0.5))
                y = int(np.floor(object_y + 0.5))
                SNLogger.debug(f"x, y, object_x, object_y, {x, y, object_x, object_y}")
                psf_source_array =\
                    construct_transient_scene(x, y, pointing, sca,
                                              stampsize=size, x_center=object_x,
                                              y_center=object_y, sed=sed,
                                              photOps=source_phot_ops, sca_wcs=whole_sca_wcs)
            else:
                # NOTE: cutout_wcs_list is not being included in the zip above because in a different branch
                # I am updating the simulations to use snappl image objects. That will be changed here once that
                # is done.
                stamp = galsim.Image(size, size, wcs=cutout_wcs_list[i])
                profile = galsim.DeltaFunction()*sed
                profile = profile.withFlux(1, roman_bandpasses[band])
                convolved = galsim.Convolve(profile, drawing_psf)
                psf_source_array =\
                    convolved.drawImage(roman_bandpasses[band],
                                        method=draw_method_for_non_roman_psf,
                                        image=stamp,
                                        wcs=cutout_wcs_list[i],
                                        center=(object_x, object_y),
                                        use_true_center=True,
                                        add_to_image=False)
                psf_source_array = psf_source_array.array.flatten()

            sn_matrix.append(psf_source_array)

    banner("Lin Alg Section")
    psf_matrix = np.vstack(np.array(psf_matrix))
    SNLogger.debug(f"{psf_matrix.shape} psf matrix shape")

    # Add in the supernova images to the matrix in the appropriate location
    # so that it matches up with the image it represents.
    # All others should be zero.

    # Get the weights

    if weighting:
        wgt_matrix = get_weights(cutout_image_list, diaobj.ra, diaobj.dec)
    else:
        wgt_matrix = np.ones(psf_matrix.shape[0])

    images, err, sn_matrix, wgt_matrix =\
        prep_data_for_fit(cutout_image_list, sn_matrix, wgt_matrix)
    # Combine the background model and the supernova model into one matrix.
    psf_matrix = np.hstack([psf_matrix, sn_matrix])

    # Calculate amount of the PSF cut out by setting a distance cap
    test_sn_matrix = np.copy(sn_matrix)
    test_sn_matrix[np.where(wgt_matrix == 0), :] = 0
    SNLogger.debug(f"SN PSF Norms Pre Distance Cut:{np.sum(sn_matrix, axis=0)}")
    SNLogger.debug("SN PSF Norms Post Distance Cut:"
                   f"{np.sum(test_sn_matrix, axis=0)}")

    # this is where the hstack was before

    banner("Solving Photometry")

    # These if statements can definitely be written more elegantly.
    if not make_initial_guess:
        x0test = np.zeros(psf_matrix.shape[1])

    if not subtract_background:
        x0test = np.concatenate([x0test, np.zeros(num_total_images)], axis=0)

    SNLogger.debug(f"shape psf_matrix: {psf_matrix.shape}")
    SNLogger.debug(f"shape wgt_matrix: {wgt_matrix.reshape(-1, 1).shape}")
    SNLogger.debug(f"image shape: {images.shape}")

    if method == "lsqr":
        lsqr = sp.linalg.lsqr(psf_matrix*wgt_matrix.reshape(-1, 1),
                              images*wgt_matrix, x0=x0test, atol=1e-12,
                              btol=1e-12, iter_lim=300000, conlim=1e10)
        X, istop, itn, r1norm = lsqr[:4]
        SNLogger.debug(f"Stop Condition {istop}, iterations: {itn}," +
                       f"r1norm: {r1norm}")

    flux = X[-num_detect_images:] if num_detect_images > 0 else None

    inv_cov = psf_matrix.T @ np.diag(wgt_matrix) @ psf_matrix

    try:
        cov = np.linalg.inv(inv_cov)
    except LinAlgError:
        cov = np.linalg.pinv(inv_cov)

    if num_detect_images > 0:
        SNLogger.debug(f"flux: {np.array2string(flux, separator=', ')}")
    sigma_flux = np.sqrt(np.diag(cov)[-num_detect_images:]) if num_detect_images > 0 else None

    SNLogger.debug(f"sigma flux: {sigma_flux}")

    # Using the values found in the fit, construct the model images.
    pred = X*psf_matrix
    model_images = np.sum(pred, axis=1)

    galaxy_only_model_images = np.sum(X[:-num_detect_images]*psf_matrix[:, :-num_detect_images], axis=1) \
        if num_detect_images > 0 else np.sum(X*psf_matrix, axis=1)

    if use_real_images:
        # Eventually I might completely separate out simulated SNe, though I
        # am hesitant to do that as I want them to be treated identically as
        # possible. In the meantime, just return zeros for the simulated lc
        # if we aren't simulating.
        sim_lc = np.zeros(num_detect_images)
    return flux, sigma_flux, images, model_images, galaxy_only_model_images, exposures, ra_grid, dec_grid, \
        wgt_matrix, confusion_metric, X, \
        [im.get_wcs() for im in cutout_image_list], sim_lc, np.array(galaxy_images), np.array(noise_maps)


def load_SED_from_directory(sed_directory, wave_type="Angstrom", flux_type="fphotons"):
    """This function loads SEDs from a directory of SED files. The files must be in CSV format with
    two columns: "lambda" and "flux". The "lambda" column should contain the
    wavelengths in Angstroms, and the "flux" column should contain the fluxes in
    the appropriate units for the specified wave_type and flux_type.
    Inputs:
    sed_directory: str, the path to the directory containing the SED files.

    Returns:
    sed_list: list of galsim SED objects. (Temporary until we remove galsim)
    """
    SNLogger.debug(f"Loading SEDs from {sed_directory}")
    sed_list = []
    for file in pathlib.Path(sed_directory).glob("*.csv"):
        sed_table = pd.read_csv(file)

        flambda = sed_table["flux"]
        lam = sed_table["lambda"]
        # Assuming units are Angstroms how can I check this?
        sed = galsim.SED(galsim.LookupTable(lam, flambda, interpolant="linear"),
                         wave_type=wave_type, flux_type=flux_type)
        sed_list.append(sed)
    return sed_list


def extract_object_from_healpix(healpix, nside, object_type="SN", source="OpenUniverse2024"):
    """This function takes in a healpix and nside and extracts all of the objects of the requested type in that
    healpix. Currently, the source the objects are extracted from is hardcoded to OpenUniverse2024 sims, but that will
    change in the future with real data.

    Parameters
    ----------
    healpix: int, the healpix number to extract objects from
    nside: int, the nside of the healpix to extract objects from
    object_type: str, the type of object to extract. Can be "SN" or "star". Defaults to "SN".
    source: str, the source of the table of objects to extract. Defaults to "OpenUniverse2024".

    Returns;
    -------
    id_array: numpy array of int, the IDs of the objects extracted from the healpix.
    """
    assert isinstance(healpix, int), "Healpix must be an integer."
    assert isinstance(nside, int), "Nside must be an integer."
    SNLogger.debug(f"Extracting {object_type} objects from healpix {healpix} with nside {nside} from {source}.")
    if source == "OpenUniverse2024":
        path = Config.get().value("photometry.campari.paths.sn_path")
        files = os.listdir(path)
        file_prefix = {"SN": "snana", "star": "pointsource"}
        files = [f for f in files if file_prefix[object_type] in f]
        files = [f for f in files if ".parquet" in f]
        files = [f for f in files if "flux" not in f]

        ra_array = np.array([])
        dec_array = np.array([])
        id_array = np.array([])

        for f in files:
            pqfile = int(f.split("_")[1].split(".")[0])
            df = open_parquet(pqfile, path, obj_type=object_type)

            ra_array = np.concatenate([ra_array, df["ra"].values])
            dec_array = np.concatenate([dec_array, df["dec"].values])
            id_array = np.concatenate([id_array, df["id"].values])

    else:
        # With real data, we will have to choose the first detection, as ra/dec might shift slightly.
        raise NotImplementedError(f"Source {source} not implemented yet.")

    healpix_array = hp.ang2pix(nside, ra_array, dec_array, lonlat=True)
    mask = healpix_array == healpix
    id_array = id_array[mask]

    return id_array.astype(int)


def read_healpix_file(healpix_file):
    """This function reads a healpix file and returns the healpix number and nside

    Parameters
    ----------
    healpix_file: str, the path to the healpix file

    Returns
    -------
    healpix: numpy array of int, the healpix numbers
    nside: int, the nside of the healpix
    """
    nside = None
    healpix_file = str(healpix_file)
    if healpix_file.endswith(".dat") or healpix_file.endswith(".yaml") or healpix_file.endswith(".yml"):
        with open(healpix_file, "r") as f:
            data = yaml.safe_load(f)
        nside = int(data["NSIDE"])
        healpix_list = data["HEALPIX"]
    else:
        healpix_list = pd.read_csv(healpix_file, header=None).values.flatten().tolist()

    return healpix_list, nside


def make_sim_param_grid(params):
    nd_grid = np.meshgrid(*params)
    flat_grid = np.array(nd_grid, dtype=float).reshape(len(params), -1)
    SNLogger.debug(f"Created a grid of simulation parameters with a total of {flat_grid.shape[1]} combinations.")
    return flat_grid<|MERGE_RESOLUTION|>--- conflicted
+++ resolved
@@ -384,7 +384,12 @@
         - date: the MJD of the exposure
         - detected: whether the exposure contains a detection or not.
     """
-<<<<<<< HEAD
+    SNLogger.debug(f"Finding all exposures for diaobj {diaobj.mjd_start, diaobj.mjd_end, diaobj.ra, diaobj.dec}")
+    transient_start = diaobj.mjd_start
+    transient_end = diaobj.mjd_end
+    ra = diaobj.ra
+    dec = diaobj.dec
+
     img_collection = ImageCollection()
     img_collection = img_collection.get_collection(image_source)
 
@@ -412,53 +417,6 @@
     transient_images = np.array(transient_images)
     if maxbg is not None:
         no_transient_images = no_transient_images[:maxbg]
-=======
-    SNLogger.debug(f"Finding all exposures for diaobj {diaobj.mjd_start, diaobj.mjd_end, diaobj.ra, diaobj.dec}")
-    transient_start = diaobj.mjd_start
-    transient_end = diaobj.mjd_end
-    SNLogger.debug(f"start and end of transient: {transient_start, transient_end}")
-    ra = diaobj.ra
-    dec = diaobj.dec
-    f = fits.open(roman_path +
-                  "/RomanTDS/Roman_TDS_obseq_11_6_23_radec.fits")[1]
-    f = f.data
-
-    explist = tb.Table(names=("pointing", "sca", "filter", "date"),
-                       dtype=("i8", "i4", "str",  "f8"))
-
-    transient_start = np.atleast_1d(transient_start)[0]
-    transient_end = np.atleast_1d(transient_end)[0]
-    if not (isinstance(maxdet, (int, type(None))) & isinstance(maxbg, (int, type(None)))):
-        raise TypeError("maxdet and maxbg must be integers or None, " +
-                        f"not {type(maxdet), type(maxbg)}. Their values are {maxdet, maxbg}")
-    if transient_start is None:
-        transient_start = -np.inf
-    if transient_end is None:
-        transient_end = np.inf
-
-    # Rob's database method! :D
-
-    server_url = "https://roman-desc-simdex.lbl.gov"
-    req = requests.Session()
-    result = req.post(f"{server_url}/findromanimages/containing=({ra},{dec})")
-    if result.status_code != 200:
-        raise RuntimeError(f"Got status code {result.status_code}\n"
-                           "{result.text}")
-
-    res = pd.DataFrame(result.json())[["pointing", "sca", "mjd", "filter"]]
-
-    res.rename(columns={"mjd": "date"}, inplace=True)
-    res = res.loc[res["filter"] == band].copy()
-    if transient_start is None:
-        transient_start = -np.inf
-    if transient_end is None:
-        transient_end = np.inf
-
-    # The first date cut selects images that are detections, the second
-    # selects detections within the requested light curve window.
-    det = res.loc[(res["date"] >= transient_start) & (res["date"] <= transient_end)].copy()
-    det = det.loc[(det["date"] >= image_selection_start) & (det["date"] <= image_selection_end)]
->>>>>>> 3a3145e4
     if maxdet is not None:
         transient_images = transient_images[:maxdet]
 
@@ -490,19 +448,8 @@
 
     explist = explist[argsort]
     all_images = all_images[argsort]
-
-<<<<<<< HEAD
     return explist, all_images
-=======
-    if maxbg != np.inf and maxbg is not None and len(bg) < maxbg:
-        SNLogger.warning("You requested a number of non-detection images " +
-                         f"of {maxbg}, but {len(bg)} were found. ")
-    if maxdet != np.inf and maxdet is not None and len(det) < maxdet:
-        SNLogger.warning("You requested a number of detected images " +
-                         f"of {maxdet}, but {len(det)} were found. ")
-    if return_list:
-        return explist
->>>>>>> 3a3145e4
+
 
 
 def find_parquet(ID, path, obj_type="SN"):
@@ -800,48 +747,6 @@
     return cutout_image_list, image_list
 
 
-<<<<<<< HEAD
-def get_object_info(ID, parq, band, snpath, roman_path, obj_type):
-
-    """Fetch some info about an object given its ID.
-    Inputs:
-    ID: the ID of the object
-    parq: the parquet file containing the object
-    band: the band to consider
-    date: whether to return the start end and peak dates of the object
-    snpath: the path to the supernova data
-    roman_path: the path to the Roman data
-    host: whether to return the host RA and DEC
-
-    Returns:
-    ra, dec: the RA and DEC of the object
-    pointing, sca: the pointing and SCA of the object
-    start, end, peak: the start, end, and peak dates of the object
-    """
-
-    df = open_parquet(parq, snpath, obj_type=obj_type)
-    if obj_type == "star":
-        ID = str(ID)
-
-    df = df.loc[df.id == ID]
-    ra, dec = df.ra.values[0], df.dec.values[0]
-
-    if obj_type == "SN":
-        start = df.start_mjd.values
-        end = df.end_mjd.values
-        peak = df.peak_mjd.values
-    else:
-        start = None
-        end = None
-        peak = None
-
-    pointing, sca = radec2point(ra, dec, band, roman_path)
-
-    return ra, dec, pointing, sca, start, end, peak
-
-
-=======
->>>>>>> 3a3145e4
 def get_weights(images, ra, dec, gaussian_var=1000, cutoff=4):
     """This function calculates the weights for each pixel in the cutout
         images.
@@ -1643,11 +1548,8 @@
     SNLogger.info(f"Saved to {output_path}")
 
 
-<<<<<<< HEAD
-def run_one_object(ID=None, ra=None, dec=None, object_type=None, exposures=None, image_list=None,
-=======
-def run_one_object(diaobj=None, object_type=None, exposures=None,
->>>>>>> 3a3145e4
+
+def run_one_object(diaobj=None,object_type=None, exposures=None, image_list=None,
                    roman_path=None, sn_path=None, size=None, band=None, fetch_SED=None, sedlist=None,
                    use_real_images=None, use_roman=None, subtract_background=None,
                    make_initial_guess=None, initial_flux_guess=None, weighting=None, method=None,
@@ -1670,13 +1572,9 @@
 
     if use_real_images:
         # Using exposures Table, load those Pointing/SCAs as images.
-<<<<<<< HEAD
         cutout_image_list, image_list = fetch_images(image_list, ra, dec, size, subtract_background, roman_path,
                                                      object_type)
-=======
-        cutout_image_list, image_list, exposures = fetch_images(exposures, diaobj.ra, diaobj.dec, size,
-                                                                subtract_background, roman_path, object_type)
->>>>>>> 3a3145e4
+
         # We didn't simulate anything, so set these simulation only vars to none.
         sim_galra = None
         sim_galdec = None

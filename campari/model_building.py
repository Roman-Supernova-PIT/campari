--- conflicted
+++ resolved
@@ -239,11 +239,7 @@
 
 
 def construct_static_scene(ra=None, dec=None, sca_wcs=None, x_loc=None, y_loc=None, stampsize=None,
-<<<<<<< HEAD
-                           pixel=False, util_ref=None, band=None, psfclass="ou24PSF"):
-=======
-                           psf=None, pixel=False, util_ref=None, band=None, image=None):
->>>>>>> 6e1124e9
+                           pixel=False, util_ref=None, band=None, image=None, psfclass="ou24PSF"):
     """Constructs the background model around a certain image (x,y) location
     and a given array of RA and DECs.
 
@@ -295,12 +291,8 @@
     pointing = util_ref.visit
     sca = util_ref.sca
 
-<<<<<<< HEAD
-    psf_object = PSF.get_psf_object(psfclass, pointing=pointing, sca=sca, size=stampsize, include_photonOps=False)
-=======
-    psf_object = PSF.get_psf_object("ou24PSF", pointing=pointing, sca=sca, size=stampsize,
+    psf_object = PSF.get_psf_object(psfclass, pointing=pointing, sca=sca, size=stampsize,
                                     include_photonOps=False, seed=None, image=image)
->>>>>>> 6e1124e9
     # See run_one_object documentation to explain this pixel coordinate conversion.
     x_loc = int(np.floor(x_loc + 0.5))
     y_loc = int(np.floor(y_loc + 0.5))
@@ -318,11 +310,7 @@
 
 def construct_transient_scene(
     x0=None, y0=None, pointing=None, sca=None, stampsize=25, x=None,
-<<<<<<< HEAD
-    y=None, sed=None, flux=1, photOps=True, sca_wcs=None, psfclass="ou24PSF_slow"
-=======
-    y=None, sed=None, flux=1, photOps=True, sca_wcs=None, image=None
->>>>>>> 6e1124e9
+    y=None, sed=None, flux=1, photOps=True, image=None, psfclass="ou24PSF_slow"
 ):
     """Constructs the PSF around the point source (x,y) location, allowing for
         some offset from the center.
@@ -374,17 +362,9 @@
 
     SNLogger.debug(f"Using psf class {snpsfclass}")
     psf_object = PSF.get_psf_object(
-<<<<<<< HEAD
-        snpsfclass, pointing=pointing, sca=sca, size=stampsize, include_photonOps=photOps, stamp_size=stampsize
+        snpsfclass, pointing=pointing, sca=sca, size=stampsize, include_photonOps=photOps, image=image, stamp_size=stampsize
     )
-    # Temporary removal of this:
-    psf_image = psf_object.get_stamp(x0=x0, y0=y0, x=x, y=y, flux=1.0, seed=None, input_wcs=sca_wcs)
-    SNLogger.debug(f"SN model image size: {np.shape(psf_image)}")
-=======
-        "ou24PSF_slow", pointing=pointing, sca=sca, size=stampsize, include_photonOps=photOps, image=image
-    )
-    psf_image = psf_object.get_stamp(x0=x0, y0=y0, x=x, y=y, flux=1.0, seed=None)
->>>>>>> 6e1124e9
+    psf_image = psf_object.get_stamp(x0=x0, y0=y0, x=x, y=y, flux=1.0)
 
     return psf_image.flatten()
 

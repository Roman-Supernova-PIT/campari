# Standard Library
import os
import pathlib
import warnings

# Common Library
import numpy as np
import pandas as pd
import yaml

# Astronomy Library
from astropy.table import QTable
import astropy.units as u
from astropy.utils.exceptions import AstropyWarning
from erfa import ErfaWarning

# SN-PIT
from snpit_utils.config import Config
from snpit_utils.logger import SNLogger

# Campari
from campari.utils import calc_mag_and_err

# This supresses a warning because the Open Universe Simulations dates are not
# FITS compliant.
warnings.simplefilter("ignore", category=AstropyWarning)
# Because the Open Universe Sims have dates from the future, we supress a
# warning about using future dates.
warnings.filterwarnings("ignore", category=ErfaWarning)


def open_parquet(parq, path, obj_type="SN", engine="fastparquet"):
    """Convenience function to open a parquet file given its number."""
    file_prefix = {"SN": "snana", "star": "pointsource"}
    base_name = "{:s}_{}.parquet".format(file_prefix[obj_type], parq)
    file_path = os.path.join(path, base_name)
    df = pd.read_parquet(file_path, engine=engine)
    return df


def build_lightcurve(diaobj, lc_model):
    """This code builds a lightcurve datatable from the output of the SMP algorithm.

    Input:
    Parameters
    ----------
    diaobj: snappl.diaobject.DiaObject
        The DiaObject representing the transient.
    lc_model: campari.campari_lightcurve_model
        The lightcurve model output from the SMP algorithm.

    Returns:
        lc: a QTable containing the lightcurve data
    """
    flux = np.atleast_1d(lc_model.flux)
    sigma_flux = np.atleast_1d(lc_model.sigma_flux)
    image_list = lc_model.image_list
    cutout_image_list = lc_model.cutout_image_list
    band = image_list[0].band
    mag, magerr, zp = calc_mag_and_err(flux, sigma_flux, band)
    meta_dict = {"ID": diaobj.id, "obj_ra": diaobj.ra, "obj_dec": diaobj.dec}
    meta_dict["local_surface_brightness"] = lc_model.LSB

    data_dict = {
        "mjd": [],
        "flux_fit": flux,
        "flux_fit_err": sigma_flux,
        "mag_fit": mag,
        "mag_fit_err": magerr,
        "filter": [],
        "zpt": np.full(np.size(mag), zp),
        "pointing": [],
        "sca": [],
        "x": [],
        "y": [],
        "x_cutout": [],
        "y_cutout": [],
    }

    for i, img in enumerate(image_list):
        if img.mjd > diaobj.mjd_start and img.mjd < diaobj.mjd_end:
            data_dict["mjd"].append(img.mjd)
            data_dict["filter"].append(img.band)
            data_dict["pointing"].append(img.pointing)
            data_dict["sca"].append(img.sca)
            x, y = img.get_wcs().world_to_pixel(diaobj.ra, diaobj.dec)
            data_dict["x"].append(x)
            data_dict["y"].append(y)
            x_cutout, y_cutout = cutout_image_list[i].get_wcs().world_to_pixel(diaobj.ra, diaobj.dec)
            data_dict["x_cutout"].append(x_cutout)
            data_dict["y_cutout"].append(y_cutout)

    units = {"mjd": u.d, "flux_fit": "", "flux_fit_err": "", "mag_fit": u.mag, "mag_fit_err": u.mag, "filter": ""}
    SNLogger.debug(f"data dict in build_lightcurve: {data_dict}")

    return QTable(data=data_dict, meta=meta_dict, units=units)


<<<<<<< HEAD
=======
def add_truth_to_lc(lc, lc_model, sn_path, roman_path):
    """This code adds the truth flux and magnitude to a lightcurve datatable."""

    ID = lc.meta["ID"]
    diaobj = lc_model.diaobj
    object_type = lc_model.object_type
    parq_file = find_parquet(ID, path=sn_path, obj_type=object_type)
    df = open_parquet(parq_file, path=sn_path, obj_type=object_type)

    sim_true_flux = []
    sim_realized_flux = []
    for img in lc_model.image_list:
        if img.mjd < diaobj.mjd_start or img.mjd > diaobj.mjd_end:
            # If the image is outside the time range of the transient, skip it.
            continue
        catalogue_path = (
            roman_path
            + f"/truth/{img.band}/{img.pointing}/"
            + f"Roman_TDS_index_{img.band}_{img.pointing}_{img.sca}.txt"
        )
        cat = pd.read_csv(
            catalogue_path,
            sep=r"\s+",
            skiprows=1,
            names=["object_id", "ra", "dec", "x", "y", "realized_flux", "flux", "mag", "obj_type"],
        )
        cat = cat[cat["object_id"] == ID]
        sim_true_flux.append(cat["flux"].values[0])
        sim_realized_flux.append(cat["realized_flux"].values[0])
    sim_true_flux = np.array(sim_true_flux)
    sim_realized_flux = np.array(sim_realized_flux)

    sim_sigma_flux = 0  # These are truth values!
    sim_realized_mag, _, _ = calc_mag_and_err(sim_realized_flux, sim_sigma_flux, lc_model.image_list[0].band)
    sim_true_mag, _, _ = calc_mag_and_err(sim_true_flux, sim_sigma_flux, lc_model.image_list[0].band)

    if object_type == "SN":
        df_object_row = df.loc[df.id == ID]
        meta_dict = {
            "host_sep": df_object_row["host_sn_sep"].values[0].item(),
            "host_mag_g": df_object_row["host_mag_g"].values[0].item(),
            "host_ra": df_object_row["host_ra"].values[0].item(),
            "host_dec": df_object_row["host_dec"].values[0].item(),
        }
    else:
        meta_dict = None

    data_dict = {
        "sim_realized_flux": sim_realized_flux,
        "sim_true_flux": sim_true_flux,
        "sim_realized_mag": sim_realized_mag,
        "sim_true_mag": sim_true_mag,
    }
    units = {
        "sim_realized_flux": "",
        "sim_realized_mag": u.mag,
        "sim_true_flux": "",
        "sim_true_mag": u.mag,
    }

    lc = hstack([lc, QTable(data=data_dict, meta=meta_dict, units=units)])

    return lc


>>>>>>> 6c3a0cd3
def build_lightcurve_sim(supernova, flux, sigma_flux):
    """This code builds a lightcurve datatable from the output of the SMP
        algorithm if the user simulated their own lightcurve.

    Inputs
    supernova (array): the true lightcurve
    num_detect_images (int): number of detection images in the lightcurve
    X (array): the output of the SMP algorithm

    Returns
    lc: a QTable containing the lightcurve data
    """

    sim_mjd = np.arange(0, np.size(supernova), 1)
    data_dict = {"mjd": sim_mjd, "flux": flux, "flux_error": sigma_flux, "sim_flux": supernova}
    meta_dict = {}
    units = {"mjd": u.d, "sim_flux": "", "flux": "", "flux_error": ""}
    return QTable(data=data_dict, meta=meta_dict, units=units)


def save_lightcurve(lc=None, identifier=None, psftype=None, output_path=None, overwrite=True):
    """This function parses settings in the SMP algorithm and saves the
    lightcurve to an ecsv file with an appropriate name.
    Input:
    lc: the lightcurve data
    identifier (str): the supernova ID or "simulated"
    band (str): the bandpass of the images used
    psftype (str): "romanpsf" or "analyticpsf"
    output_path (str): the path to save the lightcurve to.  Defaults to
      config value phtometry.campari.paths.output_dir

    Returns:
    None, saves the lightcurve to a ecsv file.
    The file name is:
    <output_path>/identifier_band_psftype_lc.ecsv
    """
    band = lc["filter"][0]
    output_path = Config.get().value("photometry.campari.paths.output_dir") if output_path is None else output_path
    output_path = pathlib.Path(output_path)
    output_path.mkdir(exist_ok=True, parents=True)

    lc_file = output_path / f"{identifier}_{band}_{psftype}_lc.ecsv"
    SNLogger.info(f"Saving lightcurve to {lc_file}")
    lc.write(lc_file, format="ascii.ecsv", overwrite=overwrite)


<<<<<<< HEAD
=======
def extract_sn_from_parquet_file_and_write_to_csv(parquet_file, sn_path, output_path, mag_limits=None):
    """Convenience function for getting a list of SN IDs that obey some
    conditions from a parquet file. This is not used anywhere in the main
    algorithm.

    Inputs:
    parquet_file: the path to the parquet file
    sn_path: the path to the supernova data
    mag_limits: a tuple of (min_mag, max_mag) to filter the SNe by
                peak magnitude. If None, no filtering is done.

    Output:
    Saves a csv file of the SN_IDs of supernovae from the parquet file that
    pass mag cuts. If none are found, raise a ValueError.
    """
    # Get the supernova IDs from the parquet file
    df = open_parquet(parquet_file, sn_path, obj_type="SN")
    if mag_limits is not None:
        min_mag, max_mag = mag_limits
        # This can't always be just g band I think. TODO
        df = df[(df["peak_mag_g"] >= min_mag) & (df["peak_mag_g"] <= max_mag)]
    SN_ID = df.id.values
    SN_ID = SN_ID[np.log10(SN_ID) < 8]  # The 9 digit SN_ID SNe are weird for
    # some reason. They only seem to have 1 or 2 images ever. TODO
    SN_ID = np.array(SN_ID, dtype=int)
    SNLogger.info(f"Found {np.size(SN_ID)} supernovae in the given range.")
    if np.size(SN_ID) == 0:
        raise ValueError("No supernovae found in the given range.")

    pd.DataFrame(SN_ID).to_csv(output_path, index=False, header=False)
    SNLogger.info(f"Saved to {output_path}")


def extract_id_using_ra_dec(sn_path=None, ra=None, dec=None, radius=None, object_type="SN"):
    """Convenience function for getting a list of SN RA and Dec that can be
    cone-searched for by passing a central coordinate and a radius. For now, this solely
    pulls objects from the OpenUniverse simulations.

    Parameters
    ----------
    sn_path: str, the path to the supernova data
    ra: float, the central RA of the region to search in
    dec: float, the central Dec of the region to search in
    radius: float, the radius over which cone search is performed. Can have
            any angular astropy.unit attached to it. If no unit is
            included, the function will produce a warning and then
            automatically assume you meant degrees.
    object_type: str, the type of object to search for. Can be "SN" or "star".
                  Defaults to "SN".

    Returns
    -------
    all_SN_ID: numpy array of int, the IDs of the objects found in the
               given range.
    all_dist: numpy array of float, the distances of the objects found in the
                given range, in arcseconds.
    """
    if sn_path is None:
        SNLogger.warning("No sn_path provided, using config value photometry.campari.paths.sn_path")
        sn_path = Config.get().value("photometry.campari.paths.sn_path")

    if not hasattr(radius, "unit") and radius is not None:
        SNLogger.warning("extract_id_using_ra_dec got a radius argument with no units. Assuming degrees.")
        radius *= u.deg

    file_prefix = {"SN": "snana", "star": "pointsource"}
    file_prefix = file_prefix[object_type]
    parquet_files = sorted(glob.glob(os.path.join(sn_path, f"{file_prefix}_*.parquet")))
    SN_ID_list = []
    dist_list = []
    SNLogger.debug(f"Found {len(parquet_files)} parquet files in {sn_path} with prefix {file_prefix}")
    for file in parquet_files:
        p = file.split(f"{file_prefix}_")[-1].split(".parquet")[0]
        df = open_parquet(p, sn_path, obj_type="SN")

        if radius is not None and (ra is not None and dec is not None):
            center_coord = SkyCoord(ra * u.deg, dec * u.deg)
            df_coords = SkyCoord(ra=df["ra"].values * u.deg, dec=df["dec"].values * u.deg)
            sep = center_coord.separation(df_coords)
            df = df[sep < radius]
            dist_list.extend(sep[sep < radius].to(u.arcsec).value)
        SN_ID = df.id.values
        SN_ID = SN_ID[np.log10(SN_ID) < 8]  # The 9 digit SN_ID SNe are weird for
        # some reason. They only seem to have 1 or 2 images ever. TODO
        SN_ID_list.extend(SN_ID)
    all_SN_ID = np.array(SN_ID_list, dtype=int)
    all_dist = np.array(dist_list, dtype=float)
    SNLogger.info(f"Found {np.size(all_SN_ID)} {object_type}s in the given range.")
    if np.size(all_SN_ID) == 0:
        raise ValueError(f"No {object_type}s found in the given range.")

    return all_SN_ID, all_dist


def extract_star_from_parquet_file_and_write_to_csv(parquet_file=None, sn_path=None, output_path=None,
                                                    ra=None, dec=None, radius=None):
    """Convenience function for getting a list of star IDs
    from a parquet file. The stars can be cone-searched for by passing a
    central coordinate and a radius.
    This is not used anywhere in the main algorithm.

    Inputs:
    parquet_file: int,  the number label of the parquet file to use.
    sn_path: str, the path to the supernova data
    ra: float, the central RA of the region to search in
    dec: float, the central Dec of the region to search in
    radius: float, the radius over which cone search is performed. Can have
                    any angular astropy.unit attached to it. If no unit is
                    included, the function will produce a warning and then
                    automatically assume you meant degrees.
    If no ra, dec, and radius are passed, no cone search
    is performed and the IDs of the entire parquet file are returned.
    If one or two of the above arguments is passed but not all three, the
    cone search is not performed.

    Output:
    Saves a csv file to output_path of the IDs of stars from the parquet
    file that pass location cuts. If none are found, raise a ValueError.
    """
    if parquet_file is None:
        raise ValueError("No parquet_file provided to extract_star_from_parquet_file_and_write_to_csv")
    if sn_path is None:
        SNLogger.warning("No sn_path provided, using config value photometry.campari.paths.sn_path")
        sn_path = Config.get().value("photometry.campari.paths.sn_path")
    if output_path is None:
        SNLogger.warning("No sn_path provided, using config value photometry.campari.paths.sn_path")
        output_path = Config.get().value("photometry.campari.paths.output_dir")
        SNLogger.warning(f"Using {output_path} as output_path")

    if not hasattr(radius, "unit") and radius is not None:
        SNLogger.warning(
            "extract_star_from_parquet_file_and_write_to_csv "
            + "got a radius argument with no units. Assuming degrees."
        )

        radius *= u.deg

    df = open_parquet(parquet_file, sn_path, obj_type="star")
    df = df[df["object_type"] == "star"]

    if radius is not None and (ra is not None and dec is not None):
        center_coord = SkyCoord(ra * u.deg, dec * u.deg)
        df_coords = SkyCoord(ra=df["ra"].values * u.deg, dec=df["dec"].values * u.deg)
        sep = center_coord.separation(df_coords)
        df = df[sep < radius]

    star_ID = df.id.values
    star_ID = np.array(star_ID, dtype=int)
    SNLogger.info(f"Found {np.size(star_ID)} stars in the given range.")
    if np.size(star_ID) == 0:
        raise ValueError("No stars found in the given range.")
    pd.DataFrame(star_ID).to_csv(output_path, index=False, header=False)
    SNLogger.info(f"Saved to {output_path}")


def extract_object_from_healpix(healpix, nside, object_type="SN", source="OpenUniverse2024"):
    """This function takes in a healpix and nside and extracts all of the objects of the requested type in that
    healpix. Currently, the source the objects are extracted from is hardcoded to OpenUniverse2024 sims, but that will
    change in the future with real data.

    Parameters
    ----------
    healpix: int, the healpix number to extract objects from
    nside: int, the nside of the healpix to extract objects from
    object_type: str, the type of object to extract. Can be "SN" or "star". Defaults to "SN".
    source: str, the source of the table of objects to extract. Defaults to "OpenUniverse2024".

    Returns;
    -------
    id_array: numpy array of int, the IDs of the objects extracted from the healpix.
    """
    SNLogger.debug(f"Extracting {object_type} objects from healpix {healpix} with nside {nside} from {source}.")
    if source == "OpenUniverse2024":
        path = Config.get().value("photometry.campari.paths.sn_path")
        files = os.listdir(path)
        file_prefix = {"SN": "snana", "star": "pointsource"}
        files = [f for f in files if file_prefix[object_type] in f]
        files = [f for f in files if ".parquet" in f]
        files = [f for f in files if "flux" not in f]

        ra_array = np.array([])
        dec_array = np.array([])
        id_array = np.array([])

        for f in files:
            pqfile = int(f.split("_")[1].split(".")[0])
            df = open_parquet(pqfile, path, obj_type=object_type)

            ra_array = np.concatenate([ra_array, df["ra"].values])
            dec_array = np.concatenate([dec_array, df["dec"].values])
            id_array = np.concatenate([id_array, df["id"].values])

    else:
        # With real data, we will have to choose the first detection, as ra/dec might shift slightly.
        raise NotImplementedError(f"Source {source} not implemented yet.")

    healpix_array = hp.ang2pix(nside, ra_array, dec_array, lonlat=True)
    mask = healpix_array == healpix
    id_array = id_array[mask]

    return id_array.astype(int)


>>>>>>> 6c3a0cd3
def read_healpix_file(healpix_file):
    """This function reads a healpix file and returns the healpix number and nside

    Parameters
    ----------
    healpix_file: str, the path to the healpix file

    Returns
    -------
    healpix: numpy array of int, the healpix numbers
    nside: int, the nside of the healpix
    """
    nside = None
    healpix_file = str(healpix_file)
    if healpix_file.endswith(".dat") or healpix_file.endswith(".yaml") or healpix_file.endswith(".yml"):
        with open(healpix_file, "r") as f:
            data = yaml.safe_load(f)
        nside = int(data["NSIDE"])
        healpix_list = data["HEALPIX"]
    else:
        healpix_list = pd.read_csv(healpix_file, header=None).values.flatten().tolist()

    return healpix_list, nside<|MERGE_RESOLUTION|>--- conflicted
+++ resolved
@@ -96,74 +96,6 @@
     return QTable(data=data_dict, meta=meta_dict, units=units)
 
 
-<<<<<<< HEAD
-=======
-def add_truth_to_lc(lc, lc_model, sn_path, roman_path):
-    """This code adds the truth flux and magnitude to a lightcurve datatable."""
-
-    ID = lc.meta["ID"]
-    diaobj = lc_model.diaobj
-    object_type = lc_model.object_type
-    parq_file = find_parquet(ID, path=sn_path, obj_type=object_type)
-    df = open_parquet(parq_file, path=sn_path, obj_type=object_type)
-
-    sim_true_flux = []
-    sim_realized_flux = []
-    for img in lc_model.image_list:
-        if img.mjd < diaobj.mjd_start or img.mjd > diaobj.mjd_end:
-            # If the image is outside the time range of the transient, skip it.
-            continue
-        catalogue_path = (
-            roman_path
-            + f"/truth/{img.band}/{img.pointing}/"
-            + f"Roman_TDS_index_{img.band}_{img.pointing}_{img.sca}.txt"
-        )
-        cat = pd.read_csv(
-            catalogue_path,
-            sep=r"\s+",
-            skiprows=1,
-            names=["object_id", "ra", "dec", "x", "y", "realized_flux", "flux", "mag", "obj_type"],
-        )
-        cat = cat[cat["object_id"] == ID]
-        sim_true_flux.append(cat["flux"].values[0])
-        sim_realized_flux.append(cat["realized_flux"].values[0])
-    sim_true_flux = np.array(sim_true_flux)
-    sim_realized_flux = np.array(sim_realized_flux)
-
-    sim_sigma_flux = 0  # These are truth values!
-    sim_realized_mag, _, _ = calc_mag_and_err(sim_realized_flux, sim_sigma_flux, lc_model.image_list[0].band)
-    sim_true_mag, _, _ = calc_mag_and_err(sim_true_flux, sim_sigma_flux, lc_model.image_list[0].band)
-
-    if object_type == "SN":
-        df_object_row = df.loc[df.id == ID]
-        meta_dict = {
-            "host_sep": df_object_row["host_sn_sep"].values[0].item(),
-            "host_mag_g": df_object_row["host_mag_g"].values[0].item(),
-            "host_ra": df_object_row["host_ra"].values[0].item(),
-            "host_dec": df_object_row["host_dec"].values[0].item(),
-        }
-    else:
-        meta_dict = None
-
-    data_dict = {
-        "sim_realized_flux": sim_realized_flux,
-        "sim_true_flux": sim_true_flux,
-        "sim_realized_mag": sim_realized_mag,
-        "sim_true_mag": sim_true_mag,
-    }
-    units = {
-        "sim_realized_flux": "",
-        "sim_realized_mag": u.mag,
-        "sim_true_flux": "",
-        "sim_true_mag": u.mag,
-    }
-
-    lc = hstack([lc, QTable(data=data_dict, meta=meta_dict, units=units)])
-
-    return lc
-
-
->>>>>>> 6c3a0cd3
 def build_lightcurve_sim(supernova, flux, sigma_flux):
     """This code builds a lightcurve datatable from the output of the SMP
         algorithm if the user simulated their own lightcurve.
@@ -210,212 +142,6 @@
     lc.write(lc_file, format="ascii.ecsv", overwrite=overwrite)
 
 
-<<<<<<< HEAD
-=======
-def extract_sn_from_parquet_file_and_write_to_csv(parquet_file, sn_path, output_path, mag_limits=None):
-    """Convenience function for getting a list of SN IDs that obey some
-    conditions from a parquet file. This is not used anywhere in the main
-    algorithm.
-
-    Inputs:
-    parquet_file: the path to the parquet file
-    sn_path: the path to the supernova data
-    mag_limits: a tuple of (min_mag, max_mag) to filter the SNe by
-                peak magnitude. If None, no filtering is done.
-
-    Output:
-    Saves a csv file of the SN_IDs of supernovae from the parquet file that
-    pass mag cuts. If none are found, raise a ValueError.
-    """
-    # Get the supernova IDs from the parquet file
-    df = open_parquet(parquet_file, sn_path, obj_type="SN")
-    if mag_limits is not None:
-        min_mag, max_mag = mag_limits
-        # This can't always be just g band I think. TODO
-        df = df[(df["peak_mag_g"] >= min_mag) & (df["peak_mag_g"] <= max_mag)]
-    SN_ID = df.id.values
-    SN_ID = SN_ID[np.log10(SN_ID) < 8]  # The 9 digit SN_ID SNe are weird for
-    # some reason. They only seem to have 1 or 2 images ever. TODO
-    SN_ID = np.array(SN_ID, dtype=int)
-    SNLogger.info(f"Found {np.size(SN_ID)} supernovae in the given range.")
-    if np.size(SN_ID) == 0:
-        raise ValueError("No supernovae found in the given range.")
-
-    pd.DataFrame(SN_ID).to_csv(output_path, index=False, header=False)
-    SNLogger.info(f"Saved to {output_path}")
-
-
-def extract_id_using_ra_dec(sn_path=None, ra=None, dec=None, radius=None, object_type="SN"):
-    """Convenience function for getting a list of SN RA and Dec that can be
-    cone-searched for by passing a central coordinate and a radius. For now, this solely
-    pulls objects from the OpenUniverse simulations.
-
-    Parameters
-    ----------
-    sn_path: str, the path to the supernova data
-    ra: float, the central RA of the region to search in
-    dec: float, the central Dec of the region to search in
-    radius: float, the radius over which cone search is performed. Can have
-            any angular astropy.unit attached to it. If no unit is
-            included, the function will produce a warning and then
-            automatically assume you meant degrees.
-    object_type: str, the type of object to search for. Can be "SN" or "star".
-                  Defaults to "SN".
-
-    Returns
-    -------
-    all_SN_ID: numpy array of int, the IDs of the objects found in the
-               given range.
-    all_dist: numpy array of float, the distances of the objects found in the
-                given range, in arcseconds.
-    """
-    if sn_path is None:
-        SNLogger.warning("No sn_path provided, using config value photometry.campari.paths.sn_path")
-        sn_path = Config.get().value("photometry.campari.paths.sn_path")
-
-    if not hasattr(radius, "unit") and radius is not None:
-        SNLogger.warning("extract_id_using_ra_dec got a radius argument with no units. Assuming degrees.")
-        radius *= u.deg
-
-    file_prefix = {"SN": "snana", "star": "pointsource"}
-    file_prefix = file_prefix[object_type]
-    parquet_files = sorted(glob.glob(os.path.join(sn_path, f"{file_prefix}_*.parquet")))
-    SN_ID_list = []
-    dist_list = []
-    SNLogger.debug(f"Found {len(parquet_files)} parquet files in {sn_path} with prefix {file_prefix}")
-    for file in parquet_files:
-        p = file.split(f"{file_prefix}_")[-1].split(".parquet")[0]
-        df = open_parquet(p, sn_path, obj_type="SN")
-
-        if radius is not None and (ra is not None and dec is not None):
-            center_coord = SkyCoord(ra * u.deg, dec * u.deg)
-            df_coords = SkyCoord(ra=df["ra"].values * u.deg, dec=df["dec"].values * u.deg)
-            sep = center_coord.separation(df_coords)
-            df = df[sep < radius]
-            dist_list.extend(sep[sep < radius].to(u.arcsec).value)
-        SN_ID = df.id.values
-        SN_ID = SN_ID[np.log10(SN_ID) < 8]  # The 9 digit SN_ID SNe are weird for
-        # some reason. They only seem to have 1 or 2 images ever. TODO
-        SN_ID_list.extend(SN_ID)
-    all_SN_ID = np.array(SN_ID_list, dtype=int)
-    all_dist = np.array(dist_list, dtype=float)
-    SNLogger.info(f"Found {np.size(all_SN_ID)} {object_type}s in the given range.")
-    if np.size(all_SN_ID) == 0:
-        raise ValueError(f"No {object_type}s found in the given range.")
-
-    return all_SN_ID, all_dist
-
-
-def extract_star_from_parquet_file_and_write_to_csv(parquet_file=None, sn_path=None, output_path=None,
-                                                    ra=None, dec=None, radius=None):
-    """Convenience function for getting a list of star IDs
-    from a parquet file. The stars can be cone-searched for by passing a
-    central coordinate and a radius.
-    This is not used anywhere in the main algorithm.
-
-    Inputs:
-    parquet_file: int,  the number label of the parquet file to use.
-    sn_path: str, the path to the supernova data
-    ra: float, the central RA of the region to search in
-    dec: float, the central Dec of the region to search in
-    radius: float, the radius over which cone search is performed. Can have
-                    any angular astropy.unit attached to it. If no unit is
-                    included, the function will produce a warning and then
-                    automatically assume you meant degrees.
-    If no ra, dec, and radius are passed, no cone search
-    is performed and the IDs of the entire parquet file are returned.
-    If one or two of the above arguments is passed but not all three, the
-    cone search is not performed.
-
-    Output:
-    Saves a csv file to output_path of the IDs of stars from the parquet
-    file that pass location cuts. If none are found, raise a ValueError.
-    """
-    if parquet_file is None:
-        raise ValueError("No parquet_file provided to extract_star_from_parquet_file_and_write_to_csv")
-    if sn_path is None:
-        SNLogger.warning("No sn_path provided, using config value photometry.campari.paths.sn_path")
-        sn_path = Config.get().value("photometry.campari.paths.sn_path")
-    if output_path is None:
-        SNLogger.warning("No sn_path provided, using config value photometry.campari.paths.sn_path")
-        output_path = Config.get().value("photometry.campari.paths.output_dir")
-        SNLogger.warning(f"Using {output_path} as output_path")
-
-    if not hasattr(radius, "unit") and radius is not None:
-        SNLogger.warning(
-            "extract_star_from_parquet_file_and_write_to_csv "
-            + "got a radius argument with no units. Assuming degrees."
-        )
-
-        radius *= u.deg
-
-    df = open_parquet(parquet_file, sn_path, obj_type="star")
-    df = df[df["object_type"] == "star"]
-
-    if radius is not None and (ra is not None and dec is not None):
-        center_coord = SkyCoord(ra * u.deg, dec * u.deg)
-        df_coords = SkyCoord(ra=df["ra"].values * u.deg, dec=df["dec"].values * u.deg)
-        sep = center_coord.separation(df_coords)
-        df = df[sep < radius]
-
-    star_ID = df.id.values
-    star_ID = np.array(star_ID, dtype=int)
-    SNLogger.info(f"Found {np.size(star_ID)} stars in the given range.")
-    if np.size(star_ID) == 0:
-        raise ValueError("No stars found in the given range.")
-    pd.DataFrame(star_ID).to_csv(output_path, index=False, header=False)
-    SNLogger.info(f"Saved to {output_path}")
-
-
-def extract_object_from_healpix(healpix, nside, object_type="SN", source="OpenUniverse2024"):
-    """This function takes in a healpix and nside and extracts all of the objects of the requested type in that
-    healpix. Currently, the source the objects are extracted from is hardcoded to OpenUniverse2024 sims, but that will
-    change in the future with real data.
-
-    Parameters
-    ----------
-    healpix: int, the healpix number to extract objects from
-    nside: int, the nside of the healpix to extract objects from
-    object_type: str, the type of object to extract. Can be "SN" or "star". Defaults to "SN".
-    source: str, the source of the table of objects to extract. Defaults to "OpenUniverse2024".
-
-    Returns;
-    -------
-    id_array: numpy array of int, the IDs of the objects extracted from the healpix.
-    """
-    SNLogger.debug(f"Extracting {object_type} objects from healpix {healpix} with nside {nside} from {source}.")
-    if source == "OpenUniverse2024":
-        path = Config.get().value("photometry.campari.paths.sn_path")
-        files = os.listdir(path)
-        file_prefix = {"SN": "snana", "star": "pointsource"}
-        files = [f for f in files if file_prefix[object_type] in f]
-        files = [f for f in files if ".parquet" in f]
-        files = [f for f in files if "flux" not in f]
-
-        ra_array = np.array([])
-        dec_array = np.array([])
-        id_array = np.array([])
-
-        for f in files:
-            pqfile = int(f.split("_")[1].split(".")[0])
-            df = open_parquet(pqfile, path, obj_type=object_type)
-
-            ra_array = np.concatenate([ra_array, df["ra"].values])
-            dec_array = np.concatenate([dec_array, df["dec"].values])
-            id_array = np.concatenate([id_array, df["id"].values])
-
-    else:
-        # With real data, we will have to choose the first detection, as ra/dec might shift slightly.
-        raise NotImplementedError(f"Source {source} not implemented yet.")
-
-    healpix_array = hp.ang2pix(nside, ra_array, dec_array, lonlat=True)
-    mask = healpix_array == healpix
-    id_array = id_array[mask]
-
-    return id_array.astype(int)
-
-
->>>>>>> 6c3a0cd3
 def read_healpix_file(healpix_file):
     """This function reads a healpix file and returns the healpix number and nside
 

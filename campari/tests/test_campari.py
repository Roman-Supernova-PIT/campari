--- conflicted
+++ resolved
@@ -718,11 +718,7 @@
     exposures = pd.DataFrame(
         {
             "pointing": [5934, 35198],
-<<<<<<< HEAD
-            "SCA": [3, 2],
-=======
             "sca": [3, 2],
->>>>>>> 062765bc
             "date": [62000.40235, 62495.605],
             "detected": [False, True],
             "band": ["Y106", "Y106"],
@@ -786,11 +782,7 @@
     np.testing.assert_allclose(y, y_test, atol=1e-7)
 
 
-<<<<<<< HEAD
-def test_findAllExposures_with_img_list(roman_path):
-=======
 def test_find_all_exposures_with_img_list(roman_path):
->>>>>>> 062765bc
     band = "Y106"
     columns = ["pointing", "SCA"]
     image_df = pd.read_csv(pathlib.Path(__file__).parent / "testdata/test_image_list.csv", header=None, names=columns)

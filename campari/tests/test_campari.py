# Standard Libary
import os
import pathlib
import sys
import tempfile
import warnings

# Common Library
import matplotlib
from matplotlib import pyplot as plt
import numpy as np
import pandas as pd
import pytest

# Astronomy Library
from astropy.table import QTable, Table
import astropy.units as u
from astropy.utils.exceptions import AstropyWarning
from erfa import ErfaWarning
import galsim
from roman_imsim.utils import roman_utils


# SNPIT
from campari import RomanASP
from campari.access_truth import extract_object_from_healpix
from campari.data_construction import find_all_exposures
from campari.io import (
    build_lightcurve,
    read_healpix_file,
    save_lightcurve,
)
from campari.model_building import (
    construct_static_scene,
    construct_transient_scene,
    make_adaptive_grid,
    make_contour_grid,
    make_regular_grid,
)
from campari.plotting import plot_lc
from campari.utils import (calc_mag_and_err,
                           calculate_background_level,
                           calculate_local_surface_brightness,
                           get_weights,
                           make_sim_param_grid,
                           campari_lightcurve_model)
import snappl
from snappl.diaobject import DiaObject
from snappl.image import ManualFITSImage
from snappl.imagecollection import ImageCollection
from snpit_utils.config import Config
from snpit_utils.logger import SNLogger

warnings.simplefilter("ignore", category=AstropyWarning)
warnings.filterwarnings("ignore", category=ErfaWarning)


@pytest.fixture(scope="module")
def campari_test_data(cfg):
    return cfg.value("photometry.campari.paths.campari_test_data")


def test_find_all_exposures():
    diaobj = DiaObject.find_objects(id=1, ra=7.731890048839705, dec=-44.4589649005717, collection="manual")[0]
    diaobj.mjd_start = 62654.0
    diaobj.mjd_end = 62958.0
    image_list = find_all_exposures(diaobj=diaobj, band="Y106", maxbg=24,
                                    maxdet=24,
                                    pointing_list=None, sca_list=None,
                                    truth="simple_model")

    compare_table = np.load(pathlib.Path(__file__).parent / "testdata/findallexposures.npy")
    argsort = np.argsort(compare_table["date"])
    compare_table = compare_table[argsort]

    np.testing.assert_array_equal(
        np.array([img.mjd for img in image_list]),
        compare_table["date"]
    )

    np.testing.assert_array_equal(
        np.array([img.sca for img in image_list]),
        compare_table["sca"]
    )

    np.testing.assert_array_equal(
        np.array([img.pointing for img in image_list]),
        compare_table["pointing"]
    )


def test_savelightcurve():
    with tempfile.TemporaryDirectory() as output_dir:
        lc_file = output_dir + "/" + "test_test_test_lc.ecsv"
        lc_file = pathlib.Path(lc_file)

        data_dict = {"MJD": [1, 2, 3, 4, 5], "true_flux": [1, 2, 3, 4, 5],
                     "measured_flux": [1, 2, 3, 4, 5]}
        units = {"MJD": u.d, "true_flux": "",  "measured_flux": ""}
        meta_dict = {}
        lc = QTable(data=data_dict, meta=meta_dict, units=units)
        lc["filter"] = "test"
        # save_lightcurve defaults to saving to photometry.campari.paths.output_dir
        save_lightcurve(lc=lc, identifier="test", psftype="test", output_path=output_dir)
        assert lc_file.is_file()
        # TODO: look at contents?


def test_run_on_star(campari_test_data, cfg):
    # Call it as a function first so we can pdb and such

    curfile = pathlib.Path(cfg.value("photometry.campari.paths.output_dir")) / "40973166870_Y106_romanpsf_lc.ecsv"
    curfile.unlink(missing_ok=True)
    # Make sure the output file we're going to write doesn't exist so
    #  we know we're really running this test!
    assert not curfile.exists()

    args = ["_", "-s", "40973166870", "-f", "Y106", "-i",
            f"{campari_test_data}/test_image_list_star.csv", "--object_collection", "manual",
            "--object_type", "star", "--photometry-campari-grid_options-type", "none",
            "--no-photometry-campari-source_phot_ops", "--ra", "7.5833264", "--dec", "-44.809659"]
    orig_argv = sys.argv

    try:
        sys.argv = args
        RomanASP.main()
    except Exception as ex:
        assert False, str(ex)
    finally:
        sys.argv = orig_argv

    current = pd.read_csv(curfile, comment="#", delimiter=" ")
    comparison = pd.read_csv(pathlib.Path(__file__).parent / "testdata/test_star_lc.ecsv", comment="#", delimiter=" ")

    for col in current.columns:
        SNLogger.debug(f"Checking col {col}")
        if col == "filter":
            # filter is the only string column, so we check it with array_equal
            np.testing.assert_array_equal(current[col], comparison[col])
        else:
            # We check agreement against a few times 32-bit ulp epsilon, rtol ~1e-7.
            np.testing.assert_allclose(current[col], comparison[col], rtol=3e-7)

    curfile = pathlib.Path(cfg.value("photometry.campari.paths.output_dir")) / "40973166870_Y106_romanpsf_lc.ecsv"
    curfile.unlink(missing_ok=True)
    # Make sure the output file we're going to write doesn't exist so
    #  we know we're really running this test!
    assert not curfile.exists()
    # Make sure it runs from the command line
    err_code = os.system(
        "python ../RomanASP.py -s 40973166870 -f Y106 -i"
        f" {campari_test_data}/test_image_list_star.csv --object_collection manual "
        "--object_type star --photometry-campari-grid_options-type none "
        "--no-photometry-campari-source_phot_ops "
        "--ra 7.5833264 --dec -44.809659"
    )
    assert err_code == 0, "The test run on a star failed. Check the logs"

    current = pd.read_csv(curfile, comment="#", delimiter=" ")
    comparison = pd.read_csv(pathlib.Path(__file__).parent / "testdata/test_star_lc.ecsv",
                             comment="#", delimiter=" ")

    for col in current.columns:
        SNLogger.debug(f"Checking col {col}")
        if col == "filter":
            # filter is the only string column, so we check it with array_equal
            np.testing.assert_array_equal(current[col], comparison[col])
        else:
            # We check agreement against a few times 32-bit ulp epsilon, rtol ~1e-7.
            np.testing.assert_allclose(current[col], comparison[col], rtol=3e-7)


def test_regression_function(campari_test_data):
    # This runs the same test as test_regression, with a different
    # interface.  This one calls the main() function (so is useful if
    # you want to, e.g., do things with pdb).  test_regression runs it
    # from the command line.  (And we do want to make sure that works!)

    cfg = Config.get()
    curfile = pathlib.Path(cfg.value("photometry.campari.paths.output_dir")) / "20172782_Y106_romanpsf_lc.ecsv"
    curfile.unlink(missing_ok=True)
    # Make sure the output file we're going to write doesn't exist so
    #  we know we're really running this test!
    assert not curfile.exists()

    a = ["_", "-s", "20172782", "-f", "Y106", "-i",
         f"{campari_test_data}/test_image_list.csv",
         "--photometry-campari-use_roman",
         "--photometry-campari-use_real_images",
         "--no-photometry-campari-fetch_SED",
         "--photometry-campari-grid_options-type", "contour",
         "--photometry-campari-cutout_size", "19",
         "--photometry-campari-weighting",
         "--photometry-campari-subtract_background",
         "--no-photometry-campari-source_phot_ops"]
    orig_argv = sys.argv
    try:
        sys.argv = a
        RomanASP.main()
        cfg = Config.get()
        current = pd.read_csv(curfile, comment="#", delimiter=" ")
        comparison = pd.read_csv(pathlib.Path(__file__).parent / "testdata/test_lc.ecsv",
                                 comment="#", delimiter=" ")

        for col in current.columns:
            SNLogger.debug(f"Checking col {col}")
            # (Rob here: 32-bit IEEE-754 floats have a 24-bit mantissa
            # (cf: https://en.wikipedia.org/wiki/IEEE_754), which means
            # roughly log10(2^24)=7 significant figures.  As such,
            # errors of 1e-7 can very easily come from things like order
            # of operations (even in system libraries).  64-bit floats
            # (i.e. doubles) have a 53-bit mantissa, and log10(2^53)=16,
            # so you have 15 or 16 sig figs which "ought to be enough
            # for anybody".  HOWEVER, you *can* get errors much larger
            # than this, depending on your order of operations.  For
            # example, try the following code:
            #
            #   import numpy
            #   a = numpy.float32( 1e8 )
            #   print( f"a={a}" )
            #   b = numpy.float32( 1 )
            #   print( f"b={b}" )
            #   print( a - ( a - b ) )
            #   print( a - a + b )
            #
            # If you know algebra, you know that the last two numbers
            # printed out should be exactly the same.  However, you get
            # either a 100% differerence, or an *infinite* difference,
            # depending on how you define relative difference in this
            # case.
            #
            # The numpy libraries try to be a bit clever when doing
            # things like .sum() to avoid the worst of floating-point
            # underflow, but it's a thing worth being aware of.
            # Relative errors of 1e-7 (for floats) or 1e-16 (for
            # doubles) can easily arise from floating-point underflow;
            # whether or not you're worried about those errors depends
            # on how confident you are that the order of operations is
            # identical in two different test cases.  Bigger errors
            # *can* arise from floating point underflow, but never just
            # wave your hands and say, "eh, the tests are passing, it's
            # just underflow!"  Understand how underflow did it.  If it
            # did, and you're not worried, document that.  But,
            # probably, you should be worried, and you should
            # restructure the order of operations in your code to avoid
            # underflow errors bigger than the number of sig figs in a
            # floating point number.)

            msg = f"The lightcurves do not match for column {col}"
            if col == "filter":
                # band is the only string column, so we check it with array_equal
                np.testing.assert_array_equal(current[col], comparison[col]), msg
            else:
                percent = 100 * np.max((current[col] - comparison[col])
                                       / comparison[col])
                msg2 = f"difference is {percent} %"
                msg = msg+msg2
                # Switching from one type of WCS to another gave rise in a
                # difference of about 1e-9 pixels for the grid, which led to a
                # change in flux of 2e-7. I don't want switching WCS types to make
                # this fail, so I put the rtol at just above that level.
                np.testing.assert_allclose(current[col], comparison[col], rtol=3e-7), msg

            # check output
    finally:
        sys.argv = orig_argv


def test_regression(campari_test_data):
    # Regression lightcurve was changed on June 6th 2025 because we were on an
    # outdated version of snappl.
    # Weighting is a Gaussian width 1000 when this was made
    # In the future, this should be True, but random seeds not working rn.

    cfg = Config.get()

    curfile = pathlib.Path(cfg.value("photometry.campari.paths.output_dir")) / "20172782_Y106_romanpsf_lc.ecsv"
    curfile.unlink(missing_ok=True)
    # Make sure the output file we're going to write doesn't exist so
    #  we know we're really running this test!
    assert not curfile.exists()

    output = os.system(
        f"python ../RomanASP.py -s 20172782 -f Y106 -i {campari_test_data}/test_image_list.csv "
        "--photometry-campari-use_roman "
        "--photometry-campari-use_real_images "
        "--no-photometry-campari-fetch_SED "
        "--photometry-campari-grid_options-type contour "
        "--photometry-campari-cutout_size 19 "
        "--photometry-campari-weighting "
        "--photometry-campari-subtract_background "
        "--no-photometry-campari-source_phot_ops "
    )
    assert output == 0, "The test run on a SN failed. Check the logs"

    current = pd.read_csv(curfile, comment="#", delimiter=" ")
    comparison = pd.read_csv(pathlib.Path(__file__).parent / "testdata/test_lc.ecsv",
                             comment="#", delimiter=" ")

    for col in current.columns:
        SNLogger.debug(f"Checking col {col}")
        msg = f"The lightcurves do not match for column {col}"
        if col == "filter":
            # band is the only string column, so we check it with array_equal
            np.testing.assert_array_equal(current[col], comparison[col]), msg
        else:
            percent = 100 * np.max((current[col] - comparison[col])
                                   / comparison[col])
            msg2 = f"difference is {percent} %"
            msg = msg+msg2
            # We check agreement against a few times 32-bit ulp epsilon, rtol ~1e-7.
            np.testing.assert_allclose(current[col], comparison[col], rtol=3e-7), msg


def test_plot_lc():
    output = plot_lc(pathlib.Path(__file__).parent
                     / "testdata/test_lc_plot.ecsv",
                     return_data=True)
    assert output[0][0] == 23.34624211038908
    assert output[1][0] == 62535.424
    assert output[2][0] == 0.3464661982648008
    assert output[3][0] == 23.164154309471726
    assert output[4] == 182.088
    assert output[5] == 0.0


def test_make_regular_grid():
    wcs_data = np.load(pathlib.Path(__file__).parent
                       / "testdata/wcs_dict.npz",
                       allow_pickle=True)
    # Loading the data in this way, the data is packaged in an array,
    # this extracts just the value so that we can build the WCS.
    wcs_dict = {key: wcs_data[key].item() for key in wcs_data.files}
    image_size = 25
    wcs_dict["NAXIS1"] = image_size
    wcs_dict["NAXIS2"] = image_size

    test_ra = np.array([7.673631, 7.673558, 7.673485, 7.673735, 7.673662, 7.673588,
                        7.673839, 7.673765, 7.673692])
    test_dec = np.array([-44.263969, -44.263897, -44.263825, -44.263918, -44.263846,
                         -44.263774, -44.263868, -44.263796, -44.263724])
    for wcs in [snappl.wcs.AstropyWCS.from_header(wcs_dict)]:
        img = ManualFITSImage(header=wcs_dict, data=np.zeros((25, 25)))
        ra_grid, dec_grid = make_regular_grid(img,
                                              spacing=3.0)
        np.testing.assert_allclose(ra_grid, test_ra, atol=1e-9), \
            "RA vals do not match"
        np.testing.assert_allclose(dec_grid, test_dec, atol=1e-9), \
            "Dec vals do not match"


def test_make_adaptive_grid():
    wcs_data = np.load("./testdata/wcs_dict.npz", allow_pickle=True)
    # Loading the data in this way, the data is packaged in an array,
    # this extracts just the value so that we can build the WCS.
    wcs_dict = {key: wcs_data[key].item() for key in wcs_data.files}
    image_size = 11
    wcs_dict["NAXIS1"] = image_size
    wcs_dict["NAXIS2"] = image_size
    for wcs in [snappl.wcs.AstropyWCS.from_header(wcs_dict)]:
        compare_images = np.load(pathlib.Path(__file__).parent
                                 / "testdata/images.npy")
        SNLogger.debug(f"compare_images shape: {compare_images.shape}")
        image = compare_images[0].reshape(11, 11)
        img_obj = ManualFITSImage(header=wcs_dict, data=image)
        ra_grid, dec_grid = make_adaptive_grid(img_obj, percentiles=[99])
        test_ra = [7.67356034, 7.67359491, 7.67362949, 7.67366407, 7.67369864,]
        test_dec = [-44.26425446, -44.26423765, -44.26422084, -44.26420403,
                    -44.26418721]
        # Only testing the first 5 to save memory.
        np.testing.assert_allclose(ra_grid[:5], test_ra, atol=1e-9), \
            "RA vals do not match"
        np.testing.assert_allclose(dec_grid[:5], test_dec, atol=1e-9), \
            "Dec vals do not match"


def test_make_contour_grid():
    wcs_data = np.load(pathlib.Path(__file__).parent
                       / "testdata/wcs_dict.npz",
                       allow_pickle=True)
    # Loading the data in this way, the data is packaged in an array,
    # this extracts just the value so that we can build the WCS.
    wcs_dict = {key: wcs_data[key].item() for key in wcs_data.files}
    test_ra = [7.67357048, 7.67360506, 7.67363963, 7.67367421]
    test_dec = [-44.26421364, -44.26419683, -44.26418002, -44.26416321]
    atol = 1e-9
    for wcs in [snappl.wcs.AstropyWCS.from_header(wcs_dict)]:
        compare_images = np.load(pathlib.Path(__file__).parent
                                 / "testdata/images.npy")
        image = compare_images[0].reshape(11, 11)
        img_obj = ManualFITSImage(header=wcs_dict, data=image)
        ra_grid, dec_grid = make_contour_grid(img_obj)
        msg = f"RA vals do not match to {atol:.1e}."
        np.testing.assert_allclose(ra_grid[:4], test_ra, atol=atol, rtol=1e-9), msg
        msg = f"Dec vals do not match to {atol:.1e}."
        np.testing.assert_allclose(dec_grid[:4], test_dec, atol=atol, rtol=1e-9), msg


def test_calculate_background_level():
    test_data = np.ones((12, 12))
    test_data[5:7, 5:7] = 1000

    # Add some outliers to prevent all of
    # the data from being sigma clipped.
    test_data[0:2, 0:12:2] = 123
    test_data[-3:-1, 0:12:2] = 123
    test_data[0:12:2, 0:2] = 123
    test_data[0:12:2, -1:-3] = 123

    expected_output = 1
    output = calculate_background_level(test_data)
    msg = f"Expected {expected_output}, but got {output}"
    assert np.isclose(output, expected_output, rtol=1e-7), msg


def test_calc_mag_and_err():
    flux = np.array([-1e2, 1e2, 1e3, 1e4])
    sigma_flux = np.array([10, 10, 10, 10])
    band = "Y106"
    mag, magerr, zp = calc_mag_and_err(flux, sigma_flux, band)

    test_mag = np.array([np.nan, 27.66165575,  25.16165575,  22.66165575])
    test_magerr = np.array([np.nan, 1.0857362e-01,
                            1.0857362e-02, 1.0857362e-03])
    test_zp = 15.023547191066587

    np.testing.assert_allclose(mag, test_mag, atol=1e-7, equal_nan=True), \
        f"The magnitudes do not match {mag} vs. {test_mag}"
    np.testing.assert_allclose(magerr, test_magerr,
                               atol=1e-7, equal_nan=True), \
        "The magnitude errors do not match"
    np.testing.assert_allclose(zp, test_zp, atol=1e-7), \
        "The zeropoint does not match"


def test_construct_static_scene(cfg):
    config_file = pathlib.Path(cfg.value("photometry.campari.galsim.tds_file"))
    pointing = 43623  # These numbers are arbitrary for this test.
    sca = 7

    pointing = 5934
    sca = 3
    size = 9
    band = "Y106"

    img_collection = ImageCollection()
    img_collection = img_collection.get_collection("ou2024")
    snappl_image = img_collection.get_image(pointing=pointing, sca=sca, band=band)

    util_ref = roman_utils(config_file=config_file, visit=pointing, sca=sca)

    wcs = snappl_image.get_wcs()

    ra_grid = np.array([7.47193824, 7.47204612, 7.472154, 7.4718731, 7.47198098])
    dec_grid = np.array([-44.8280889, -44.82804109, -44.82799327, -44.82801657, -44.82796875])

    psf_background = construct_static_scene(ra_grid, dec_grid, wcs, x_loc=2044, y_loc=2044,
                                            stampsize=size, band="Y106", util_ref=util_ref)

    test_psf_background = np.load(pathlib.Path(__file__).parent / "testdata/test_psf_bg.npy")

    np.testing.assert_allclose(psf_background, test_psf_background, atol=1e-7)


def test_get_weights():
    size = 7
    test_snra = np.array([7.471881246770769])
    test_sndec = np.array([-44.82824910386988])
    pointing = 5934
    sca = 3
    band = "Y106"
    img_collection = ImageCollection()
    img_collection = img_collection.get_collection("ou2024")
    snappl_image = img_collection.get_image(pointing=pointing, sca=sca, band=band)
    wcs = snappl_image.get_wcs()
    SNLogger.debug(wcs.pixel_to_world(2044, 2044))
    snappl_cutout = snappl_image.get_ra_dec_cutout(test_snra, test_sndec, size)
    wgt_matrix = get_weights([snappl_cutout], test_snra, test_sndec,
                             gaussian_var=1000, cutoff=4)

    test_wgt_matrix = np.load(pathlib.Path(__file__).parent
                              / "testdata/test_wgt_matrix.npy")
    np.testing.assert_allclose(wgt_matrix, test_wgt_matrix, atol=1e-7)


def test_construct_transient_scene():
    lam, flambda = [1000, 26000], [1, 1]
    sed = galsim.SED(galsim.LookupTable(lam, flambda, interpolant="linear"),
                     wave_type="Angstrom",
                     flux_type="fphotons")

    comparison_image = np.load(pathlib.Path(__file__).parent
                               / "testdata/test_psf_source.npy")

    psf_image = construct_transient_scene(x=2044, y=2044, pointing=43623, sca=7,
                                          stampsize=25, x_center=2044,
                                          y_center=2044, sed=sed,
                                          flux=1, photOps=False)

    np.testing.assert_allclose(np.sum(psf_image), np.sum(comparison_image),
                               atol=1e-6, verbose=True)

    try:
        np.testing.assert_allclose(psf_image, comparison_image, atol=1e-7,
                                   verbose=True)

    except AssertionError as e:
        matplotlib.use("pdf")
        plt.subplot(1, 3, 1)
        plt.title("Constructed PSF Source")
        plt.grid(True)
        plt.imshow(psf_image.reshape(25, 25), origin="lower")

        plt.subplot(1, 3, 2)
        plt.title("Comparison PSF Source")
        plt.grid(True)
        plt.imshow(comparison_image.reshape(25, 25), origin="lower")

        plt.subplot(1, 3, 3)
        plt.title("Difference")
        plt.grid(True)
        plt.imshow(np.log10(np.abs(psf_image.reshape(25, 25) -
                                   comparison_image.reshape(25, 25))),
                   origin="lower")
        plt.colorbar(label="log10( |constructed - comparison| )")

        im_path = pathlib.Path(__file__).parent / "test_psf_source_comparison.png"
        SNLogger.debug(f"Saving diagnostic image to {im_path}")
        plt.savefig(im_path)
        plt.close()

        assert False, f"PSF source images do not match, a diagnostic " \
                      f"image has been saved to {im_path}. Error: {e}"


def test_build_lc():
    exposures = pd.DataFrame(
        {
            "pointing": [5934, 35198],
            "sca": [3, 2],
            "date": [62000.40235, 62495.605],
            "detected": [False, True],
            "filter": ["Y106", "Y106"],
            "x": [2044, 2044],
            "y": [2044, 2044],
            "x_cutout": [5, 5],
            "y_cutout": [5, 5]
        }
    )

    explist = Table.from_pandas(exposures)
    explist.sort(["detected", "sca"])

    # Getting a WCS to use
    pointing = 5934
    sca = 3
    band = "Y106"
    img_collection = ImageCollection()
    img_collection = img_collection.get_collection("ou2024")
    snappl_image = img_collection.get_image(pointing=pointing, sca=sca, band=band)

    wcs = snappl_image.get_wcs()

    image_list = []
    cutout_image_list = []

    for i in range(len(explist["date"])):
        img = ManualFITSImage(
            header=None, data=np.zeros((4085, 4085)), noise=np.zeros((4085, 4085)), flags=np.zeros((4085, 4085)),
        )
        img.mjd = explist["date"][i]
        img.filter = explist["filter"][i]
        img.pointing = explist["pointing"][i]
        img.sca = explist["sca"][i]
        img._wcs = wcs
        img.band = "Y106"
        image_list.append(img)
        cutout_image_list.append(img)

    lc_model = campari_lightcurve_model(flux=100, sigma_flux=10,
                                        image_list=image_list, cutout_image_list=cutout_image_list, LSB=25.0, diaobj=diaobj)

    diaobj = DiaObject.find_objects(id=20172782, ra=7, dec=-41,  collection="manual")[0]
    diaobj.mjd_start = 62001.0
    diaobj.mjd_end = np.inf

    # The data values are arbitary, just to check that the lc is constructed properly.
    lc = build_lightcurve(diaobj, lc_model)
    saved_lc = Table.read(pathlib.Path(__file__).parent / "testdata/saved_lc_file.ecsv", format="ascii.ecsv")

    for i in lc.columns:
        if not isinstance(saved_lc[i][0], str):
            SNLogger.debug(f"Checking column {i}, lc: {lc[i].value}, saved_lc: {saved_lc[i]}")
            np.testing.assert_allclose(lc[i].value, saved_lc[i])
        else:
            np.testing.assert_array_equal(lc[i].value, saved_lc[i])
    for key in list(lc.meta.keys()):
        if not isinstance(saved_lc.meta[key], str):
            np.testing.assert_allclose(lc.meta[key], saved_lc.meta[key])
        else:
            np.testing.assert_array_equal(lc.meta[key], saved_lc.meta[key])

<<<<<<< HEAD
=======
    # Now add the truth to the lightcurve
    # NOTE: The truth_path thing is a hacky fix, but since I have another issue raised to remove this from
    # campari entirely, I'm leaving it for now. It will be gone soon anyway.
    lc = add_truth_to_lc(lc, lc_model, sn_path, roman_path)
    saved_lc = Table.read(pathlib.Path(__file__).parent / "testdata/saved_lc_file_with_truth.ecsv", format="ascii.ecsv")

    for i in lc.columns:
        if not isinstance(saved_lc[i][0], str):
            np.testing.assert_allclose(lc[i].value, saved_lc[i])
        else:
            np.testing.assert_array_equal(lc[i].value, saved_lc[i])
    for key in list(lc.meta.keys()):
        if not isinstance(saved_lc.meta[key], str):
            np.testing.assert_allclose(lc.meta[key], saved_lc.meta[key])
        else:
            np.testing.assert_array_equal(lc.meta[key], saved_lc.meta[key])

>>>>>>> 6c3a0cd3

def test_wcs_regression():
    pointing = 5934
    sca = 3
    band = "Y106"

    img_collection = ImageCollection()
    img_collection = img_collection.get_collection("ou2024")
    snappl_image = img_collection.get_image(pointing=pointing, sca=sca, band=band)

    wcs = snappl_image.get_wcs()

    x_test, y_test = 2044, 2044
    ra, dec = wcs.pixel_to_world(x_test, y_test)
    np.testing.assert_allclose(ra, 7.471881246770769, atol=1e-7)
    np.testing.assert_allclose(dec, -44.82824910386988, atol=1e-7)

    ra_test, dec_test = 7.471881246770769, -44.82824910386988
    x, y = wcs.world_to_pixel(ra_test, dec_test)
    np.testing.assert_allclose(x, x_test, atol=1e-7)
    np.testing.assert_allclose(y, y_test, atol=1e-7)


def test_find_all_exposures_with_img_list():
    band = "Y106"
    columns = ["pointing", "SCA"]
    image_df = pd.read_csv(pathlib.Path(__file__).parent / "testdata/test_image_list.csv", header=None, names=columns)
    SNLogger.debug(image_df)
    ra = 7.551093401915147
    dec = -44.80718106491529
    transient_start = 62450.
    transient_end = 62881.
    max_no_transient_images = None
    max_transient_images = None
    image_selection_start = None
    image_selection_end = None
    diaobj = DiaObject.find_objects(id=1, ra=ra, dec=dec, collection="manual")[0]
    diaobj.mjd_start = transient_start
    diaobj.mjd_end = transient_end

<<<<<<< HEAD
    image_list = find_all_exposures(diaobj, maxbg=max_no_transient_images,
=======
    image_list = find_all_exposures(diaobj=diaobj, roman_path=roman_path, maxbg=max_no_transient_images,
>>>>>>> 6c3a0cd3
                                    maxdet=max_transient_images, band=band,
                                    image_selection_start=image_selection_start,
                                    image_selection_end=image_selection_end, pointing_list=image_df["pointing"].values)

    SNLogger.debug(f"Found {len(image_list)} images")

    compare_table = pd.read_csv(pathlib.Path(__file__).parent / "testdata/test_img_list_exposures.csv")

    np.testing.assert_array_equal(np.array([img.mjd for img in image_list]), compare_table["date"])
    np.testing.assert_array_equal(np.array([img.sca for img in image_list]), compare_table["sca"])
    np.testing.assert_array_equal(np.array([img.pointing for img in image_list]), compare_table["pointing"])


def test_extract_object_from_healpix():
    healpix = 42924408
    nside = 2**11
    object_type = "SN"
    source = "OpenUniverse2024"
    id_array = extract_object_from_healpix(healpix, nside, object_type, source=source)
    test_id_array = np.load(pathlib.Path(__file__).parent / "testdata/test_healpix_id_array.npy")
    np.testing.assert_array_equal(id_array, test_id_array), \
        "The IDs extracted from the healpix do not match the expected values."

    object_type = "star"
    id_array = extract_object_from_healpix(healpix, nside, object_type, source=source)
    test_id_array = np.load(pathlib.Path(__file__).parent / "testdata/test_healpix_star_id_array.npy")
    np.testing.assert_array_equal(id_array, test_id_array), \
        "The IDs extracted from the healpix do not match the expected values."


def test_read_healpix_file():
    healpix_file = pathlib.Path(__file__).parent / "testdata/test_healpix.dat"
    healpixes, nside = read_healpix_file(healpix_file)
    assert nside == 2048, "The nside of the healpix file does not match the expected value."
    np.testing.assert_array_equal(healpixes, [41152726, 41095375, 41005298, 41210086, 41079022, 41251041])


def test_make_sim_param_grid():
    param1 = [1, 2, 3]
    param2 = [4, 5]
    param3 = 9

    grid = make_sim_param_grid([param1, param2, param3])

    grid = np.array(grid)

    testgrid = np.array([[1.0, 2.0, 3.0, 1.0, 2.0, 3.0],
                         [4.0, 4.0, 4.0, 5.0, 5.0, 5.0],
                         [9.0, 9.0, 9.0, 9.0, 9.0, 9.0]])
    np.testing.assert_array_equal(grid, testgrid), "The parameter grid does not match the expected values."


def test_handle_partial_overlap():
    cfg = Config.get()

    curfile = pathlib.Path(cfg.value("photometry.campari.paths.debug_dir")) / "30617531_Y106_romanpsf_images.npy"
    curfile.unlink(missing_ok=True)
    # Make sure the output file we're going to write doesn't exist so
    #  we know we're really running this test!
    assert not curfile.exists()

    image_file = pathlib.Path(__file__).parent / "testdata/partial_overlap.txt"
    output = os.system(
        f"python ../RomanASP.py -s 30617531 -f Y106 -i {image_file}"
        " --ra 7.446894 --dec -44.771605 --object_collection manual"
        " --photometry-campari-use_roman --photometry-campari-use_real_images "
        "--no-photometry-campari-fetch_SED --photometry-campari-grid_options-type regular"
        " --photometry-campari-grid_options-spacing 5.0 --photometry-campari-cutout_size 101 "
        "--photometry-campari-weighting --photometry-campari-subtract_background --photometry-campari-source_phot_ops"
    )
    assert output == 0, "The test run on a SN failed. Check the logs"

    current = np.load(curfile, allow_pickle=True)
    comparison_weights = np.load(pathlib.Path(__file__).parent / "testdata/partial_overlap_weights.npy")
    np.testing.assert_allclose(current[2], comparison_weights, atol=1e-7), \
        "The weights do not match the expected values."


def test_calculate_surface_brightness():
    size = 25
    pointing = 5934
    sca = 3

    band = "Y106"

    img_collection = ImageCollection()
    img_collection = img_collection.get_collection("ou2024")
    snappl_image = img_collection.get_image(pointing=pointing, sca=sca, band=band)

    pointing = 13205
    sca = 1
    snappl_image_2 = img_collection.get_image(pointing=35198, sca=2, band=band)

    # Both of these test images contain this SN
    diaobj = DiaObject.find_objects(id=20172782,  collection="ou2024")[0]
    ra, dec = diaobj.ra, diaobj.dec
    cutout_1 = snappl_image.get_ra_dec_cutout(np.array([ra]), np.array([dec]), xsize=size)
    cutout_2 = snappl_image_2.get_ra_dec_cutout(np.array([ra]), np.array([dec]), xsize=size)

    LSB = calculate_local_surface_brightness([cutout_1, cutout_2])
    # We check against a pre-calculated value up to 32-bit ulp epsilon, rtol ~1e-7.
    (
        np.testing.assert_allclose(LSB, 26.068841696087837, rtol=1e-7),
        "The local surface brightness does not match the expected value.",
    )<|MERGE_RESOLUTION|>--- conflicted
+++ resolved
@@ -600,26 +600,6 @@
         else:
             np.testing.assert_array_equal(lc.meta[key], saved_lc.meta[key])
 
-<<<<<<< HEAD
-=======
-    # Now add the truth to the lightcurve
-    # NOTE: The truth_path thing is a hacky fix, but since I have another issue raised to remove this from
-    # campari entirely, I'm leaving it for now. It will be gone soon anyway.
-    lc = add_truth_to_lc(lc, lc_model, sn_path, roman_path)
-    saved_lc = Table.read(pathlib.Path(__file__).parent / "testdata/saved_lc_file_with_truth.ecsv", format="ascii.ecsv")
-
-    for i in lc.columns:
-        if not isinstance(saved_lc[i][0], str):
-            np.testing.assert_allclose(lc[i].value, saved_lc[i])
-        else:
-            np.testing.assert_array_equal(lc[i].value, saved_lc[i])
-    for key in list(lc.meta.keys()):
-        if not isinstance(saved_lc.meta[key], str):
-            np.testing.assert_allclose(lc.meta[key], saved_lc.meta[key])
-        else:
-            np.testing.assert_array_equal(lc.meta[key], saved_lc.meta[key])
-
->>>>>>> 6c3a0cd3
 
 def test_wcs_regression():
     pointing = 5934
@@ -660,11 +640,7 @@
     diaobj.mjd_start = transient_start
     diaobj.mjd_end = transient_end
 
-<<<<<<< HEAD
-    image_list = find_all_exposures(diaobj, maxbg=max_no_transient_images,
-=======
-    image_list = find_all_exposures(diaobj=diaobj, roman_path=roman_path, maxbg=max_no_transient_images,
->>>>>>> 6c3a0cd3
+    image_list = find_all_exposures(diaobj=diaobj, maxbg=max_no_transient_images,
                                     maxdet=max_transient_images, band=band,
                                     image_selection_start=image_selection_start,
                                     image_selection_end=image_selection_end, pointing_list=image_df["pointing"].values)

import os
import pathlib
import sys
import tempfile
import warnings

import astropy.units as u
import galsim
import numpy as np
import pandas as pd
import pytest
from astropy.io import ascii
from astropy.table import QTable, Table
from astropy.utils.exceptions import AstropyWarning
from erfa import ErfaWarning
import matplotlib
from matplotlib import pyplot as plt
from roman_imsim.utils import roman_utils

import snappl
from snappl.image import OpenUniverse2024FITSImage
from snpit_utils.config import Config
from snpit_utils.logger import SNLogger as Lager

from campari import RomanASP
from campari.AllASPFuncs import (
    add_truth_to_lc,
    build_lightcurve,
    calc_mag_and_err,
    calculate_background_level,
    construct_static_scene,
    construct_transient_scene,
    extract_id_using_ra_dec,
    extract_sn_from_parquet_file_and_write_to_csv,
    extract_star_from_parquet_file_and_write_to_csv,
    find_parquet,
    findAllExposures,
    get_galsim_SED,
    get_galsim_SED_list,
    get_object_info,
    get_weights,
    load_SED_from_directory,
    make_adaptive_grid,
    make_contour_grid,
    make_regular_grid,
    open_parquet,
    radec2point,
    save_lightcurve,
)
from campari.simulation import simulate_galaxy, simulate_images, simulate_supernova, simulate_wcs

warnings.simplefilter("ignore", category=AstropyWarning)
warnings.filterwarnings("ignore", category=ErfaWarning)


@pytest.fixture(scope="module")
def roman_path(cfg):
    return cfg.value("photometry.campari.paths.roman_path")


@pytest.fixture(scope="module")
def sn_path(cfg):
    return cfg.value("photometry.campari.paths.sn_path")


def test_find_parquet(sn_path):
    parq_file_ID = find_parquet(50134575, sn_path)
    assert parq_file_ID == 10430


def test_radec2point(roman_path):
    p, s = radec2point(7.731890048839705, -44.4589649005717, "Y106",
                       path=roman_path)
    assert p == 10535
    assert s == 14


def test_get_object_info(roman_path, sn_path):
    ra, dec, p, s, start, end, peak = get_object_info(50134575, 10430, "Y106",
                                                      snpath=sn_path,
                                                      roman_path=roman_path,
                                                      obj_type="SN")
    assert ra == 7.731890048839705
    assert dec == -44.4589649005717
    assert p == 10535
    assert s == 14
    assert start[0] == 62654.
    assert end[0] == 62958.
    assert peak[0] == np.float32(62683.98)


def test_findAllExposures(roman_path):
    explist = findAllExposures(7.731890048839705, -44.4589649005717,
                               62654., 62958., "Y106", maxbg=24,
                               maxdet=24, return_list=True,
                               roman_path=roman_path,
                               pointing_list=None, sca_list=None,
                               truth="simple_model")
    compare_table = ascii.read(pathlib.Path(__file__).parent
                               / "testdata/findallexposurestest.dat")
    assert explist["pointing"].all() == compare_table["pointing"].all()
    assert explist["SCA"].all() == compare_table["SCA"].all()
    assert explist["date"].all() == compare_table["date"].all()


def test_simulate_images(roman_path):
    lam = 1293  # nm
    band = "F184"
    airy = \
        galsim.ChromaticOpticalPSF(lam, diam=2.36, aberrations=galsim.roman.
                                   getPSF(1, band, pupil_bin=1).aberrations)
    # Fluxes for the simulated supernova, days arbitrary.
    test_lightcurve = [10, 100, 1000, 10**4, 10**5]
    images, im_wcs_list, cutout_wcs_list, sim_lc, util_ref = \
        simulate_images(num_total_images=10, num_detect_images=5,
                        ra=7.541534306163982,
                        dec=-44.219205940734625,
                        sim_gal_ra_offset=1e-5,
                        sim_gal_dec_offset=1e-5, do_xshift=True,
                        do_rotation=True, sim_lc=test_lightcurve,
                        noise=0, use_roman=False, band=band,
                        deltafcn_profile=False, roman_path=roman_path, size=11,
                        input_psf=airy, bg_gal_flux=9e5)

    compare_images = np.load(pathlib.Path(__file__).parent
                             / "testdata/images.npy")
    assert compare_images.all() == np.asarray(images).all()


def test_simulate_wcs(roman_path):
    wcs_dict = simulate_wcs(angle=np.pi/4, x_shift=0.1, y_shift=0,
                            roman_path=roman_path, base_sca=11,
                            base_pointing=662, band="F184")
    b = np.load(pathlib.Path(__file__).parent / "testdata/wcs_dict.npz",
                allow_pickle=True)
    assert wcs_dict == b, "WCS simulation does not match test example"


def test_simulate_galaxy():
    band = "F184"
    roman_bandpasses = galsim.roman.getBandpasses()
    lam = 1293  # nm
    sed = galsim.SED(galsim.LookupTable([100, 2600], [1, 1],
                     interpolant="linear"), wave_type="nm",
                     flux_type="fphotons")
    sim_psf = \
        galsim.ChromaticOpticalPSF(lam, diam=2.36, aberrations=galsim.roman.
                                   getPSF(1, band, pupil_bin=1).aberrations)
    convolved = simulate_galaxy(bg_gal_flux=9e5, deltafcn_profile=False,
                                band=band, sim_psf=sim_psf, sed=sed)

    a = convolved.drawImage(roman_bandpasses[band], method="no_pixel",
                            use_true_center=True)
    b = np.load(pathlib.Path(__file__).parent
                / "testdata/test_galaxy.npy")
    assert (a.array - b).all() == 0, "The two galaxy images are not the same!"


def test_simulate_supernova():
    wcs_data = np.load(pathlib.Path(__file__).parent
                       / "testdata/wcs_dict.npz", allow_pickle=True)
    # Loading the data in this way, the data is packaged in an array,
    # this extracts just the value so that we can build the WCS.
    wcs_dict = {key: wcs_data[key].item() for key in wcs_data.files}

    wcs, origin = galsim.wcs.readFromFitsHeader(wcs_dict)

    stamp = galsim.Image(11, 11, wcs=wcs)
    band = "F184"
    lam = 1293  # nm
    sed = galsim.SED(galsim.LookupTable([100, 2600], [1, 1],
                     interpolant="linear"), wave_type="nm",
                     flux_type="fphotons")
    sim_psf = \
        galsim.ChromaticOpticalPSF(lam, diam=2.36, aberrations=galsim.roman.
                                   getPSF(1, band, pupil_bin=1).aberrations)
    supernova_image = simulate_supernova(snx=6, sny=6, stamp=stamp,
                                         flux=1000, sed=sed, band=band,
                                         sim_psf=sim_psf, source_phot_ops=True,
                                         base_pointing=662, base_sca=11,
                                         random_seed=12345)
    test_sn = np.load(pathlib.Path(__file__).parent
                      / "testdata/supernova_image.npy")
    np.testing.assert_allclose(supernova_image, test_sn, rtol=1e-7)


def test_savelightcurve():
    with tempfile.TemporaryDirectory() as output_dir:
        lc_file = output_dir + "/" + "test_test_test_lc.ecsv"
        lc_file = pathlib.Path(lc_file)

        data_dict = {"MJD": [1, 2, 3, 4, 5], "true_flux": [1, 2, 3, 4, 5],
                     "measured_flux": [1, 2, 3, 4, 5]}
        units = {"MJD": u.d, "true_flux": "",  "measured_flux": ""}
        meta_dict = {}
        lc = QTable(data=data_dict, meta=meta_dict, units=units)
        # save_lightcurve defaults to saving to photometry.campari.paths.output_dir
        save_lightcurve(lc, "test", "test", "test", output_path=output_dir)
        assert lc_file.is_file()
        # TODO: look at contents?


def test_run_on_star():
    # Call it as a function first so we can pdb and such
    args = ["_", "-s", "40973149150", "-f", "Y106", "-n", "1", "-t", "0",
            "--object_type", "star", "--photometry-campari-grid_options-type", "none"]
    orig_argv = sys.argv
    try:
        sys.argv = args
        RomanASP.main()
    except Exception as ex:
        assert False, str(ex)
    finally:
        sys.argv = orig_argv

    # Make sure it runs from the command line
    err_code = os.system("python ../RomanASP.py -s 40973149150 -f Y106 -n 1 -t 0 "
                         "--object_type star --photometry-campari-grid_options-type none")
    assert err_code == 0, "The test run on a star failed. Check the logs"


def test_regression_function():
    # This runs the same test as test_regression, with a different
    # interface.  This one calls the main() function (so is useful if
    # you want to, e.g., do things with pdb).  test_regression runs it
    # from the command line.  (And we do want to make sure that works!)

    cfg = Config.get()
    curfile = pathlib.Path(cfg.value("photometry.campari.paths.output_dir")) / "40120913_Y106_romanpsf_lc.ecsv"
    curfile.unlink(missing_ok=True)
    # Make sure the output file we're going to write doesn't exist so
    #  we know we're really running this test!
    assert not curfile.exists()

    a = ["_", "-s", "40120913", "-f", "Y106", "-n", "1", "-t", "1",
         "--photometry-campari-use_roman",
         "--photometry-campari-use_real_images",
         "--no-photometry-campari-fetch_SED",
         "--photometry-campari-grid_options-type", "contour",
         "--photometry-campari-cutout_size", "19",
         "--photometry-campari-weighting",
         "--photometry-campari-subtract_background",
         "--no-photometry-campari-source_phot_ops"]
    orig_argv = sys.argv
    try:
        sys.argv = a
        RomanASP.main()
        cfg = Config.get()
        current = pd.read_csv(curfile, comment="#", delimiter=" ")
        comparison = pd.read_csv(pathlib.Path(__file__).parent / "testdata/test_lc.ecsv",
                                 comment="#", delimiter=" ")

        for col in current.columns:
            Lager.debug(f"Checking col {col}")
            # According to Michael and Rob, this is roughly what can be expected
            # due to floating point precision.
            #
            # (Rob here: 32-bit IEEE-754 floats have a 24-bit mantissa
            # (cf: https://en.wikipedia.org/wiki/IEEE_754), which means
            # roughly log10(2^24)=7 significant figures.  As such,
            # errors of 1e-7 can very easily come from things like order
            # of operations (even in system libraries).  64-bit floats
            # (i.e. doubles) have a 53-bit mantissa, and log10(2^53)=16,
            # so you have 15 or 16 sig figs which "ought to be enough
            # for anybody".  HOWEVER, you *can* get errors much larger
            # than this, depending on your order of operations.  For
            # example, try the following code:
            #
            #   import numpy
            #   a = numpy.float32( 1e8 )
            #   print( f"a={a}" )
            #   b = numpy.float32( 1 )
            #   print( f"b={b}" )
            #   print( a - ( a - b ) )
            #   print( a - a + b )
            #
            # If you know algebra, you know that the last two numbers
            # printed out should be exactly the same.  However, you get
            # either a 100% differerence, or an *infinite* difference,
            # depending on how you define relative difference in this
            # case.
            #
            # The numpy libraries try to be a bit clever when doing
            # things like .sum() to avoid the worst of floating-point
            # underflow, but it's a thing worth being aware of.
            # Relative errors of 1e-7 (for floats) or 1e-16 (for
            # doubles) can easily arise from floating-point underflow;
            # whether or not you're worried about those errors depends
            # on how confident you are that the order of operations is
            # identical in two different test cases.  Bigger errors
            # *can* arise from floating point underflow, but never just
            # wave your hands and say, "eh, the tests are passing, it's
            # just underflow!"  Understand how underflow did it.  If it
            # did, and you're not worried, document that.  But,
            # probably, you should be worried, and you should
            # restructure the order of operations in your code to avoid
            # underflow errors bigger than the number of sig figs in a
            # floating point number.)

            msg = f"The lightcurves do not match for column {col}"
            if col == "band":
                # band is the only string column, so we check it with array_equal
                np.testing.assert_array_equal(current[col], comparison[col]), msg
            else:
                percent = 100 * np.max((current[col] - comparison[col])
                                       / comparison[col])
                msg2 = f"difference is {percent} %"
                msg = msg+msg2
                # Switching from one type of WCS to another gave rise in a
                # difference of about 1e-9 pixels for the grid, which led to a
                # change in flux of 2e-7. I don't want switching WCS types to make
                # this fail, so I put the rtol at just above that level.
                np.testing.assert_allclose(current[col], comparison[col], rtol=3e-7), msg

            # check output
    finally:
        sys.argv = orig_argv


def test_regression():
    # Regression lightcurve was changed on June 6th 2025 because we were on an
    # outdated version of snappl.
    # Weighting is a Gaussian width 1000 when this was made
    # In the future, this should be True, but random seeds not working rn.

    cfg = Config.get()

    curfile = pathlib.Path(cfg.value("photometry.campari.paths.output_dir")) / "40120913_Y106_romanpsf_lc.ecsv"
    curfile.unlink(missing_ok=True)
    # Make sure the output file we're going to write doesn't exist so
    #  we know we're really running this test!
    assert not curfile.exists()

    output = os.system("python ../RomanASP.py -s 40120913 -f Y106 -n 1 -t 1 "
                       "--photometry-campari-use_roman "
                       "--photometry-campari-use_real_images "
                       "--no-photometry-campari-fetch_SED "
                       "--photometry-campari-grid_options-type contour "
                       "--photometry-campari-cutout_size 19 "
                       "--photometry-campari-weighting "
                       "--photometry-campari-subtract_background "
                       "--no-photometry-campari-source_phot_ops ")
    assert output == 0, "The test run on a SN failed. Check the logs"

    current = pd.read_csv(curfile, comment="#", delimiter=" ")
    comparison = pd.read_csv(pathlib.Path(__file__).parent / "testdata/test_lc.ecsv",
                             comment="#", delimiter=" ")

    for col in current.columns:
        Lager.debug(f"Checking col {col}")
        # According to Michael and Rob, this is roughly what can be expected
        # due to floating point precision.
        msg = f"The lightcurves do not match for column {col}"
        if col == "band":
            # band is the only string column, so we check it with array_equal
            np.testing.assert_array_equal(current[col], comparison[col]), msg
        else:
            percent = 100 * np.max((current[col] - comparison[col])
                                   / comparison[col])
            msg2 = f"difference is {percent} %"
            msg = msg+msg2
            # Switching from one type of WCS to another gave rise in a
            # difference of about 1e-9 pixels for the grid, which led to a
            # change in flux of 2e-7. I don't want switching WCS types to make
            # this fail, so I put the rtol at just above that level.
            np.testing.assert_allclose(current[col], comparison[col], rtol=3e-7), msg


def test_get_galsim_SED(sn_path):
    sed = get_galsim_SED(40973149150, 000, sn_path, obj_type="star",
                         fetch_SED=True)
    lam = sed._spec.x
    flambda = sed._spec.f

    star_lam_test = np.load(pathlib.Path(__file__).parent
                            / "testdata/star_lam_test.npy")
    np.testing.assert_array_equal(lam, star_lam_test)
    star_flambda_test = np.load(pathlib.Path(__file__).parent
                                / "testdata/star_flambda_test.npy")

    np.testing.assert_array_equal(flambda, star_flambda_test)

    sed = get_galsim_SED(40120913, 62535.424, sn_path, obj_type="SN",
                         fetch_SED=True)
    lam = sed._spec.x
    flambda = sed._spec.f

    sn_lam_test = np.load(pathlib.Path(__file__).parent
                          / "testdata/sn_lam_test.npy")
    sn_flambda_test = np.load(pathlib.Path(__file__).parent
                              / "testdata/sn_flambda_test.npy")

    np.testing.assert_array_equal(lam, sn_lam_test)
    np.testing.assert_array_equal(flambda, sn_flambda_test)


def test_get_galsim_SED_list(sn_path):
    dates = 62535.424
    fetch_SED = True
    object_type = "SN"
    ID = 40120913
    with tempfile.TemporaryDirectory() as sed_path:
        get_galsim_SED_list(ID, dates, fetch_SED, object_type, sn_path,
                            sed_out_dir=sed_path)
        sedlist = load_SED_from_directory(sed_path)
        assert len(sedlist) == 1, "The length of the SED list is not 1"
        sn_lam_test = np.load(pathlib.Path(__file__).parent
                              / "testdata/sn_lam_test.npy")
        np.testing.assert_allclose(sedlist[0]._spec.x, sn_lam_test, atol=1e-7)
        sn_flambda_test = np.load(pathlib.Path(__file__).parent
                                  / "testdata/sn_flambda_test.npy")
        np.testing.assert_allclose(sedlist[0]._spec.f, sn_flambda_test,
                                   atol=1e-7)


def test_plot_lc():
    from campari.AllASPFuncs import plot_lc
    output = plot_lc(pathlib.Path(__file__).parent
                     / "testdata/test_lc_plot.ecsv",
                     return_data=True)
    assert output[0][0] == 23.34624211038908
    assert output[1][0] == 62535.424
    assert output[2][0] == 0.3464661982648008
    assert output[3][0] == 23.164154309471726
    assert output[4] == 182.088
    assert output[5] == 0.0


def test_extract_sn_from_parquet_file_and_write_to_csv(sn_path):
    cfg = Config.get()
    new_snid_file = (pathlib.Path(cfg.value("photometry.campari.paths.debug_dir")) /
                     "test_extract_sn_from_parquet_file_and_write_to_csv_snids.csv")
    new_snid_file.unlink(missing_ok=True)
    # Make sure we're really writing a new file so that this
    #   test is really meaningful
    assert not new_snid_file.exists()

    # TODO don't write to testdata
    extract_sn_from_parquet_file_and_write_to_csv(10430, sn_path, new_snid_file, mag_limits=[20, 21])
    sn_ids = pd.read_csv(new_snid_file, header=None).values.flatten()
    test_sn_ids = pd.read_csv(pathlib.Path(__file__).parent
                              / "testdata/test_snids.csv",
                              header=None).values.flatten()
    np.testing.assert_array_equal(sn_ids, test_sn_ids), "The SNIDs do not match the test example"


def test_extract_star_from_parquet_file_and_write_to_csv(sn_path):
    with tempfile.NamedTemporaryFile(mode="w", suffix=".csv", delete=False)\
            as temp_file:
        output_path = temp_file.name
        extract_star_from_parquet_file_and_write_to_csv(10430, sn_path,
                                                        output_path,
                                                        ra=7.1,
                                                        dec=-44.1,
                                                        radius=0.25)
        star_ids = pd.read_csv(output_path, header=None).values.flatten()
        test_star_ids = pd.read_csv(pathlib.Path(__file__).parent
                                    / "testdata/test_star_ids.csv",
                                    header=None).values.flatten()
    np.testing.assert_array_equal(star_ids, test_star_ids), \
        "The star IDs do not match the test example"

    with tempfile.NamedTemporaryFile(mode="w", suffix=".csv", delete=False)\
            as temp_file:
        output_path = temp_file.name
        extract_star_from_parquet_file_and_write_to_csv(10430, sn_path,
                                                        output_path)
        star_ids = pd.read_csv(output_path, header=None).values.flatten()
        parq = open_parquet(10430, sn_path, obj_type="star")
        assert len(star_ids) == parq["id"].size, \
            "extract_star_from_parquet_file_and_write_to_csv did not return" +\
            "all stars when no radius was passed"


def test_make_regular_grid():
    wcs_data = np.load(pathlib.Path(__file__).parent
                       / "testdata/wcs_dict.npz",
                       allow_pickle=True)
    # Loading the data in this way, the data is packaged in an array,
    # this extracts just the value so that we can build the WCS.
    wcs_dict = {key: wcs_data[key].item() for key in wcs_data.files}
    ra_center = wcs_dict["CRVAL1"]
    dec_center = wcs_dict["CRVAL2"]

    test_ra = np.array([7.67363133, 7.67373506, 7.67383878, 7.67355803,
                        7.67366176, 7.67376548, 7.67348473, 7.67358845,
                        7.67369218])
    test_dec = np.array([-44.26396874, -44.26391831, -44.26386787,
                        -44.26389673, -44.26384629, -44.26379586,
                        -44.26382471, -44.26377428, -44.26372384])
    for wcs in [snappl.wcs.GalsimWCS.from_header(wcs_dict),
                snappl.wcs.AstropyWCS.from_header(wcs_dict)]:
        ra_grid, dec_grid = make_regular_grid(ra_center, dec_center, wcs,
                                              size=25, spacing=3.0)
        np.testing.assert_allclose(ra_grid, test_ra, atol=1e-9), \
            "RA vals do not match"
        np.testing.assert_allclose(dec_grid, test_dec, atol=1e-9), \
            "Dec vals do not match"


def test_make_adaptive_grid():
    wcs_data = np.load("./testdata/wcs_dict.npz", allow_pickle=True)
    # Loading the data in this way, the data is packaged in an array,
    # this extracts just the value so that we can build the WCS.
    wcs_dict = {key: wcs_data[key].item() for key in wcs_data.files}
    ra_center = wcs_dict["CRVAL1"]
    dec_center = wcs_dict["CRVAL2"]
    for wcs in [snappl.wcs.GalsimWCS.from_header(wcs_dict),
                snappl.wcs.AstropyWCS.from_header(wcs_dict)]:
        compare_images = np.load(pathlib.Path(__file__).parent
                                 / "testdata/images.npy")
        image = compare_images[:11**2].reshape(11, 11)
        ra_grid, dec_grid = make_adaptive_grid(ra_center, dec_center, wcs,
                                               image=image, percentiles=[99])
        test_ra = [7.67356034, 7.67359491, 7.67362949, 7.67366407, 7.67369864,]
        test_dec = [-44.26425446, -44.26423765, -44.26422084, -44.26420403,
                    -44.26418721]
        # Only testing the first 5 to save memory.
        np.testing.assert_allclose(ra_grid[:5], test_ra, atol=1e-9), \
            "RA vals do not match"
        np.testing.assert_allclose(dec_grid[:5], test_dec, atol=1e-9), \
            "Dec vals do not match"


def test_make_contour_grid():
    wcs_data = np.load(pathlib.Path(__file__).parent
                       / "testdata/wcs_dict.npz",
                       allow_pickle=True)
    # Loading the data in this way, the data is packaged in an array,
    # this extracts just the value so that we can build the WCS.
    wcs_dict = {key: wcs_data[key].item() for key in wcs_data.files}
    test_ra = [7.67357048, 7.67360506, 7.67363963, 7.67367421]
    test_dec = [-44.26421364, -44.26419683, -44.26418002, -44.26416321]
    atol = 1e-9
    for wcs in [snappl.wcs.GalsimWCS.from_header(wcs_dict),
                snappl.wcs.AstropyWCS.from_header(wcs_dict)]:
        compare_images = np.load(pathlib.Path(__file__).parent
                                 / "testdata/images.npy")
        image = compare_images[:11**2].reshape(11, 11)
        ra_grid, dec_grid = make_contour_grid(image, wcs)
        msg = f"RA vals do not match to {atol:.1e} using galsim wcs."
        np.testing.assert_allclose(ra_grid[:4], test_ra,
                                   atol=atol, rtol=1e-9), msg
        msg = f"Dec vals do not match to {atol:.1e} using galsim wcs."
        np.testing.assert_allclose(dec_grid[:4], test_dec,
                                   atol=atol, rtol=1e-9), msg


def test_calculate_background_level():
    test_data = np.ones((12, 12))
    test_data[5:7, 5:7] = 1000

    # Add some outliers to prevent all of
    # the data from being sigma clipped.
    test_data[0:2, 0:12:2] = 123
    test_data[-3:-1, 0:12:2] = 123
    test_data[0:12:2, 0:2] = 123
    test_data[0:12:2, -1:-3] = 123

    expected_output = 1
    output = calculate_background_level(test_data)
    msg = f"Expected {expected_output}, but got {output}"
    assert np.isclose(output, expected_output, rtol=1e-7), msg


def test_calc_mag_and_err():
    flux = np.array([-1e2, 1e2, 1e3, 1e4])
    sigma_flux = np.array([10, 10, 10, 10])
    band = "Y106"
    mag, magerr, zp = calc_mag_and_err(flux, sigma_flux, band)

    test_mag = np.array([np.nan, 27.66165575,  25.16165575,  22.66165575])
    test_magerr = np.array([np.nan, 1.0857362e-01,
                            1.0857362e-02, 1.0857362e-03])
    test_zp = 15.023547191066587

    np.testing.assert_allclose(mag, test_mag, atol=1e-7, equal_nan=True), \
        f"The magnitudes do not match {mag} vs. {test_mag}"
    np.testing.assert_allclose(magerr, test_magerr,
                               atol=1e-7, equal_nan=True), \
        "The magnitude errors do not match"
    np.testing.assert_allclose(zp, test_zp, atol=1e-7), \
        "The zeropoint does not match"


def test_construct_static_scene(cfg, roman_path):
    config_file = pathlib.Path(cfg.value("photometry.campari.galsim.tds_file"))
    pointing = 43623  # These numbers are arbitrary for this test.
    sca = 7
    size = 9
    band = "Y106"
    truth = "simple_model"
    imagepath = roman_path + (
        f"/RomanTDS/images/{truth}/{band}/{pointing}/Roman_TDS_{truth}_{band}_{pointing}_{sca}.fits.gz"
    )
    snappl_image = OpenUniverse2024FITSImage(imagepath, None, sca)
    util_ref = roman_utils(config_file=config_file, visit=pointing, sca=sca)

    wcs = snappl_image.get_wcs()

    ra_grid = np.array([8.0810201,  8.08112403, 8.08122796, 8.08109031])
    dec_grid = np.array([-44.49317591, -44.49322778, -44.49327965, -44.49310067])

    psf_background = construct_static_scene(ra_grid, dec_grid, wcs, x_loc=2044, y_loc=2044,
                                            stampsize=size, band="Y106", util_ref=util_ref)

    test_psf_background = np.load(pathlib.Path(__file__).parent
                                  / "testdata/test_psf_bg.npy")

    np.testing.assert_allclose(psf_background, test_psf_background,
                               atol=1e-7)


def test_get_weights(roman_path):
    test_snra = np.array([7.34465537])
    test_sndec = np.array([-44.91932581])
    size = 7
    pointing = 111
    sca = 13
    truth = "simple_model"
    band = "Y106"
    imagepath = roman_path + (f"/RomanTDS/images/{truth}/{band}/{pointing}"
                              f"/Roman_TDS_{truth}_{band}_{pointing}_"
                              f"{sca}.fits.gz")
    snappl_image = OpenUniverse2024FITSImage(imagepath, None, sca)
    snappl_cutout = snappl_image.get_ra_dec_cutout(test_snra, test_sndec, size)
    wgt_matrix = get_weights([snappl_cutout], test_snra, test_sndec,
                             gaussian_var=1000, cutoff=4)

    test_wgt_matrix = np.load(pathlib.Path(__file__).parent
                              / "testdata/test_wgt_matrix.npy")
    np.testing.assert_allclose(wgt_matrix, test_wgt_matrix, atol=1e-7)


def test_construct_transient_scene():
    lam, flambda = [1000, 26000], [1, 1]
    sed = galsim.SED(galsim.LookupTable(lam, flambda, interpolant="linear"),
                     wave_type="Angstrom",
                     flux_type="fphotons")

    comparison_image = np.load(pathlib.Path(__file__).parent
                               / "testdata/test_psf_source.npy")

    psf_image = construct_transient_scene(x=2044, y=2044, pointing=43623, sca=7,
                                          stampsize=25, x_center=2044,
                                          y_center=2044, sed=sed,
                                          flux=1, photOps=False)

    np.testing.assert_allclose(np.sum(psf_image), np.sum(comparison_image),
                               atol=1e-6, verbose=True)

    try:
        np.testing.assert_allclose(psf_image, comparison_image, atol=1e-7,
                                   verbose=True)

    except AssertionError as e:
        matplotlib.use("pdf")
        plt.subplot(1, 3, 1)
        plt.title("Constructed PSF Source")
        plt.grid(True)
        plt.imshow(psf_image.reshape(25, 25), origin="lower")

        plt.subplot(1, 3, 2)
        plt.title("Comparison PSF Source")
        plt.grid(True)
        plt.imshow(comparison_image.reshape(25, 25), origin="lower")

        plt.subplot(1, 3, 3)
        plt.title("Difference")
        plt.grid(True)
        plt.imshow(np.log10(np.abs(psf_image.reshape(25, 25) -
                                   comparison_image.reshape(25, 25))),
                   origin="lower")
        plt.colorbar(label="log10( |constructed - comparison| )")

        im_path = pathlib.Path(__file__).parent / "test_psf_source_comparison.png"
        Lager.debug(f"Saving diagnostic image to {im_path}")
        plt.savefig(im_path)
        plt.close()

        assert False, f"PSF source images do not match, a diagnostic " \
                      f"image has been saved to {im_path}. Error: {e}"


def test_extract_id_using_ra_dec(sn_path):
    ra = 7.3447740
    dec = -44.919229
    ID, dist = extract_id_using_ra_dec(sn_path, ra, dec, radius=5 * u.arcsec, object_type="SN")
    np.testing.assert_equal(ID, 40120913), "The ID extracted from the RA/Dec does not match the expected value."
    np.testing.assert_allclose(dist, 0.003364, rtol=1e-3), \
        "The distance from the RA/Dec to the SN does not match the expected value of 0.003364 arcsec."


def test_build_lc_and_add_truth(roman_path, sn_path):
    exposures = pd.DataFrame({
        "pointing": [111, 38265],
        "SCA": [13, 15],
        "date": [62000.40235, 62495.605],
        "DETECTED": [False, True],
        "BAND": ["Y106", "Y106"],
    })
    explist = Table.from_pandas(exposures)
    explist.sort(["DETECTED", "SCA"])

    # The data values are arbitary, just to check that the lc is constructed properly.
    lc = build_lightcurve(40120913, explist, 100, 100, 10, 7, -41)

    saved_lc = Table.read(pathlib.Path(__file__).parent / "testdata/saved_lc_file.ecsv", format="ascii.ecsv")

    for i in lc.columns:
        if not isinstance(saved_lc[i][0], str):
            np.testing.assert_allclose(lc[i].value, saved_lc[i])
        else:
            np.testing.assert_array_equal(lc[i].value, saved_lc[i])
    for key in list(lc.meta.keys()):
        if not isinstance(saved_lc.meta[key], str):
            np.testing.assert_allclose(lc.meta[key], saved_lc.meta[key])
        else:
            np.testing.assert_array_equal(lc.meta[key], saved_lc.meta[key])

    # Now add the truth to the lightcurve
    lc = add_truth_to_lc(lc, explist, sn_path, roman_path, "SN")

    saved_lc = Table.read(pathlib.Path(__file__).parent / "testdata/saved_lc_file_with_truth.ecsv", format="ascii.ecsv")

    for i in lc.columns:
        if not isinstance(saved_lc[i][0], str):
            np.testing.assert_allclose(lc[i].value, saved_lc[i])
        else:
            np.testing.assert_array_equal(lc[i].value, saved_lc[i])
    for key in list(lc.meta.keys()):
        if not isinstance(saved_lc.meta[key], str):
            np.testing.assert_allclose(lc.meta[key], saved_lc.meta[key])
        else:
            np.testing.assert_array_equal(lc.meta[key], saved_lc.meta[key])


<<<<<<< HEAD
def test_wcs_regression(roman_path):
    pointing = 5934
    sca = 3
    band = "Y106"
    truth = "simple_model"
    imagepath = roman_path + (
        f"/RomanTDS/images/{truth}/{band}/{pointing}/Roman_TDS_{truth}_{band}_{pointing}_{sca}.fits.gz"
    )
    snappl_image = OpenUniverse2024FITSImage(imagepath, None, sca)

    wcs = snappl_image.get_wcs()

    x_test, y_test = 2044, 2044
    ra, dec = wcs.pixel_to_world(x_test, y_test)
    np.testing.assert_allclose(ra, 7.471881246770769, atol=1e-7)
    np.testing.assert_allclose(dec, -44.82824910386988, atol=1e-7)

    ra_test, dec_test = 7.471881246770769, -44.82824910386988
    x, y = wcs.world_to_pixel(ra_test, dec_test)
    np.testing.assert_allclose(x, x_test, atol=1e-7)
    np.testing.assert_allclose(y, y_test, atol=1e-7)
=======
def test_findAllExposures_with_img_list(roman_path):
    band = "Y106"
    columns = ["pointing", "SCA"]
    image_df = pd.read_csv(pathlib.Path(__file__).parent / "testdata/test_image_list.csv", header=None, names=columns)
    Lager.debug(image_df)
    ra = 7.551093401915147
    dec = -44.80718106491529
    transient_start = 62450.
    transient_end = 62881.
    max_no_transient_images = None
    max_transient_images = None
    image_selection_start = -np.inf
    image_selection_end = np.inf

    exposures = findAllExposures(ra, dec, transient_start, transient_end,
                                 roman_path=roman_path,
                                 maxbg=max_no_transient_images,
                                 maxdet=max_transient_images, return_list=True,
                                 band=band, image_selection_start=image_selection_start,
                                 image_selection_end=image_selection_end, pointing_list=image_df["pointing"])

    exposures = exposures.to_pandas()
    test_exposures = pd.read_csv(pathlib.Path(__file__).parent / "testdata/test_img_list_exposures.csv")
    for col in test_exposures.columns:
        if col == "BAND" or col == "DETECTED" or col == "filter":
            np.testing.assert_array_equal(exposures[col], test_exposures[col])
        else:
            np.testing.assert_allclose(exposures[col], test_exposures[col],
                                       rtol=1e-7, atol=1e-7)
>>>>>>> bd381c44
<|MERGE_RESOLUTION|>--- conflicted
+++ resolved
@@ -735,7 +735,6 @@
             np.testing.assert_array_equal(lc.meta[key], saved_lc.meta[key])
 
 
-<<<<<<< HEAD
 def test_wcs_regression(roman_path):
     pointing = 5934
     sca = 3
@@ -757,7 +756,8 @@
     x, y = wcs.world_to_pixel(ra_test, dec_test)
     np.testing.assert_allclose(x, x_test, atol=1e-7)
     np.testing.assert_allclose(y, y_test, atol=1e-7)
-=======
+
+    
 def test_findAllExposures_with_img_list(roman_path):
     band = "Y106"
     columns = ["pointing", "SCA"]
@@ -787,4 +787,3 @@
         else:
             np.testing.assert_allclose(exposures[col], test_exposures[col],
                                        rtol=1e-7, atol=1e-7)
->>>>>>> bd381c44

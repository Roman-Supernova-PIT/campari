--- conflicted
+++ resolved
@@ -44,22 +44,12 @@
     make_regular_grid,
 )
 from campari.plotting import plot_lc
-<<<<<<< HEAD
-from campari.run_one_object import campari_lightcurve_model
-from campari.utils import (
-    calc_mag_and_err,
-    calculate_background_level,
-    get_weights,
-    make_sim_param_grid,
-    calculate_local_surface_brightness
-)
-=======
 from campari.utils import (calc_mag_and_err,
                            calculate_background_level,
+                           calculate_local_surface_brightness,
                            get_weights,
                            make_sim_param_grid,
                            campari_lightcurve_model)
->>>>>>> 383dcd2e
 import snappl
 from snappl.diaobject import DiaObject
 from snappl.image import ManualFITSImage

--- conflicted
+++ resolved
@@ -654,19 +654,12 @@
         image_list.append(img)
         cutout_image_list.append(img)
 
-<<<<<<< HEAD
-=======
     lc_model = campari_lightcurve_model(flux=100, sigma_flux=10,
-                                        image_list=image_list, cutout_image_list=cutout_image_list, LSB=25.0,)
-
->>>>>>> 75b2a01b
+                                        image_list=image_list, cutout_image_list=cutout_image_list, LSB=25.0, diaobj=diaobj)
+
     diaobj = DiaObject.find_objects(id=20172782, ra=7, dec=-41,  collection="manual")[0]
     diaobj.mjd_start = 62001.0
     diaobj.mjd_end = np.inf
-
-    lc_model = campari_lightcurve_model(
-        flux=100, sigma_flux=10, image_list=image_list, cutout_image_list=cutout_image_list, diaobj=diaobj
-    )
 
     # The data values are arbitary, just to check that the lc is constructed properly.
     lc = build_lightcurve(diaobj, lc_model)

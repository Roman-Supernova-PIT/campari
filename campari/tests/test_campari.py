import os
import pathlib
import sys
import tempfile
import warnings

import astropy.units as u
import galsim
import numpy as np
import pandas as pd
import pytest
from astropy.io import ascii
from astropy.table import QTable
from astropy.utils.exceptions import AstropyWarning
from erfa import ErfaWarning
import matplotlib
from matplotlib import pyplot as plt
from roman_imsim.utils import roman_utils

import snappl
from snappl.image import OpenUniverse2024FITSImage
from snpit_utils.config import Config
from snpit_utils.logger import SNLogger as Lager

from campari import RomanASP
from campari.AllASPFuncs import (
    calc_mag_and_err,
    calculate_background_level,
    construct_psf_background,
    construct_psf_source,
    extract_sn_from_parquet_file_and_write_to_csv,
    extract_star_from_parquet_file_and_write_to_csv,
    find_parquet,
    findAllExposures,
    get_galsim_SED,
    get_galsim_SED_list,
    get_object_info,
    get_weights,
    load_SED_from_directory,
    make_adaptive_grid,
    make_contour_grid,
    make_regular_grid,
    open_parquet,
    radec2point,
    save_lightcurve,
)
from campari.simulation import simulate_galaxy, simulate_images, simulate_supernova, simulate_wcs

warnings.simplefilter("ignore", category=AstropyWarning)
warnings.filterwarnings("ignore", category=ErfaWarning)


@pytest.fixture(scope="module")
def roman_path(cfg):
    return cfg.value("photometry.campari.paths.roman_path")


@pytest.fixture(scope="module")
def sn_path(cfg):
    return cfg.value("photometry.campari.paths.sn_path")


def test_find_parquet(sn_path):
    parq_file_ID = find_parquet(50134575, sn_path)
    assert parq_file_ID == 10430


def test_radec2point(roman_path):
    p, s = radec2point(7.731890048839705, -44.4589649005717, "Y106",
                       path=roman_path)
    assert p == 10535
    assert s == 14


def test_get_object_info(roman_path, sn_path):
    ra, dec, p, s, start, end, peak = get_object_info(50134575, 10430, "Y106",
                                                      snpath=sn_path,
                                                      roman_path=roman_path,
                                                      obj_type="SN")
    assert ra == 7.731890048839705
    assert dec == -44.4589649005717
    assert p == 10535
    assert s == 14
    assert start[0] == 62654.
    assert end[0] == 62958.
    assert peak[0] == np.float32(62683.98)


def test_findAllExposures(roman_path):
    explist = findAllExposures(50134575, 7.731890048839705, -44.4589649005717,
                               62654., 62958., "Y106", maxbg=24,
                               maxdet=24, return_list=True,
                               roman_path=roman_path,
                               pointing_list=None, SCA_list=None,
                               truth="simple_model")
    compare_table = ascii.read(pathlib.Path(__file__).parent
                               / "testdata/findallexposurestest.dat")
    assert explist["Pointing"].all() == compare_table["Pointing"].all()
    assert explist["SCA"].all() == compare_table["SCA"].all()
    assert explist["date"].all() == compare_table["date"].all()


def test_simulate_images(roman_path):
    lam = 1293  # nm
    band = "F184"
    airy = \
        galsim.ChromaticOpticalPSF(lam, diam=2.36, aberrations=galsim.roman.
                                   getPSF(1, band, pupil_bin=1).aberrations)
    # Fluxes for the simulated supernova, days arbitrary.
    test_lightcurve = [10, 100, 1000, 10**4, 10**5]
    images, im_wcs_list, cutout_wcs_list, sim_lc, util_ref = \
        simulate_images(num_total_images=10, num_detect_images=5,
                        ra=7.541534306163982,
                        dec=-44.219205940734625,
                        sim_gal_ra_offset=1e-5,
                        sim_gal_dec_offset=1e-5, do_xshift=True,
                        do_rotation=True, sim_lc=test_lightcurve,
                        noise=0, use_roman=False, band=band,
                        deltafcn_profile=False, roman_path=roman_path, size=11,
                        input_psf=airy, bg_gal_flux=9e5)

    compare_images = np.load(pathlib.Path(__file__).parent
                             / "testdata/images.npy")
    assert compare_images.all() == np.asarray(images).all()


def test_simulate_wcs(roman_path):
    wcs_dict = simulate_wcs(angle=np.pi/4, x_shift=0.1, y_shift=0,
                            roman_path=roman_path, base_sca=11,
                            base_pointing=662, band="F184")
    b = np.load(pathlib.Path(__file__).parent / "testdata/wcs_dict.npz",
                allow_pickle=True)
    assert wcs_dict == b, "WCS simulation does not match test example"


def test_simulate_galaxy():
    band = "F184"
    roman_bandpasses = galsim.roman.getBandpasses()
    lam = 1293  # nm
    sed = galsim.SED(galsim.LookupTable([100, 2600], [1, 1],
                     interpolant="linear"), wave_type="nm",
                     flux_type="fphotons")
    sim_psf = \
        galsim.ChromaticOpticalPSF(lam, diam=2.36, aberrations=galsim.roman.
                                   getPSF(1, band, pupil_bin=1).aberrations)
    convolved = simulate_galaxy(bg_gal_flux=9e5, deltafcn_profile=False,
                                band=band, sim_psf=sim_psf, sed=sed)

    a = convolved.drawImage(roman_bandpasses[band], method="no_pixel",
                            use_true_center=True)
    b = np.load(pathlib.Path(__file__).parent
                / "testdata/test_galaxy.npy")
    assert (a.array - b).all() == 0, "The two galaxy images are not the same!"


def test_simulate_supernova():
    wcs_data = np.load(pathlib.Path(__file__).parent
                       / "testdata/wcs_dict.npz", allow_pickle=True)
    # Loading the data in this way, the data is packaged in an array,
    # this extracts just the value so that we can build the WCS.
    wcs_dict = {key: wcs_data[key].item() for key in wcs_data.files}

    wcs, origin = galsim.wcs.readFromFitsHeader(wcs_dict)

    stamp = galsim.Image(11, 11, wcs=wcs)
    band = "F184"
    lam = 1293  # nm
    sed = galsim.SED(galsim.LookupTable([100, 2600], [1, 1],
                     interpolant="linear"), wave_type="nm",
                     flux_type="fphotons")
    sim_psf = \
        galsim.ChromaticOpticalPSF(lam, diam=2.36, aberrations=galsim.roman.
                                   getPSF(1, band, pupil_bin=1).aberrations)
    supernova_image = simulate_supernova(snx=6, sny=6, stamp=stamp,
                                         flux=1000, sed=sed, band=band,
                                         sim_psf=sim_psf, source_phot_ops=True,
                                         base_pointing=662, base_sca=11,
                                         random_seed=12345)
    test_sn = np.load(pathlib.Path(__file__).parent
                      / "testdata/supernova_image.npy")
    np.testing.assert_allclose(supernova_image, test_sn, rtol=1e-7)


def test_savelightcurve():
    with tempfile.TemporaryDirectory() as output_dir:
        lc_file = output_dir + "/" + "test_test_test_lc.ecsv"
        lc_file = pathlib.Path(lc_file)

        data_dict = {"MJD": [1, 2, 3, 4, 5], "true_flux": [1, 2, 3, 4, 5],
                     "measured_flux": [1, 2, 3, 4, 5]}
        units = {"MJD": u.d, "true_flux": "",  "measured_flux": ""}
        meta_dict = {}
        lc = QTable(data=data_dict, meta=meta_dict, units=units)
        # save_lightcurve defaults to saving to photometry.campari.paths.output_dir
        save_lightcurve(lc, "test", "test", "test", output_path=output_dir)
        assert lc_file.is_file()
        # TODO: look at contents?


def test_run_on_star():
    # Call it as a function first so we can pdb and such
    args = ["_", "-s", "40973149150", "-f", "Y106", "-t", "1", "-d", "1",
            "--object_type", "star", "--photometry-campari-grid_options-type", "none"]
    orig_argv = sys.argv
    try:
        sys.argv = args
        RomanASP.main()
    except Exception as ex:
        assert False, str(ex)
    finally:
        sys.argv = orig_argv

    # Make sure it runs from the command line
    err_code = os.system("python ../RomanASP.py -s 40973149150 -f Y106 -t 1 -d 1 "
                         "--object_type star --photometry-campari-grid_options-type none")
    assert err_code == 0, "The test run on a star failed. Check the logs"


def test_regression_function():
    # This runs the same test as test_regression, with a different
    # interface.  This one calls the main() function (so is useful if
    # you want to, e.g., do things with pdb).  test_regression runs it
    # from the command line.  (And we do want to make sure that works!)

    cfg = Config.get()
    curfile = pathlib.Path(cfg.value("photometry.campari.paths.output_dir")) / "40120913_Y106_romanpsf_lc.ecsv"
    curfile.unlink(missing_ok=True)
    # Make sure the output file we're going to write doesn't exist so
    #  we know we're really running this test!
    assert not curfile.exists()

    a = ["_", "-s", "40120913", "-f", "Y106", "-t", "2", "-d", "1",
         "--photometry-campari-use_roman",
         "--photometry-campari-use_real_images",
         "--no-photometry-campari-fetch_SED",
         "--photometry-campari-grid_options-type", "contour",
         "--photometry-campari-cutout_size", "19",
         "--photometry-campari-weighting",
         "--photometry-campari-subtract_background",
         "--no-photometry-campari-source_phot_ops"]
    orig_argv = sys.argv
    try:
        sys.argv = a
        RomanASP.main()
        cfg = Config.get()
        current = pd.read_csv(curfile, comment="#", delimiter=" ")
        comparison = pd.read_csv(pathlib.Path(__file__).parent / "testdata/test_lc.ecsv",
                                 comment="#", delimiter=" ")

        for col in current.columns:
            Lager.debug(f"Checking col {col}")
            # According to Michael and Rob, this is roughly what can be expected
            # due to floating point precision.
            #
            # (Rob here: 32-bit IEEE-754 floats have a 24-bit mantissa
            # (cf: https://en.wikipedia.org/wiki/IEEE_754), which means
            # roughly log10(2^24)=7 significant figures.  As such,
            # errors of 1e-7 can very easily come from things like order
            # of operations (even in system libraries).  64-bit floats
            # (i.e. doubles) have a 53-bit mantissa, and log10(2^53)=16,
            # so you have 15 or 16 sig figs which "ought to be enough
            # for anybody".  HOWEVER, you *can* get errors much larger
            # than this, depending on your order of operations.  For
            # example, try the following code:
            #
            #   import numpy
            #   a = numpy.float32( 1e8 )
            #   print( f"a={a}" )
            #   b = numpy.float32( 1 )
            #   print( f"b={b}" )
            #   print( a - ( a - b ) )
            #   print( a - a + b )
            #
            # If you know algebra, you know that the last two numbers
            # printed out should be exactly the same.  However, you get
            # either a 100% differerence, or an *infinite* difference,
            # depending on how you define relative difference in this
            # case.
            #
            # The numpy libraries try to be a bit clever when doing
            # things like .sum() to avoid the worst of floating-point
            # underflow, but it's a thing worth being aware of.
            # Relative errors of 1e-7 (for floats) or 1e-16 (for
            # doubles) can easily arise from floating-point underflow;
            # whether or not you're worried about those errors depends
            # on how confident you are that the order of operations is
            # identical in two different test cases.  Bigger errors
            # *can* arise from floating point underflow, but never just
            # wave your hands and say, "eh, the tests are passing, it's
            # just underflow!"  Understand how underflow did it.  If it
            # did, and you're not worried, document that.  But,
            # probably, you should be worried, and you should
            # restructure the order of operations in your code to avoid
            # underflow errors bigger than the number of sig figs in a
            # floating point number.)

            msg = f"The lightcurves do not match for column {col}"
            if col == "band":
                # band is the only string column, so we check it with array_equal
                np.testing.assert_array_equal(current[col], comparison[col]), msg
            else:
                percent = 100 * np.max((current[col] - comparison[col])
                                       / comparison[col])
                msg2 = f"difference is {percent} %"
                msg = msg+msg2
                # Switching from one type of WCS to another gave rise in a
                # difference of about 1e-9 pixels for the grid, which led to a
                # change in flux of 2e-7. I don't want switching WCS types to make
                # this fail, so I put the rtol at just above that level.
                np.testing.assert_allclose(current[col], comparison[col], rtol=3e-7), msg

            # check output
    finally:
        sys.argv = orig_argv


def test_regression():
    # Regression lightcurve was changed on June 6th 2025 because we were on an
    # outdated version of snappl.
    # Weighting is a Gaussian width 1000 when this was made
    # In the future, this should be True, but random seeds not working rn.

    cfg = Config.get()

    curfile = pathlib.Path(cfg.value("photometry.campari.paths.output_dir")) / "40120913_Y106_romanpsf_lc.ecsv"
    curfile.unlink(missing_ok=True)
    # Make sure the output file we're going to write doesn't exist so
    #  we know we're really running this test!
    assert not curfile.exists()

    output = os.system("python ../RomanASP.py -s 40120913 -f Y106 -t 2 -d 1 "
                       "--photometry-campari-use_roman "
                       "--photometry-campari-use_real_images "
                       "--no-photometry-campari-fetch_SED "
                       "--photometry-campari-grid_options-type contour "
                       "--photometry-campari-cutout_size 19 "
                       "--photometry-campari-weighting "
                       "--photometry-campari-subtract_background "
                       "--no-photometry-campari-source_phot_ops ")
    assert output == 0, "The test run on a SN failed. Check the logs"

    current = pd.read_csv(curfile, comment="#", delimiter=" ")
    comparison = pd.read_csv(pathlib.Path(__file__).parent / "testdata/test_lc.ecsv",
                             comment="#", delimiter=" ")

    for col in current.columns:
        Lager.debug(f"Checking col {col}")
        # According to Michael and Rob, this is roughly what can be expected
        # due to floating point precision.
        msg = f"The lightcurves do not match for column {col}"
        if col == "band":
            # band is the only string column, so we check it with array_equal
            np.testing.assert_array_equal(current[col], comparison[col]), msg
        else:
            percent = 100 * np.max((current[col] - comparison[col])
                                   / comparison[col])
            msg2 = f"difference is {percent} %"
            msg = msg+msg2
            # Switching from one type of WCS to another gave rise in a
            # difference of about 1e-9 pixels for the grid, which led to a
            # change in flux of 2e-7. I don't want switching WCS types to make
            # this fail, so I put the rtol at just above that level.
            np.testing.assert_allclose(current[col], comparison[col], rtol=3e-7), msg


def test_get_galsim_SED(sn_path):
    sed = get_galsim_SED(40973149150, 000, sn_path, obj_type="star",
                         fetch_SED=True)
    lam = sed._spec.x
    flambda = sed._spec.f

    star_lam_test = np.load(pathlib.Path(__file__).parent
                            / "testdata/star_lam_test.npy")
    np.testing.assert_array_equal(lam, star_lam_test)
    star_flambda_test = np.load(pathlib.Path(__file__).parent
                                / "testdata/star_flambda_test.npy")

    np.testing.assert_array_equal(flambda, star_flambda_test)

    sed = get_galsim_SED(40120913, 62535.424, sn_path, obj_type="SN",
                         fetch_SED=True)
    lam = sed._spec.x
    flambda = sed._spec.f

    sn_lam_test = np.load(pathlib.Path(__file__).parent
                          / "testdata/sn_lam_test.npy")
    sn_flambda_test = np.load(pathlib.Path(__file__).parent
                              / "testdata/sn_flambda_test.npy")

    np.testing.assert_array_equal(lam, sn_lam_test)
    np.testing.assert_array_equal(flambda, sn_flambda_test)


def test_get_galsim_SED_list(sn_path):
    dates = 62535.424
    fetch_SED = True
    object_type = "SN"
    ID = 40120913
    with tempfile.TemporaryDirectory() as sed_path:
        get_galsim_SED_list(ID, dates, fetch_SED, object_type, sn_path,
                            sed_out_dir=sed_path)
        sedlist = load_SED_from_directory(sed_path)
        assert len(sedlist) == 1, "The length of the SED list is not 1"
        sn_lam_test = np.load(pathlib.Path(__file__).parent
                              / "testdata/sn_lam_test.npy")
        np.testing.assert_allclose(sedlist[0]._spec.x, sn_lam_test, atol=1e-7)
        sn_flambda_test = np.load(pathlib.Path(__file__).parent
                                  / "testdata/sn_flambda_test.npy")
        np.testing.assert_allclose(sedlist[0]._spec.f, sn_flambda_test,
                                   atol=1e-7)


def test_plot_lc():
    from campari.AllASPFuncs import plot_lc
    output = plot_lc(pathlib.Path(__file__).parent
                     / "testdata/test_lc_plot.ecsv",
                     return_data=True)
    assert output[0][0] == 23.34624211038908
    assert output[1][0] == 62535.424
    assert output[2][0] == 0.3464661982648008
    assert output[3][0] == 23.164154309471726
    assert output[4] == 182.088
    assert output[5] == 0.0


def test_extract_sn_from_parquet_file_and_write_to_csv(sn_path):
    cfg = Config.get()
    new_snid_file = (pathlib.Path(cfg.value("photometry.campari.paths.debug_dir")) /
                     "test_extract_sn_from_parquet_file_and_write_to_csv_snids.csv")
    new_snid_file.unlink(missing_ok=True)
    # Make sure we're really writing a new file so that this
    #   test is really meaningful
    assert not new_snid_file.exists()

    # TODO don't write to testdata
    extract_sn_from_parquet_file_and_write_to_csv(10430, sn_path, new_snid_file, mag_limits=[20, 21])
    sn_ids = pd.read_csv(new_snid_file, header=None).values.flatten()
    test_sn_ids = pd.read_csv(pathlib.Path(__file__).parent
                              / "testdata/test_snids.csv",
                              header=None).values.flatten()
    np.testing.assert_array_equal(sn_ids, test_sn_ids), "The SNIDs do not match the test example"


def test_extract_star_from_parquet_file_and_write_to_csv(sn_path):
    with tempfile.NamedTemporaryFile(mode="w", suffix=".csv", delete=False)\
            as temp_file:
        output_path = temp_file.name
        extract_star_from_parquet_file_and_write_to_csv(10430, sn_path,
                                                        output_path,
                                                        ra=7.1,
                                                        dec=-44.1,
                                                        radius=0.25)
        star_ids = pd.read_csv(output_path, header=None).values.flatten()
        test_star_ids = pd.read_csv(pathlib.Path(__file__).parent
                                    / "testdata/test_star_ids.csv",
                                    header=None).values.flatten()
    np.testing.assert_array_equal(star_ids, test_star_ids), \
        "The star IDs do not match the test example"

    with tempfile.NamedTemporaryFile(mode="w", suffix=".csv", delete=False)\
            as temp_file:
        output_path = temp_file.name
        extract_star_from_parquet_file_and_write_to_csv(10430, sn_path,
                                                        output_path)
        star_ids = pd.read_csv(output_path, header=None).values.flatten()
        parq = open_parquet(10430, sn_path, obj_type="star")
        assert len(star_ids) == parq["id"].size, \
            "extract_star_from_parquet_file_and_write_to_csv did not return" +\
            "all stars when no radius was passed"


def test_make_regular_grid():
    wcs_data = np.load(pathlib.Path(__file__).parent
                       / "testdata/wcs_dict.npz",
                       allow_pickle=True)
    # Loading the data in this way, the data is packaged in an array,
    # this extracts just the value so that we can build the WCS.
    wcs_dict = {key: wcs_data[key].item() for key in wcs_data.files}
    ra_center = wcs_dict["CRVAL1"]
    dec_center = wcs_dict["CRVAL2"]

    test_ra = np.array([7.67363133, 7.67373506, 7.67383878, 7.67355803,
                        7.67366176, 7.67376548, 7.67348473, 7.67358845,
                        7.67369218])
    test_dec = np.array([-44.26396874, -44.26391831, -44.26386787,
                        -44.26389673, -44.26384629, -44.26379586,
                        -44.26382471, -44.26377428, -44.26372384])
    for wcs in [snappl.wcs.GalsimWCS.from_header(wcs_dict),
                snappl.wcs.AstropyWCS.from_header(wcs_dict)]:
        ra_grid, dec_grid = make_regular_grid(ra_center, dec_center, wcs,
                                              size=25, spacing=3.0)
        np.testing.assert_allclose(ra_grid, test_ra, atol=1e-9), \
            "RA vals do not match"
        np.testing.assert_allclose(dec_grid, test_dec, atol=1e-9), \
            "Dec vals do not match"


def test_make_adaptive_grid():
    wcs_data = np.load("./testdata/wcs_dict.npz", allow_pickle=True)
    # Loading the data in this way, the data is packaged in an array,
    # this extracts just the value so that we can build the WCS.
    wcs_dict = {key: wcs_data[key].item() for key in wcs_data.files}
    ra_center = wcs_dict["CRVAL1"]
    dec_center = wcs_dict["CRVAL2"]
    for wcs in [snappl.wcs.GalsimWCS.from_header(wcs_dict),
                snappl.wcs.AstropyWCS.from_header(wcs_dict)]:
        compare_images = np.load(pathlib.Path(__file__).parent
                                 / "testdata/images.npy")
        image = compare_images[:11**2].reshape(11, 11)
        ra_grid, dec_grid = make_adaptive_grid(ra_center, dec_center, wcs,
                                               image=image, percentiles=[99])
        test_ra = [7.67356034, 7.67359491, 7.67362949, 7.67366407, 7.67369864,]
        test_dec = [-44.26425446, -44.26423765, -44.26422084, -44.26420403,
                    -44.26418721]
        # Only testing the first 5 to save memory.
        np.testing.assert_allclose(ra_grid[:5], test_ra, atol=1e-9), \
            "RA vals do not match"
        np.testing.assert_allclose(dec_grid[:5], test_dec, atol=1e-9), \
            "Dec vals do not match"


def test_make_contour_grid():
    wcs_data = np.load(pathlib.Path(__file__).parent
                       / "testdata/wcs_dict.npz",
                       allow_pickle=True)
    # Loading the data in this way, the data is packaged in an array,
    # this extracts just the value so that we can build the WCS.
    wcs_dict = {key: wcs_data[key].item() for key in wcs_data.files}
    test_ra = [7.67357048, 7.67360506, 7.67363963, 7.67367421]
    test_dec = [-44.26421364, -44.26419683, -44.26418002, -44.26416321]
    atol = 1e-9
    for wcs in [snappl.wcs.GalsimWCS.from_header(wcs_dict),
                snappl.wcs.AstropyWCS.from_header(wcs_dict)]:
        compare_images = np.load(pathlib.Path(__file__).parent
                                 / "testdata/images.npy")
        image = compare_images[:11**2].reshape(11, 11)
        ra_grid, dec_grid = make_contour_grid(image, wcs)
        msg = f"RA vals do not match to {atol:.1e} using galsim wcs."
        np.testing.assert_allclose(ra_grid[:4], test_ra,
                                   atol=atol, rtol=1e-9), msg
        msg = f"Dec vals do not match to {atol:.1e} using galsim wcs."
        np.testing.assert_allclose(dec_grid[:4], test_dec,
                                   atol=atol, rtol=1e-9), msg


def test_calculate_background_level():
    test_data = np.ones((12, 12))
    test_data[5:7, 5:7] = 1000

    # Add some outliers to prevent all of
    # the data from being sigma clipped.
    test_data[0:2, 0:12:2] = 123
    test_data[-3:-1, 0:12:2] = 123
    test_data[0:12:2, 0:2] = 123
    test_data[0:12:2, -1:-3] = 123

    expected_output = 1
    output = calculate_background_level(test_data)
    msg = f"Expected {expected_output}, but got {output}"
    assert np.isclose(output, expected_output, rtol=1e-7), msg


def test_calc_mag_and_err():
    flux = np.array([-1e2, 1e2, 1e3, 1e4])
    sigma_flux = np.array([10, 10, 10, 10])
    band = "Y106"
    mag, magerr, zp = calc_mag_and_err(flux, sigma_flux, band)

    test_mag = np.array([np.nan, 27.66165575,  25.16165575,  22.66165575])
    test_magerr = np.array([np.nan, 1.0857362e-01,
                            1.0857362e-02, 1.0857362e-03])
    test_zp = 15.023547191066587

    np.testing.assert_allclose(mag, test_mag, atol=1e-7, equal_nan=True), \
        f"The magnitudes do not match {mag} vs. {test_mag}"
    np.testing.assert_allclose(magerr, test_magerr,
                               atol=1e-7, equal_nan=True), \
        "The magnitude errors do not match"
    np.testing.assert_allclose(zp, test_zp, atol=1e-7), \
        "The zeropoint does not match"


<<<<<<< HEAD
def test_construct_psf_background(cfg, roman_path):
=======
def test_construct_psf_background(cfg):
    wcs_data = np.load("./testdata/wcs_dict.npz", allow_pickle=True)
    # Loading the data in this way, the data is packaged in an array,
    # this extracts just the value so that we can build the WCS.
    wcs_dict = {key: wcs_data[key].item() for key in wcs_data.files}

    ra_grid = np.array([7.67357048, 7.67360506, 7.67363963, 7.67367421])
    dec_grid = np.array([-44.26421364, -44.26419683, -44.26418002,
                         -44.26416321])

>>>>>>> 69fdd4d2
    config_file = pathlib.Path(cfg.value("photometry.campari.galsim.tds_file"))
    pointing = 43623  # These numbers are arbitrary for this test.
    SCA = 7
    size = 9
    band = "Y106"
    truth = "simple_model"
    imagepath = roman_path + (
        f"/RomanTDS/images/{truth}/{band}/{pointing}/Roman_TDS_{truth}_{band}_{pointing}_{SCA}.fits.gz"
    )
    snappl_image = OpenUniverse2024FITSImage(imagepath, None, SCA)
    util_ref = roman_utils(config_file=config_file, visit=pointing, sca=SCA)

    wcs = snappl_image.get_wcs()

    ra_grid = np.array([8.0810201,  8.08112403, 8.08122796, 8.08109031])
    dec_grid = np.array([-44.49317591, -44.49322778, -44.49327965, -44.49310067])

    psf_background = construct_psf_background(ra_grid, dec_grid, wcs, x_loc=2044, y_loc=2044,
                                              stampsize=size, band="Y106", util_ref=util_ref)

    test_psf_background = np.load(pathlib.Path(__file__).parent
                                  / "testdata/test_psf_bg.npy")

    np.testing.assert_allclose(psf_background, test_psf_background,
                               atol=1e-7)


def test_get_weights(roman_path):
    test_snra = np.array([7.34465537])
    test_sndec = np.array([-44.91932581])
    size = 7
    pointing = 111
    SCA = 13
    truth = "simple_model"
    band = "Y106"
    imagepath = roman_path + (f"/RomanTDS/images/{truth}/{band}/{pointing}"
                              f"/Roman_TDS_{truth}_{band}_{pointing}_"
                              f"{SCA}.fits.gz")
    snappl_image = OpenUniverse2024FITSImage(imagepath, None, SCA)
    snappl_cutout = snappl_image.get_ra_dec_cutout(test_snra, test_sndec, size)
    wgt_matrix = get_weights([snappl_cutout], test_snra, test_sndec,
                             gaussian_var=1000, cutoff=4)

    test_wgt_matrix = np.load(pathlib.Path(__file__).parent
                              / "testdata/test_wgt_matrix.npy")
    np.testing.assert_allclose(wgt_matrix, test_wgt_matrix, atol=1e-7)


def test_construct_psf_source():
    lam, flambda = [1000, 26000], [1, 1]
    sed = galsim.SED(galsim.LookupTable(lam, flambda, interpolant="linear"),
                     wave_type="Angstrom",
                     flux_type="fphotons")

    comparison_image = np.load(pathlib.Path(__file__).parent
                               / "testdata/test_psf_source.npy")

    psf_image = construct_psf_source(x=2044, y=2044, pointing=43623, SCA=7,
                                     stampsize=25, x_center=2044,
                                     y_center=2044, sed=sed,
                                     flux=1, photOps=False)

    np.testing.assert_allclose(np.sum(psf_image), np.sum(comparison_image),
                               atol=1e-6, verbose=True)

    try:
        np.testing.assert_allclose(psf_image, comparison_image, atol=1e-7,
                                   verbose=True)

    except AssertionError as e:
        matplotlib.use("pdf")
        plt.subplot(1, 3, 1)
        plt.title("Constructed PSF Source")
        plt.grid(True)
        plt.imshow(psf_image.reshape(25, 25), origin="lower")

        plt.subplot(1, 3, 2)
        plt.title("Comparison PSF Source")
        plt.grid(True)
        plt.imshow(comparison_image.reshape(25, 25), origin="lower")

        plt.subplot(1, 3, 3)
        plt.title("Difference")
        plt.grid(True)
        plt.imshow(np.log10(np.abs(psf_image.reshape(25, 25) -
                                   comparison_image.reshape(25, 25))),
                   origin="lower")
        plt.colorbar(label="log10( |constructed - comparison| )")

        im_path = pathlib.Path(__file__).parent / "test_psf_source_comparison.png"
        Lager.debug(f"Saving diagnostic image to {im_path}")
        plt.savefig(im_path)
        plt.close()

        assert False, f"PSF source images do not match, a diagnostic " \
                      f"image has been saved to {im_path}. Error: {e}"<|MERGE_RESOLUTION|>--- conflicted
+++ resolved
@@ -580,20 +580,7 @@
         "The zeropoint does not match"
 
 
-<<<<<<< HEAD
 def test_construct_psf_background(cfg, roman_path):
-=======
-def test_construct_psf_background(cfg):
-    wcs_data = np.load("./testdata/wcs_dict.npz", allow_pickle=True)
-    # Loading the data in this way, the data is packaged in an array,
-    # this extracts just the value so that we can build the WCS.
-    wcs_dict = {key: wcs_data[key].item() for key in wcs_data.files}
-
-    ra_grid = np.array([7.67357048, 7.67360506, 7.67363963, 7.67367421])
-    dec_grid = np.array([-44.26421364, -44.26419683, -44.26418002,
-                         -44.26416321])
-
->>>>>>> 69fdd4d2
     config_file = pathlib.Path(cfg.value("photometry.campari.galsim.tds_file"))
     pointing = 43623  # These numbers are arbitrary for this test.
     SCA = 7

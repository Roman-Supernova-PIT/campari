--- conflicted
+++ resolved
@@ -183,7 +183,6 @@
     #  we know we're really running this test!
     assert not curfile.exists()
 
-<<<<<<< HEAD
     a = [
         "_",
         "-s",
@@ -208,18 +207,7 @@
         "--prebuilt_transient_model",
         str(pathlib.Path(__file__).parent / "testdata/reg_sn_matrix.npy")
     ]
-=======
-    a = ["_", "-s", "20172782", "-f", "Y106", "-i",
-         f"{campari_test_data}/test_image_list.csv",
-         "--photometry-campari-psfclass", "ou24PSF",
-         "--photometry-campari-use_real_images",
-         "--no-photometry-campari-fetch_SED",
-         "--photometry-campari-grid_options-type", "contour",
-         "--photometry-campari-cutout_size", "19",
-         "--photometry-campari-weighting",
-         "--photometry-campari-subtract_background",
-         "--no-photometry-campari-source_phot_ops"]
->>>>>>> c4d6ba39
+
     orig_argv = sys.argv
     try:
         sys.argv = a

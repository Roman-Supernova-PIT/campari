# Standard Libary
import os
import uuid
import pathlib
import sys
import tempfile
import warnings

# Common Library
import matplotlib
from matplotlib import pyplot as plt
from multiprocessing import Pool
import numpy as np
import pandas as pd
import pickle
import pytest

# Astronomy Library
from astropy.io import fits
from astropy.table import Table, QTable
from astropy.utils.exceptions import AstropyWarning
from erfa import ErfaWarning
import galsim


# SNPIT
from campari import RomanASP
from campari.data_construction import find_all_exposures, construct_one_image
from campari.io import (
    build_lightcurve,
    read_healpix_file,
    save_lightcurve,
)
from campari.model_building import (
    construct_static_scene,
    construct_transient_scene,
    make_adaptive_grid,
    make_contour_grid,
    make_regular_grid,
    build_model_for_one_image,
)
from campari.plotting import plot_lc
from campari.utils import (calc_mag_and_err,
                           calculate_background_level,
                           calculate_local_surface_brightness,
                           get_weights,
                           make_sim_param_grid,
                           campari_lightcurve_model)
import snappl
from snappl.dbclient import SNPITDBClient
from snappl.diaobject import DiaObject
from snappl.image import FITSImageStdHeaders
from snappl.imagecollection import ImageCollection
from snappl.config import Config
from snappl.lightcurve import Lightcurve
from snappl.logger import SNLogger

warnings.simplefilter("ignore", category=AstropyWarning)
warnings.filterwarnings("ignore", category=ErfaWarning)


@pytest.fixture(scope="module")
def campari_test_data(cfg):
    return cfg.value("system.paths.campari_test_data")


def compare_lightcurves(lc1_path, lc2_path, overwrite_meta=False):
    # lc1 is new, lc2 is old

    lc1 = QTable.read(lc1_path, format="ascii.ecsv")
    lc2 = QTable.read(lc2_path, format="ascii.ecsv")
    col1s = lc1.columns
    col2s = lc2.columns
    col1s = set(col1s)
    col2s = set(col2s)

    bothcols = col1s & col2s

    metacols1 = lc1.meta.keys()
    metacols2 = lc2.meta.keys()
    metacols1 = set(metacols1)
    metacols2 = set(metacols2)

    bothmetacols = metacols1 & metacols2
    SNLogger.debug("OLD METADATA:")
    SNLogger.debug(lc2.meta)
    SNLogger.debug("NEW METADATA:")
    SNLogger.debug(lc1.meta)

    SNLogger.debug("OLD LIGHTCURVE DATA:")
    SNLogger.debug(lc2)
    SNLogger.debug("NEW LIGHTCURVE DATA:")
    SNLogger.debug(lc1)

    for col in bothcols:
        SNLogger.debug(f"Checking col {col}")
        # (Rob here: 32-bit IEEE-754 floats have a 24-bit mantissa
        # (cf: https://en.wikipedia.org/wiki/IEEE_754), which means
        # roughly log10(2^24)=7 significant figures.  As such,
        # errors of 1e-7 can very easily come from things like order
        # of operations (even in system libraries).  64-bit floats
        # (i.e. doubles) have a 53-bit mantissa, and log10(2^53)=16,
        # so you have 15 or 16 sig figs which "ought to be enough
        # for anybody".  HOWEVER, you *can* get errors much larger
        # than this, depending on your order of operations.  For
        # example, try the following code:
        #
        #   import numpy
        #   a = numpy.float32( 1e8 )
        #   print( f"a={a}" )
        #   b = numpy.float32( 1 )
        #   print( f"b={b}" )
        #   print( a - ( a - b ) )
        #   print( a - a + b )
        #
        # If you know algebra, you know that the last two numbers
        # printed out should be exactly the same.  However, you get
        # either a 100% differerence, or an *infinite* difference,
        # depending on how you define relative difference in this
        # case.
        #
        # The numpy libraries try to be a bit clever when doing
        # things like .sum() to avoid the worst of floating-point
        # underflow, but it's a thing worth being aware of.
        # Relative errors of 1e-7 (for floats) or 1e-16 (for
        # doubles) can easily arise from floating-point underflow;
        # whether or not you're worried about those errors depends
        # on how confident you are that the order of operations is
        # identical in two different test cases.  Bigger errors
        # *can* arise from floating point underflow, but never just
        # wave your hands and say, "eh, the tests are passing, it's
        # just underflow!"  Understand how underflow did it.  If it
        # did, and you're not worried, document that.  But,
        # probably, you should be worried, and you should
        # restructure the order of operations in your code to avoid
        # underflow errors bigger than the number of sig figs in a
        # floating point number.)
        msg = f"The lightcurves do not match for column {col}"
        if isinstance(lc1[col][0], str) or isinstance(lc1[col][0], np.str_):
            np.testing.assert_array_equal(lc1[col], lc2[col]), msg
        else:
            # Switching from one type of WCS to another gave rise in a
            # difference of about 1e-9 pixels for the grid, which led to a
            # change in flux of 2e-7. I don't want switching WCS types to make
            # this fail, so I put the rtol at just above that level.
            np.testing.assert_allclose(lc1[col], lc2[col], rtol=3e-7), msg

    unique_to_col1s = col1s.difference(col2s)
    unique_to_col2s = col2s.difference(col1s)
    assert len(unique_to_col1s) == 0 and len(unique_to_col2s) == 0, (
        "The columns in the lightcurves do not match."
        + f" Unique to lc1: {unique_to_col1s}, Unique to lc2: {unique_to_col2s}. However, all common columns matched."
    )

    if overwrite_meta:
        SNLogger.debug("At this point, all the data columns match."
                       " I am now overwriting the metadata of lc2 with that of lc1.")
        # print the difference between the two meta dictionaries
        for key in lc1.meta:
            if key not in lc2.meta:
                SNLogger.debug(f"Metadata key {key} is missing in lc2")
            elif lc1.meta[key] != lc2.meta[key]:
                SNLogger.debug(f"Metadata difference: {key} - {lc1.meta[key]} vs {lc2.meta[key]}")

        lc2.meta = lc1.meta
        lc2.write(lc2_path, format="ascii.ecsv", overwrite=True)
        return None

    for col in bothmetacols:
        msg = f"The lightcurves do not match for meta column {col}"
        if "provenance" in col or "diaobject_id" in col:
            continue
            # We want to check provenances at the end. Otherwise, the code will fail when it detects that the
            # provenance is different before it can tell us which column is different.
        SNLogger.debug(f"Checking meta col {col}")
        if isinstance(lc1.meta[col], str) or isinstance(lc2.meta[col], str):
            np.testing.assert_array_equal(str(lc1.meta[col]), str(lc2.meta[col])), msg
        elif isinstance(lc1.meta[col], type(None)) or isinstance(lc2.meta[col], type(None)):
            np.testing.assert_equal(lc1.meta[col], lc2.meta[col]), msg
        elif isinstance(lc1.meta[col], dict) or isinstance(lc2.meta[col], dict):
            np.testing.assert_equal(lc1.meta[col], lc2.meta[col]), msg
        else:
            np.testing.assert_allclose(lc1.meta[col], lc2.meta[col], rtol=3e-7), msg

    unique_to_col1s = metacols1.difference(metacols2)
    unique_to_col2s = metacols2.difference(metacols1)
    assert len(unique_to_col1s) == 0 and len(unique_to_col2s) == 0, "The meta columns in the LCs do not match." + \
        f" Unique to lc1: {unique_to_col1s}, Unique to lc2: {unique_to_col2s}. However, all common columns matched."

    for col in bothmetacols:
        msg = f"The lightcurves do not match for meta column {col}"
        if "provenance" in col:
            SNLogger.debug(f"Checking meta col {col}")
            np.testing.assert_array_equal(str(lc1.meta[col]), str(lc2.meta[col])), msg


def test_find_all_exposures():
    SNLogger.debug(f"URL {Config.get().value('system.db.url')}")
    diaobj = DiaObject.find_objects(name=1, ra=7.731890048839705, dec=-44.4589649005717, collection="manual")[0]
    diaobj.mjd_start = 62654.0
    diaobj.mjd_end = 62958.0
    image_list, _ = find_all_exposures(diaobj=diaobj, band="Y106", maxbg=24,
                                       maxdet=24,
                                       truth="simple_model", image_collection="ou2024")

    compare_table = np.load(pathlib.Path(__file__).parent / "testdata/findallexposures.npy")
    argsort = np.argsort(compare_table["date"])
    compare_table = compare_table[argsort]

    np.testing.assert_array_equal(
        np.array([img.mjd for img in image_list]),
        compare_table["date"]
    )

    np.testing.assert_array_equal(
        np.array([img.sca for img in image_list]),
        compare_table["sca"]
    )

    np.testing.assert_array_equal(
        np.array([img.pointing for img in image_list]),
        compare_table["pointing"]
    )


def test_savelightcurve():
    with tempfile.TemporaryDirectory() as output_dir:
        lc_file = output_dir + "/" + "test_Y106_test_lc.ecsv"
        lc_file = pathlib.Path(lc_file)

        meta_dict = {
                "provenance_id": uuid.uuid4(),
                "diaobject_id": uuid.uuid4(),
                "iau_name": "ACoolLightcurve",
                "ra": 70.0,
                "ra_err": 1e-5,
                "dec": 40.0,
                "dec_err": 1e-5,
                "local_surface_brightness_Y106": 18.0,
                "band": "Y106",
                "ra_dec_covar": 0.0,
                "diaobject_position_id": uuid.uuid4(),

            }

        data_dict = {
                "mjd": [60000.0, 60001.0],
                "flux": [1000.0, 1100.0],
                "flux_err": [50.0, 55.0],
                "zpt": [25.0, 25.0],
                "NEA": [5.0, 5.0],
                "sky_background": [200.0, 210.0],
                "pointing": [12345, 12346],
                "sca": [3, 3],
                "sky_rms": [30, 30],
                "pix_x": [1, 1],
                "pix_y": [1, 1]
            }
        lc = Lightcurve(data=data_dict, meta=meta_dict)
        # save_lightcurve defaults to saving to system.paths.lightcurves
        save_lightcurve(lc=lc, identifier="test", psftype="test", output_path=output_dir)
        assert lc_file.is_file()
        # TODO: look at contents?


def test_run_on_star(campari_test_data, cfg, overwrite_meta):
    # Call it as a function first so we can pdb and such

    curfile = pathlib.Path(cfg.value("system.paths.output_dir")) / "40973166870_Y106_romanpsf_lc.ecsv"
    curfile.unlink(missing_ok=True)
    # Make sure the output file we're going to write doesn't exist so
    #  we know we're really running this test!
    assert not curfile.exists()

    args = ["_", "--diaobject-name", "40973166870", "-f", "Y106", "-i",
            f"{campari_test_data}/test_image_list_star.csv", "--diaobject-collection", "manual",
            "--object_type", "star", "--photometry-campari-grid_options-type", "none",
            "--no-photometry-campari-source_phot_ops", "--ra", "7.5833264", "--dec", "-44.809659",
            "--image-collection", "ou2024", "--no-save-to-db", "--photometry-campari-grid_options-gaussian_var", "1000"]
    orig_argv = sys.argv
    orig_config = Config.get(clone=cfg)

    try:
        sys.argv = args
        RomanASP.main()
    except Exception as ex:
        assert False, str(ex)
    finally:
        sys.argv = orig_argv
        # ugly :( never do in real life
        cfg._data = orig_config._data

    compare_lightcurves(curfile, pathlib.Path(__file__).parent / "testdata/test_star_lc.ecsv",
                        overwrite_meta=overwrite_meta)

    curfile = pathlib.Path(cfg.value("system.paths.output_dir")) / "40973166870_Y106_romanpsf_lc.ecsv"
    curfile.unlink(missing_ok=True)
    # Make sure the output file we're going to write doesn't exist so
    #  we know we're really running this test!
    assert not curfile.exists()
    # Make sure it runs from the command line
    err_code = os.system(
        "python ../RomanASP.py --diaobject-name 40973166870 -f Y106 -i"
        f" {campari_test_data}/test_image_list_star.csv --diaobject-collection manual "
        "--object_type star --photometry-campari-grid_options-type none "
        "--no-photometry-campari-source_phot_ops "
        "--ra 7.5833264 --dec -44.809659 --image-collection ou2024"
        " --no-save-to-db --photometry-campari-grid_options-gaussian_var 1000"
    )
    assert err_code == 0, "The test run on a star failed. Check the logs"

    compare_lightcurves(curfile, pathlib.Path(__file__).parent / "testdata/test_star_lc.ecsv",
                        overwrite_meta=overwrite_meta)

    if overwrite_meta:
        SNLogger.debug("Overwrote metadata in test_run_on_star so I am rerunning this test.")
        test_run_on_star(campari_test_data, cfg, overwrite_meta=False)


def test_regression_function(campari_test_data, cfg, overwrite_meta):
    # This runs the same test as test_regression, with a different
    # interface.  This one calls the main() function (so is useful if
    # you want to, e.g., do things with pdb).  test_regression runs it
    # from the command line.  (And we do want to make sure that works!)

    cfg = Config.get()
    curfile = pathlib.Path(cfg.value("system.paths.output_dir")) / "20172782_Y106_romanpsf_lc.ecsv"
    curfile.unlink(missing_ok=True)
    # Make sure the output file we're going to write doesn't exist so
    #  we know we're really running this test!
    assert not curfile.exists()

    a = ["_", "--diaobject-name", "20172782", "-f", "Y106", "-i", f"{campari_test_data}/test_image_list.csv",
         "--photometry-campari-psfclass", "ou24PSF", "--photometry-campari-use_real_images",
         "--no-photometry-campari-fetch_SED", "--photometry-campari-grid_options-type",
         "contour", "--photometry-campari-cutout_size", "19", "--photometry-campari-weighting",
         "--photometry-campari-subtract_background",
         "--no-photometry-campari-source_phot_ops",
         "--photometry-campari-grid_options-gaussian_var", "1000",
         "--prebuilt_static_model", str(pathlib.Path(__file__).parent / "testdata/reg_psf_matrix.npy"),
         "--prebuilt_transient_model", str(pathlib.Path(__file__).parent / "testdata/reg_sn_matrix.npy"),
         "--image-collection", "ou2024", "--diaobject-collection", "ou2024", "--no-save-to-db", "--add-truth-to-lc"
         ]

    SNLogger.debug(f"Args for test: {' '.join(a)}")

    orig_argv = sys.argv
    orig_config = Config.get(clone=cfg)
    try:
        sys.argv = a
        RomanASP.main()
        cfg = Config.get()

        compare_lightcurves(curfile, pathlib.Path(__file__).parent / "testdata/test_lc.ecsv",
                            overwrite_meta=overwrite_meta)

    finally:
        sys.argv = orig_argv
        # ugly :( never do in real life
        cfg._data = orig_config._data

    if overwrite_meta:
        SNLogger.debug("Overwrote metadata in test_regression_function so I am rerunning this test.")
        test_regression_function(campari_test_data, cfg, overwrite_meta=False)


def test_regression(campari_test_data, overwrite_meta):
    # Regression lightcurve was changed on June 6th 2025 because we were on an
    # outdated version of snappl.
    # Weighting is a Gaussian width 1000 when this was made
    # In the future, this should be True, but random seeds not working rn.

    cfg = Config.get()

    curfile = pathlib.Path(cfg.value("system.paths.output_dir")) / "20172782_Y106_romanpsf_lc.ecsv"
    curfile.unlink(missing_ok=True)
    # Make sure the output file we're going to write doesn't exist so
    #  we know we're really running this test!
    assert not curfile.exists()

    output = os.system(
        f"python ../RomanASP.py --diaobject-name 20172782 -f Y106 -i {campari_test_data}/test_image_list.csv "
        "--photometry-campari-psfclass ou24PSF "
        "--photometry-campari-use_real_images "
        "--no-photometry-campari-fetch_SED "
        "--photometry-campari-grid_options-type contour "
        "--photometry-campari-cutout_size 19 "
        "--photometry-campari-weighting "
        "--photometry-campari-subtract_background "
        "--no-photometry-campari-source_phot_ops "
        "--save_model --image-collection ou2024 "
        " --no-save-to-db --add-truth-to-lc"
        " --diaobject-collection ou2024"
        " --photometry-campari-grid_options-gaussian_var 1000"
    )
    assert output == 0, "The test run on a SN failed. Check the logs"

    compare_lightcurves(curfile, pathlib.Path(__file__).parent / "testdata/test_lc.ecsv", overwrite_meta=overwrite_meta)
    if overwrite_meta:
        SNLogger.debug("Overwrote metadata in test_regression so I am rerunning this test.")
        test_regression_function(campari_test_data, cfg, overwrite_meta=False)


def test_plot_lc():
    output = plot_lc(pathlib.Path(__file__).parent
                     / "testdata/test_lc_plot.ecsv",
                     return_data=True)
    assert output[0][0] == 23.34624211038908
    assert output[1][0] == 62535.424
    assert output[2][0] == 0.3464661982648008
    assert output[3][0] == 23.164154309471726
    assert output[4] == 182.088
    assert output[5] == 0.0


def test_make_regular_grid():
    wcs_data = np.load(pathlib.Path(__file__).parent
                       / "testdata/wcs_dict.npz",
                       allow_pickle=True)
    # Loading the data in this way, the data is packaged in an array,
    # this extracts just the value so that we can build the WCS.
    wcs_dict = {key: wcs_data[key].item() for key in wcs_data.files}
    image_size = 25
    wcs_dict["NAXIS1"] = image_size
    wcs_dict["NAXIS2"] = image_size

    test_ra = np.array([7.673631, 7.673558, 7.673485, 7.673735, 7.673662, 7.673588,
                        7.673839, 7.673765, 7.673692])
    test_dec = np.array([-44.263969, -44.263897, -44.263825, -44.263918, -44.263846,
                         -44.263774, -44.263868, -44.263796, -44.263724])
    wcs_dict = fits.Header(wcs_dict)
    for wcs in [snappl.wcs.AstropyWCS.from_header(wcs_dict)]:
<<<<<<< HEAD
        img = FITSImageStdHeaders(header=wcs_dict, path="/dev/null", data=np.zeros((25, 25)))
        ra_grid, dec_grid = make_regular_grid(img, spacing=3.0, subsize=9)
=======
        img = FITSImageStdHeaders(header=fits.Header(wcs_dict), path="/dev/null", data=np.zeros((25, 25)))
        ra_grid, dec_grid = make_regular_grid(img,
                                              spacing=3.0)
>>>>>>> 4f5e4ee6
        np.testing.assert_allclose(ra_grid, test_ra, atol=1e-9), \
            "RA vals do not match"
        np.testing.assert_allclose(dec_grid, test_dec, atol=1e-9), \
            "Dec vals do not match"


def test_make_adaptive_grid():
    wcs_data = np.load("./testdata/wcs_dict.npz", allow_pickle=True)
    # Loading the data in this way, the data is packaged in an array,
    # this extracts just the value so that we can build the WCS.
    wcs_dict = {key: wcs_data[key].item() for key in wcs_data.files}
    image_size = 11
    wcs_dict["NAXIS1"] = image_size
    wcs_dict["NAXIS2"] = image_size
    wcs_dict = fits.Header(wcs_dict)
    for wcs in [snappl.wcs.AstropyWCS.from_header(wcs_dict)]:
        compare_images = np.load(pathlib.Path(__file__).parent
                                 / "testdata/images.npy")
        SNLogger.debug(f"compare_images shape: {compare_images.shape}")
        image = compare_images[0].reshape(11, 11)
        img_obj = FITSImageStdHeaders(header=fits.Header(wcs_dict), data=image, path="/dev/null")
        ra_grid, dec_grid = make_adaptive_grid(img_obj, percentiles=[99])
        test_ra = [7.67356034, 7.67359491, 7.67362949, 7.67366407, 7.67369864,]
        test_dec = [-44.26425446, -44.26423765, -44.26422084, -44.26420403,
                    -44.26418721]
        # Only testing the first 5 to save memory.
        np.testing.assert_allclose(ra_grid[:5], test_ra, atol=1e-9), \
            "RA vals do not match"
        np.testing.assert_allclose(dec_grid[:5], test_dec, atol=1e-9), \
            "Dec vals do not match"


def test_make_contour_grid():
    wcs_data = np.load(pathlib.Path(__file__).parent
                       / "testdata/wcs_dict.npz",
                       allow_pickle=True)
    # Loading the data in this way, the data is packaged in an array,
    # this extracts just the value so that we can build the WCS.
    wcs_dict = {key: wcs_data[key].item() for key in wcs_data.files}
    test_ra = [7.67357048, 7.67360506, 7.67363963, 7.67367421]
    test_dec = [-44.26421364, -44.26419683, -44.26418002, -44.26416321]
    atol = 1e-9
    wcs_dict = fits.Header(wcs_dict)
    for wcs in [snappl.wcs.AstropyWCS.from_header(wcs_dict)]:
        compare_images = np.load(pathlib.Path(__file__).parent
                                 / "testdata/images.npy")
        image = compare_images[0].reshape(11, 11)
        img_obj = FITSImageStdHeaders(header=fits.Header(wcs_dict), data=image, path="/dev/null")
        ra_grid, dec_grid = make_contour_grid(img_obj)
        msg = f"RA vals do not match to {atol:.1e}."
        np.testing.assert_allclose(ra_grid[:4], test_ra, atol=atol, rtol=1e-9), msg
        msg = f"Dec vals do not match to {atol:.1e}."
        np.testing.assert_allclose(dec_grid[:4], test_dec, atol=atol, rtol=1e-9), msg


def test_calculate_background_level():
    test_data = np.ones((12, 12))
    test_data[5:7, 5:7] = 1000

    # Add some outliers to prevent all of
    # the data from being sigma clipped.
    test_data[0:2, 0:12:2] = 123
    test_data[-3:-1, 0:12:2] = 123
    test_data[0:12:2, 0:2] = 123
    test_data[0:12:2, -1:-3] = 123

    expected_output = 1
    output = calculate_background_level(test_data)
    msg = f"Expected {expected_output}, but got {output}"
    assert np.isclose(output, expected_output, rtol=1e-7), msg


def test_calc_mag_and_err():
    flux = np.array([-1e2, 1e2, 1e3, 1e4])
    sigma_flux = np.array([10, 10, 10, 10])
    band = "Y106"
    mag, magerr, zp = calc_mag_and_err(flux, sigma_flux, band)

    test_mag = np.array([np.nan, 27.66165575,  25.16165575,  22.66165575])
    test_magerr = np.array([np.nan, 1.0857362e-01,
                            1.0857362e-02, 1.0857362e-03])
    test_zp = 15.023547191066587

    np.testing.assert_allclose(mag, test_mag, atol=1e-7, equal_nan=True), \
        f"The magnitudes do not match {mag} vs. {test_mag}"
    np.testing.assert_allclose(magerr, test_magerr,
                               atol=1e-7, equal_nan=True), \
        "The magnitude errors do not match"
    np.testing.assert_allclose(zp, test_zp, atol=1e-7), \
        "The zeropoint does not match"


def test_construct_static_scene(cfg):
    pointing = 43623  # These numbers are arbitrary for this test.
    sca = 7

    pointing = 5934
    sca = 3
    size = 9
    band = "Y106"

    img_collection = ImageCollection()
    img_collection = img_collection.get_collection("ou2024")
    snappl_image = img_collection.get_image(pointing=pointing, sca=sca, band=band)

    wcs = snappl_image.get_wcs()

    ra_grid = np.array([7.47193824, 7.47204612, 7.472154, 7.4718731, 7.47198098])
    dec_grid = np.array([-44.8280889, -44.82804109, -44.82799327, -44.82801657, -44.82796875])

    psf_background = construct_static_scene(ra_grid, dec_grid, wcs, x_loc=2044, y_loc=2044,
                                            stampsize=size, band="Y106", image=snappl_image)

    test_psf_background = np.load(pathlib.Path(__file__).parent / "testdata/test_psf_bg.npy")

    np.testing.assert_allclose(psf_background, test_psf_background, atol=1e-7)


def test_get_weights():
    size = 7
    test_snra = np.array([7.471881246770769])
    test_sndec = np.array([-44.82824910386988])
    pointing = 5934
    sca = 3
    band = "Y106"
    img_collection = ImageCollection()
    img_collection = img_collection.get_collection("ou2024")
    snappl_image = img_collection.get_image(pointing=pointing, sca=sca, band=band)
    wcs = snappl_image.get_wcs()
    SNLogger.debug(wcs.pixel_to_world(2044, 2044))
    snappl_cutout = snappl_image.get_ra_dec_cutout(test_snra, test_sndec, size)
    wgt_matrix = get_weights([snappl_cutout], test_snra, test_sndec,
                             gaussian_var=1000, cutoff=4)

    test_wgt_matrix = np.load(pathlib.Path(__file__).parent
                              / "testdata/test_wgt_matrix.npy")
    np.testing.assert_allclose(wgt_matrix, test_wgt_matrix, atol=1e-7)


def test_construct_transient_scene():
    lam, flambda = [1000, 26000], [1, 1]
    sed = galsim.SED(galsim.LookupTable(lam, flambda, interpolant="linear"),
                     wave_type="Angstrom",
                     flux_type="fphotons")

    comparison_image = np.load(pathlib.Path(__file__).parent
                               / "testdata/test_psf_source.npy")

    psf_image = construct_transient_scene(x0=2044, y0=2044, pointing=43623, sca=7,
                                          stampsize=25, x=2044,
                                          y=2044, sed=sed,
                                          flux=1, photOps=False)

    np.testing.assert_allclose(np.sum(psf_image), np.sum(comparison_image),
                               atol=1e-6, verbose=True)

    try:
        np.testing.assert_allclose(psf_image, comparison_image, atol=1e-7,
                                   verbose=True)

    except AssertionError as e:
        matplotlib.use("pdf")
        plt.subplot(1, 3, 1)
        plt.title("Constructed PSF Source")
        plt.grid(True)
        plt.imshow(psf_image.reshape(25, 25), origin="lower")

        plt.subplot(1, 3, 2)
        plt.title("Comparison PSF Source")
        plt.grid(True)
        plt.imshow(comparison_image.reshape(25, 25), origin="lower")

        plt.subplot(1, 3, 3)
        plt.title("Difference")
        plt.grid(True)
        plt.imshow(np.log10(np.abs(psf_image.reshape(25, 25) -
                                   comparison_image.reshape(25, 25))),
                   origin="lower")
        plt.colorbar(label="log10( |constructed - comparison| )")

        im_path = pathlib.Path(__file__).parent / "test_psf_source_comparison.png"
        SNLogger.debug(f"Saving diagnostic image to {im_path}")
        plt.savefig(im_path)
        plt.close()

        assert False, f"PSF source images do not match, a diagnostic " \
                      f"image has been saved to {im_path}. Error: {e}"


def test_build_lc(cfg, overwrite_meta):
    exposures = pd.DataFrame(
        {
            "pointing": [5934, 35198],
            "sca": [3, 2],
            "date": [62000.40235, 62495.605],
            "detected": [False, True],
            "filter": ["Y106", "Y106"],
            "x": [2044, 2044],
            "y": [2044, 2044],
            "x_cutout": [5, 5],
            "y_cutout": [5, 5]
        }
    )

    explist = Table.from_pandas(exposures)
    explist.sort(["detected", "sca"])

    # Getting a WCS to use
    pointing = 5934
    sca = 3
    band = "Y106"
    img_collection = ImageCollection()
    img_collection = img_collection.get_collection("ou2024")
    snappl_image = img_collection.get_image(pointing=pointing, sca=sca, band=band)
    SNLogger.debug(f"Snappl image: {snappl_image.provenance_id}")

    wcs = snappl_image.get_wcs()

    image_list = []
    cutout_image_list = []

    for i in range(len(explist["date"])):
        img = FITSImageStdHeaders(
            header=None,
            data=np.zeros((4085, 4085)),
            noise=np.zeros((4085, 4085)),
            flags=np.zeros((4085, 4085)),
            path="/dev/null"
        )
        img.mjd = explist["date"][i]
        img.filter = explist["filter"][i]
        img.pointing = explist["pointing"][i]
        img.sca = explist["sca"][i]
        img._wcs = wcs
        img.band = "Y106"
        image_list.append(img)
        cutout_image_list.append(img)

    diaobj = DiaObject.find_objects(name=20172782, ra=7, dec=-41, collection="manual")[0]
    diaobj.mjd_start = 62001.0
    diaobj.mjd_end = np.inf

    lc_model = campari_lightcurve_model(flux=100.0, sigma_flux=10.0, image_list=image_list,
                                        cutout_image_list=cutout_image_list, LSB=25.0, diaobj=diaobj,
                                        sky_background=[0.0] * len(image_list), pre_transient_images=1,
                                        post_transient_images=0)

    # The data values are arbitary, just to check that the lc is constructed properly.
    lc = build_lightcurve(diaobj, lc_model)

    lc = Table(data=lc.data, meta=lc.meta)
    lc.write(pathlib.Path(__file__).parent / "testdata/newly_built_lc.ecsv", format="ascii.ecsv", overwrite=True)

    compare_lightcurves(
        pathlib.Path(__file__).parent / "testdata/newly_built_lc.ecsv",
        pathlib.Path(__file__).parent / "testdata/saved_lc_file.ecsv",
        overwrite_meta=overwrite_meta
    )
    if overwrite_meta:
        SNLogger.debug("Overwrote metadata in test_build_lc so I am rerunning this test.")
        test_build_lc(cfg, overwrite_meta=False)


def test_wcs_regression():
    pointing = 5934
    sca = 3
    band = "Y106"

    img_collection = ImageCollection()
    img_collection = img_collection.get_collection("ou2024")
    snappl_image = img_collection.get_image(pointing=pointing, sca=sca, band=band)

    wcs = snappl_image.get_wcs()

    x_test, y_test = 2044, 2044
    ra, dec = wcs.pixel_to_world(x_test, y_test)
    np.testing.assert_allclose(ra, 7.471881246770769, atol=1e-7)
    np.testing.assert_allclose(dec, -44.82824910386988, atol=1e-7)

    ra_test, dec_test = 7.471881246770769, -44.82824910386988
    x, y = wcs.world_to_pixel(ra_test, dec_test)
    np.testing.assert_allclose(x, x_test, atol=1e-7)
    np.testing.assert_allclose(y, y_test, atol=1e-7)


def test_read_healpix_file():
    healpix_file = pathlib.Path(__file__).parent / "testdata/test_healpix.dat"
    healpixes, nside = read_healpix_file(healpix_file)
    assert nside == 2048, "The nside of the healpix file does not match the expected value."
    np.testing.assert_array_equal(healpixes, [41152726, 41095375, 41005298, 41210086, 41079022, 41251041])


def test_make_sim_param_grid():
    param1 = [1, 2, 3]
    param2 = [4, 5]
    param3 = 9

    grid = make_sim_param_grid([param1, param2, param3])

    grid = np.array(grid)

    testgrid = np.array([[1.0, 2.0, 3.0, 1.0, 2.0, 3.0],
                         [4.0, 4.0, 4.0, 5.0, 5.0, 5.0],
                         [9.0, 9.0, 9.0, 9.0, 9.0, 9.0]])
    np.testing.assert_array_equal(grid, testgrid), "The parameter grid does not match the expected values."


def test_handle_partial_overlap():
    cfg = Config.get()

    curfile = pathlib.Path(cfg.value("system.paths.debug_dir")) / "30617531_Y106_romanpsf_images.npy"
    curfile.unlink(missing_ok=True)
    # Make sure the output file we're going to write doesn't exist so
    #  we know we're really running this test!
    assert not curfile.exists()

    image_file = pathlib.Path(__file__).parent / "testdata/partial_overlap.txt"
    output = os.system(
        f"python ../RomanASP.py --diaobject-name 30617531 -f Y106 -i {image_file}"
        " --ra 7.446894 --dec -44.771605 --diaobject-collection manual"
        " --photometry-campari-psfclass ou24PSF --photometry-campari-use_real_images "
        "--no-photometry-campari-fetch_SED --photometry-campari-grid_options-type regular"
        " --photometry-campari-grid_options-spacing 5.0 --photometry-campari-cutout_size 101 "
        "--photometry-campari-weighting --photometry-campari-subtract_background --photometry-campari-source_phot_ops "
        "--transient_start 63000 --transient_end 63000.0001 --no-save-to-db --image-collection ou2024"
        " --photometry-campari-grid_options-gaussian_var 1000"
    )
    assert output == 0, "The test run on a SN failed. Check the logs"

    current = np.load(curfile, allow_pickle=True)
    comparison_weights = np.load(pathlib.Path(__file__).parent / "testdata/partial_overlap_weights.npy")

    np.testing.assert_allclose(current[2], comparison_weights, atol=1e-7), \
        "The weights do not match the expected values."


def test_calculate_surface_brightness():
    size = 25
    pointing = 5934
    sca = 3

    band = "Y106"
    dbclient = SNPITDBClient()
    image_collection = "snpitdb"
    img_collection = ImageCollection().get_collection(
        collection=image_collection, provenance_tag="ou2024", process="load_ou2024_image", dbclient=dbclient
    )
    snappl_image = img_collection.get_image(pointing=pointing, sca=sca, band=band)

    pointing = 13205
    sca = 1
    snappl_image_2 = img_collection.get_image(pointing=35198, sca=2, band=band)

    # Both of these test images contain this SN
    provenance_tag = "ou2024"
    process = "load_ou2024_diaobject"
    diaobj = DiaObject.find_objects(collection="snpitdb", dbclient=dbclient,
                                    provenance_tag=provenance_tag, process=process, name=20172782)[0]
    ra, dec = diaobj.ra, diaobj.dec
    cutout_1 = snappl_image.get_ra_dec_cutout(np.array([ra]), np.array([dec]), xsize=size)
    cutout_2 = snappl_image_2.get_ra_dec_cutout(np.array([ra]), np.array([dec]), xsize=size)

    LSB = calculate_local_surface_brightness([cutout_1, cutout_2])
    # We check against a pre-calculated value up to 32-bit ulp epsilon, rtol ~1e-7.
    (
        np.testing.assert_allclose(LSB, 26.068841696087837, rtol=1e-7),
        "The local surface brightness does not match the expected value.",
    )


def test_construct_one_image(cfg, campari_test_data):
    with open(pathlib.Path(__file__).parent / "testdata/reg_test_imglist.pkl" , "rb") as f:
        image_list = pickle.load(f)

    with open(pathlib.Path(__file__).parent / "testdata/reg_test_cutouts.pkl" , "rb") as f:
        reg_cutout_list = pickle.load(f)

    ra = 7.551093401915147
    dec = -44.80718106491529
    size = 19
    truth = "simple_model"
    subtract_background = True

    for nprocs in [10, 1]:
        SNLogger.debug(f"Testing construct_one_image with nprocs={nprocs}")
        cutout_image_list = []
        results = []
        if nprocs > 1:
            with Pool(nprocs) as pool:
                for indx, image in enumerate(image_list):
                    SNLogger.debug(f"Constructing cutout for image {indx+1} of {image}")
                    results.append(pool.apply_async(construct_one_image, kwds={"indx": indx, "image": image,
                                                                               "ra": ra, "dec": dec, "size": size,
                                                                               "truth": truth,
                                                                               "subtract_background":
                                                                               subtract_background}))

                pool.close()
                pool.join()
        else:
            for indx, image in enumerate(image_list):
                SNLogger.debug(f"Constructing cutout for image {indx+1} of {image}")
                results.append(construct_one_image(indx=indx, image=image,
                                                   ra=ra, dec=dec, size=size, truth=truth,
                                                   subtract_background=subtract_background))

        for r in results:
            if nprocs > 1:
                res = r.get()
            else:
                res = r
            cutout_image_list.append(res[0])

        for cutout, reg_cutout in zip(cutout_image_list, reg_cutout_list):
            np.testing.assert_allclose(cutout.data, reg_cutout.data, atol=1e-7)
            np.testing.assert_allclose(cutout.noise, reg_cutout.noise, atol=1e-7)
            np.testing.assert_array_equal(cutout.flags, reg_cutout.flags)
            np.testing.assert_array_equal(cutout.get_wcs()._wcs.to_header(), reg_cutout.get_wcs()._wcs.to_header())


def test_build_model_one_image():

    with open(pathlib.Path(__file__).parent / "testdata/reg_ra_grid.pkl", "rb") as f:
        ra_grid = pickle.load(f)
    with open(pathlib.Path(__file__).parent / "testdata/reg_dec_grid.pkl", "rb") as f:
        dec_grid = pickle.load(f)
    with open(pathlib.Path(__file__).parent / "testdata/reg_bg_array.pkl", "rb") as f:
        reg_bg_array = pickle.load(f)
    with open(pathlib.Path(__file__).parent / "testdata/reg_sn_array.pkl", "rb") as f:
        reg_sn_array = pickle.load(f)

    with open(pathlib.Path(__file__).parent / "testdata/reg_test_imglist.pkl", "rb") as f:
        image_list = pickle.load(f)
    ra = 7.551093401915147
    dec = -44.80718106491529
    size = 19

    bg_array, sn_array = build_model_for_one_image(image=image_list[0], ra=ra, dec=dec, use_real_images=True,
                                                   grid_type="contour", ra_grid=ra_grid, dec_grid=dec_grid, size=size,
                                                   pixel=False, psfclass="ou24PSF", band="Y106", sedlist=None,
                                                   source_phot_ops=True, i=0, num_total_images=2,
                                                   num_detect_images=1, prebuilt_psf_matrix=None,
                                                   prebuilt_sn_matrix=None, subtract_background=True,
                                                   base_pointing=None, base_sca=None)

    np.testing.assert_allclose(bg_array, reg_bg_array, atol=1e-7)
    np.testing.assert_equal(sn_array, reg_sn_array)  # We expect Nones here<|MERGE_RESOLUTION|>--- conflicted
+++ resolved
@@ -430,14 +430,9 @@
                          -44.263774, -44.263868, -44.263796, -44.263724])
     wcs_dict = fits.Header(wcs_dict)
     for wcs in [snappl.wcs.AstropyWCS.from_header(wcs_dict)]:
-<<<<<<< HEAD
-        img = FITSImageStdHeaders(header=wcs_dict, path="/dev/null", data=np.zeros((25, 25)))
-        ra_grid, dec_grid = make_regular_grid(img, spacing=3.0, subsize=9)
-=======
         img = FITSImageStdHeaders(header=fits.Header(wcs_dict), path="/dev/null", data=np.zeros((25, 25)))
         ra_grid, dec_grid = make_regular_grid(img,
                                               spacing=3.0)
->>>>>>> 4f5e4ee6
         np.testing.assert_allclose(ra_grid, test_ra, atol=1e-9), \
             "RA vals do not match"
         np.testing.assert_allclose(dec_grid, test_dec, atol=1e-9), \

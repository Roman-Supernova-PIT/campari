--- conflicted
+++ resolved
@@ -43,13 +43,8 @@
 # - {dec: -44.4589649005717}
 # - {band: Y106}
 # - {diaobject_position_id: null}
-<<<<<<< HEAD
-# - {provenance_id: b8aa3e1f-960c-57f5-c302-55fe1dcf0e98}
-# - {diaobject_id: 3b4dd88b-32e1-4eb5-9a20-24fb9b09664e}
-=======
 # - {provenance_id: c9bbd4d8-0418-2c73-292f-e106f2e3c823}
 # - {diaobject_id: null}
->>>>>>> a742b5ec
 # - {iau_name: null}
 # - {ra_err: 0.0}
 # - {dec_err: 0.0}

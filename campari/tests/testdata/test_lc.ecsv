--- conflicted
+++ resolved
@@ -47,13 +47,8 @@
 # - {dec: -44.80718106491529}
 # - {band: Y106}
 # - {diaobject_position_id: null}
-<<<<<<< HEAD
-# - {provenance_id: 77cab170-f5d1-1e11-7679-ce9bc22a54c8}
-# - {diaobject_id: 99d5cdab-c348-40d6-84cc-7125d2365e5c}
-=======
 # - {provenance_id: 44e95291-3000-d627-67b0-b7ebfe6007e3}
 # - {diaobject_id: null}
->>>>>>> a742b5ec
 # - {iau_name: null}
 # - {ra_err: 0.0}
 # - {dec_err: 0.0}

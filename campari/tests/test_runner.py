import pathlib
from types import SimpleNamespace

import numpy as np
import pandas as pd
import pytest

from astropy.table import Table

from snpit_utils.config import Config
from snpit_utils.logger import SNLogger
from snappl.diaobject import DiaObject
from campari.campari_runner import campari_runner, campari_lightcurve_model


def create_default_test_args(cfg):

    test_args = SimpleNamespace()

    test_args.filter = "Y106"
    test_args.max_no_transient_images = 24
    test_args.max_transient_images = 24
    test_args.image_selection_start = -np.inf
    test_args.image_selection_end = np.inf
    test_args.object_type = "SN"
    test_args.fast_debug = False
    test_args.SNID_file = None
    test_args.SNID = None
    test_args.img_list = None
    test_args.healpix = None
    test_args.healpix_file = None
    test_args.nside = None
    test_args.object_collection = "ou24"
    test_args.transient_start = None
    test_args.transient_end = None
    test_args.ra = None
    test_args.dec = None

    config = cfg

    test_args.size = config.value("photometry.campari.cutout_size")
    test_args.use_real_images = config.value("photometry.campari.use_real_images")
    test_args.use_roman = config.value("photometry.campari.use_roman")
    test_args.avoid_non_linearity = config.value("photometry.campari.simulations.avoid_non_linearity")
    test_args.deltafcn_profile = config.value("photometry.campari.simulations.deltafcn_profile")
    test_args.do_xshift = config.value("photometry.campari.simulations.do_xshift")
    test_args.do_rotation = config.value("photometry.campari.simulations.do_rotation")
    test_args.noise = config.value("photometry.campari.simulations.noise")
    test_args.method = config.value("photometry.campari.method")
    test_args.make_initial_guess = config.value("photometry.campari.make_initial_guess")
    test_args.subtract_background = config.value("photometry.campari.subtract_background")
    test_args.weighting = config.value("photometry.campari.weighting")
    test_args.pixel = config.value("photometry.campari.pixel")
    test_args.roman_path = config.value("photometry.campari.paths.roman_path")
    test_args.sn_path = config.value("photometry.campari.paths.sn_path")
    test_args.bg_gal_flux_all = config.value("photometry.campari.simulations.bg_gal_flux")
    test_args.sim_galaxy_scale_all = config.value("photometry.campari.simulations.sim_galaxy_scale")
    test_args.sim_galaxy_offset_all = config.value("photometry.campari.simulations.sim_galaxy_offset")
    test_args.source_phot_ops = config.value("photometry.campari.source_phot_ops")
    test_args.mismatch_seds = config.value("photometry.campari.simulations.mismatch_seds")
    test_args.fetch_SED = config.value("photometry.campari.fetch_SED")
    test_args.initial_flux_guess = config.value("photometry.campari.initial_flux_guess")
    test_args.spacing = config.value("photometry.campari.grid_options.spacing")
    test_args.percentiles = config.value("photometry.campari.grid_options.percentiles")
    test_args.grid_type = config.value("photometry.campari.grid_options.type")
    test_args.base_pointing = config.value("photometry.campari.simulations.base_pointing")
    test_args.base_sca = config.value("photometry.campari.simulations.base_sca")
    test_args.run_name = config.value("photometry.campari.simulations.run_name")
    test_args.param_grid = None
    test_args.config = None
    test_args.pointing_list = None
    return test_args


def test_runner_init(cfg):
    test_args = create_default_test_args(cfg)
    runner = campari_runner(**vars(test_args))
    assert isinstance(runner, campari_runner)
    assert runner.band == test_args.filter
    assert runner.max_no_transient_images == test_args.max_no_transient_images
    assert runner.max_transient_images == test_args.max_transient_images
    assert runner.image_selection_start == test_args.image_selection_start
    assert runner.image_selection_end == test_args.image_selection_end
    assert runner.object_type == test_args.object_type
    assert runner.fast_debug == test_args.fast_debug
    assert runner.SNID_file == test_args.SNID_file
    assert runner.SNID == test_args.SNID
    assert runner.img_list == test_args.img_list
    assert runner.healpix == test_args.healpix
    assert runner.healpix_file == test_args.healpix_file
    assert runner.nside == test_args.nside
    assert runner.object_collection == test_args.object_collection
    assert runner.transient_start == test_args.transient_start
    assert runner.transient_end == test_args.transient_end
    assert runner.ra == test_args.ra
    assert runner.dec == test_args.dec

    # Check that the config is set correctly
    assert isinstance(runner.cfg, Config)


def test_decide_run_mode(cfg):
    test_args = create_default_test_args(cfg)

    # First test passing a SNID
    test_args.SNID = 20172782
    runner = campari_runner(**vars(test_args))
    runner.decide_run_mode()
    assert runner.SNID == [20172782]
    assert runner.run_mode == "Single SNID"

    # Now Test passing a SNID file
    test_args.SNID = None
    test_args.SNID_file = pathlib.Path(__file__).parent / "testdata/test_snids.csv"
    runner = campari_runner(**vars(test_args))
    runner.decide_run_mode()
    assert len(runner.SNID) == 50
    assert runner.run_mode == "SNID File"

    # Now test passing RA and Dec
    test_args.SNID_file = None
    test_args.ra = 10.684
    test_args.dec = 41.269
    runner = campari_runner(**vars(test_args))
    with pytest.raises(ValueError, match="Must specify --transient_start and --transient_end to run campari"):
        runner.decide_run_mode()

    test_args.transient_start = 60000.0
    test_args.transient_end = 60100.0
    runner = campari_runner(**vars(test_args))
    runner.decide_run_mode()
    assert runner.ra == 10.684
    assert runner.dec == 41.269
    assert runner.transient_start is not None
    assert runner.transient_end is not None
    assert runner.run_mode == "RA/Dec"

    # Now test passing a healpix
    test_args.ra = None
    test_args.dec = None
    test_args.transient_start = None
    test_args.transient_end = None
    test_args.healpix = 42924408
    test_args.nside = 2**11
    runner = campari_runner(**vars(test_args))
    runner.decide_run_mode()
    assert runner.healpixes == [42924408]
    assert runner.run_mode == "Healpix"
    # We don't need to check that it gets the right SNIDs, because that is tested in test_campari.py

    # Now test passing a healpix file
    test_args.healpix = None
    test_args.healpix_file = pathlib.Path(__file__).parent / "testdata/test_healpix.dat"
    runner = campari_runner(**vars(test_args))
    runner.decide_run_mode()
    SNLogger.debug(len(runner.healpixes))
    assert len(runner.healpixes) == 6
    assert runner.nside == 2048
    assert runner.run_mode == "Healpix File"
    # We don't need to check that it gets the right SNIDs, because that is tested in test_campari.py

    # Finally, check some cases  that should raise errors
    test_args.healpix_file = None
    test_args.nside = None
    test_args.object_collection = "ou24"
    test_args.SNID = None
    test_args.SNID_file = None
    with pytest.raises(ValueError, match="Must specify --SNID, --SNID-file, to run campari "):
        campari_runner(**vars(test_args)).decide_run_mode()

    test_args.object_collection = "manual"
    with pytest.raises(
        ValueError,
        match="Must specify --SNID, --SNID-file, --healpix, --healpix_file, or --ra and --dec to run campari.",
    ):
        campari_runner(**vars(test_args)).decide_run_mode()

    test_args.object_collection = "ou24"
    test_args.SNID = 20172782
    test_args.img_list = pathlib.Path(__file__).parent / "testdata/test_image_list.csv"
    runner = campari_runner(**vars(test_args))
    runner.decide_run_mode()

    assert runner.SNID == [20172782]
    columns = ["pointing", "sca"]
    SNLogger.debug(pd.read_csv(test_args.img_list))
    np.testing.assert_array_equal(runner.pointing_list,
                                  pd.read_csv(test_args.img_list, names=columns)["pointing"].tolist())


<<<<<<< HEAD
=======
def test_lookup_object_info(cfg):
    test_args = create_default_test_args(cfg)
    test_args.object_collection = "ou24"
    test_args.SNID = 20172782
    runner = campari_runner(**vars(test_args))
    ra, dec, start, end = runner.lookup_object_info(test_args.SNID)
    assert ra == 7.551093401915147
    assert dec == -44.80718106491529
    assert start[0] == 62450.0
    assert end[0] == 62881.0


>>>>>>> e67cb7c6
def test_get_exposures(cfg):
    test_args = create_default_test_args(cfg)
    test_args.object_collection = "ou24"
    test_args.SNID = 20172782

    runner = campari_runner(**vars(test_args))
    runner.decide_run_mode()
    diaobj = DiaObject.find_objects(id=1, ra=7.731890048839705, dec=-44.4589649005717, mjd_start=62654.0,
                                    mjd_end=62958.0, collection="manual")[0]
    explist = runner.get_exposures(diaobj)

    compare_table = np.load(pathlib.Path(__file__).parent / "testdata/findallexposures.npy")
    np.testing.assert_array_equal(explist["date"], compare_table["date"])

    np.testing.assert_array_equal(explist["sca"], compare_table["sca"])

    np.testing.assert_array_equal(explist["pointing"], compare_table["pointing"])


def test_get_SED_list(cfg):
    test_args = create_default_test_args(cfg)
    test_args.object_collection = "ou24"
    test_args.SNID = 40120913

    exposures = pd.DataFrame({"date": [62535.424]})

    test_args.fetch_SED = True
    test_args.object_type = "SN"

    runner = campari_runner(**vars(test_args))
    runner.decide_run_mode()
    sedlist = runner.get_sedlist(test_args.SNID, exposures)
    assert len(sedlist) == 1, "The length of the SED list is not 1"
    sn_lam_test = np.load(pathlib.Path(__file__).parent / "testdata/sn_lam_test.npy")
    np.testing.assert_allclose(sedlist[0]._spec.x, sn_lam_test, atol=1e-7)
    sn_flambda_test = np.load(pathlib.Path(__file__).parent / "testdata/sn_flambda_test.npy")
    np.testing.assert_allclose(sedlist[0]._spec.f, sn_flambda_test, atol=1e-7)


def test_build_and_save_lc(cfg):
    test_args = create_default_test_args(cfg)
    test_args.object_collection = "manual"
    test_args.SNID = 20172782

    runner = campari_runner(**vars(test_args))

    flux = np.array([1.0, 2.0, 3.0])
    sigma_flux = np.array([0.1, 0.2, 0.3])
    images = None
    model_images = None
    exposures = pd.DataFrame(data={"date": [1, 2, 3], "filter": ["Y106", "Y106", "Y106"],
                                   "detected": [True, True, True],
                                   "pointing": [1, 1, 1], "sca": [1, 1, 1], "x": [0, 0, 0], "y": [0, 0, 0],
                                   "x_cutout": [0, 0, 0], "y_cutout": [0, 0, 0]})
    exposures = Table.from_pandas(exposures)
    ra_grid = np.array([1, 2, 3])
    dec_grid = np.array([1, 2, 3])
    wgt_matrix = None
    confusion_metric = None
    best_fit_model_values = np.array([0] * 16, dtype=float)
    cutout_wcs_list = None
    sim_lc = None
    ra = 7.731890048839705
    dec = -44.4589649005717

    lc_model = campari_lightcurve_model(flux=flux, sigma_flux=sigma_flux, images=images, model_images=model_images,
                                        exposures=exposures, ra_grid=ra_grid, dec_grid=dec_grid,
                                        wgt_matrix=wgt_matrix, confusion_metric=confusion_metric,
                                        best_fit_model_values=best_fit_model_values, cutout_wcs_list=cutout_wcs_list,
                                        sim_lc=sim_lc)

    diaobj = DiaObject.find_objects(id=test_args.SNID, ra=ra, dec=dec, mjd_start=None, mjd_end=None,
                                    collection="manual")[0]
    runner.build_and_save_lightcurve(diaobj, lc_model, None)

    output_dir = pathlib.Path(cfg.value("photometry.campari.paths.output_dir"))
    filename = "20172782_Y106_romanpsf_lc.ecsv"
    filepath = output_dir / filename

    assert filepath.exists(), f"Lightcurve file {filename} was not created."


def test_sim_param_grid(cfg):
    test_args = create_default_test_args(cfg)
    test_args.use_real_images = False
    test_args.object_collection = "ou24"
    test_args.SNID = 20172782
    runner = campari_runner(**vars(test_args))
    runner.decide_run_mode()
    runner.bg_gal_flux_all = [1.0, 2.0]
    runner.sim_galaxy_scale_all = [1.0, 2.0, 3.0]
    runner.sim_galaxy_offset_all = 0.0
    # Create the simulation parameter grid
    runner.create_sim_param_grid()

    test_grid = np.array([[1., 2.,  1.,  2.,  1. , 2.],
                         [1., 1.,  2.,  2.,  3. , 3.],
                         [0., 0.,  0.,  0.,  0. , 0.]])
    np.testing.assert_array_equal(runner.param_grid, test_grid)


# Creating the sim param grid is tested in test_campari.py, so we don't need to test it here.
# The __call__ method is also tested in test_campari.py, so we don't need to test it here either.<|MERGE_RESOLUTION|>--- conflicted
+++ resolved
@@ -187,22 +187,7 @@
     np.testing.assert_array_equal(runner.pointing_list,
                                   pd.read_csv(test_args.img_list, names=columns)["pointing"].tolist())
 
-
-<<<<<<< HEAD
-=======
-def test_lookup_object_info(cfg):
-    test_args = create_default_test_args(cfg)
-    test_args.object_collection = "ou24"
-    test_args.SNID = 20172782
-    runner = campari_runner(**vars(test_args))
-    ra, dec, start, end = runner.lookup_object_info(test_args.SNID)
-    assert ra == 7.551093401915147
-    assert dec == -44.80718106491529
-    assert start[0] == 62450.0
-    assert end[0] == 62881.0
-
-
->>>>>>> e67cb7c6
+    
 def test_get_exposures(cfg):
     test_args = create_default_test_args(cfg)
     test_args.object_collection = "ou24"

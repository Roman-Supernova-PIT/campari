--- conflicted
+++ resolved
@@ -431,12 +431,6 @@
             psftype = self.psfclass.lower()
 
         if self.use_real_images:
-<<<<<<< HEAD
-            if diaobj.id is not None and self.diaobject_collection == "snpitdb":
-                identifier = str(diaobj.id)
-            else:
-                identifier = str(diaobj.name)
-=======
             # identifier is a string that will be used to name the lightcurve file when saving debug files.
             # TODO: Come up with a better name for this.
             if self.save_to_db:
@@ -445,7 +439,6 @@
             else:
                 identifier = str(diaobj.name)
 
->>>>>>> a742b5ec
             # Only save a lightcurve if there were detection images with measured fluxes:
             if lc_model.flux is not None:
                 lc = build_lightcurve(diaobj, lc_model, obj_pos_prov=self.diaobject_position_provenance_tag)

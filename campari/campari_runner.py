--- conflicted
+++ resolved
@@ -266,19 +266,14 @@
     def get_exposures(self, diaobj):
         """Call the find_all_exposures function to get the exposures for the given RA, Dec, and time frame."""
         if self.use_real_images:
-<<<<<<< HEAD
             image_list = find_all_exposures(diaobj=diaobj, roman_path=self.roman_path,
-=======
-            mjd_start = diaobj.mjd_start if diaobj.mjd_start is not None else -np.inf
-            mjd_end = diaobj.mjd_end if diaobj.mjd_end is not None else np.inf
-
-            image_list = find_all_exposures(diaobj, roman_path=self.roman_path,
->>>>>>> 75b2a01b
                                             maxbg=self.max_no_transient_images,
                                             maxdet=self.max_transient_images,
                                             band=self.band, image_selection_start=self.image_selection_start,
                                             image_selection_end=self.image_selection_end,
                                             pointing_list=self.pointing_list)
+            mjd_start = diaobj.mjd_start if diaobj.mjd_start is not None else -np.inf
+            mjd_end = diaobj.mjd_end if diaobj.mjd_end is not None else np.inf
 
             no_transient_images = [a for a in image_list if (a.mjd < mjd_start) or (a.mjd > mjd_end)]
 

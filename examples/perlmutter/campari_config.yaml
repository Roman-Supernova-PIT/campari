--- conflicted
+++ resolved
@@ -57,14 +57,3 @@
 ou24psf:
   config_file: /campari/examples/perlmutter/tds.yaml
 
-
-
-
-
-
-<<<<<<< HEAD
-
-
-
-=======
->>>>>>> 69fdd4d2

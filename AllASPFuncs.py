import numpy as np
from astropy.io import fits
from astropy.wcs import WCS
from astropy import units as u
from astropy.coordinates import SkyCoord
import pandas as pd
from matplotlib import pyplot as plt
from roman_imsim.utils import roman_utils
from roman_imsim import *
import astropy.table as tb
import warnings
from astropy.utils.exceptions import AstropyWarning
from erfa import ErfaWarning
from astropy.nddata import Cutout2D
from coord import *
import requests
from astropy.table import Table
from astropy.table import QTable
import os
import time
import galsim
import h5py
from scipy.interpolate import RegularGridInterpolator


from snappl.image import OpenUniverse2024FITSImage
from snappl.logger import Lager

pd.options.mode.chained_assignment = None  # default='warn'
warnings.simplefilter('ignore', category=AstropyWarning)
warnings.filterwarnings("ignore", category=ErfaWarning)

r'''
Cole Meldorf 2024
Adapted from code by Pedro Bernardinelli

                    ___
                   / _ \___  __ _  ___ ____
                  / , _/ _ \/  ' \/ _ `/ _ \
                 /_/|_|\___/_/_/_/\_,_/_//_/
⠀⠀⠀⠀⠀⠀⠀⠀⠀⠀⠀⠀⠀⠀⠀⠀⠀⠀⠀⠀⠀⠀⠀⠀⠀⠀⠀⠀⠀⠀⠀⠀⢠⣔⣴⣦⣔⣠⠀⠀⠀⠀⠀⠀⠀⠀⠀⠀⠀⠀
⠀⠀⠀⠀⠀⠀⠀⠀⠀⠀⠀⠀⠀⠀⠀⠀⠀⠀⠀⠀⠀⠀⠀⠀⠀⠀⠀⠀⠀⠀⢀⣼⣿⣭⣿⣟⣿⣿⣿⣅⢀⠀⠀⠀⠀⠀⠀⠀⠀⠀
⠀⠀⠀⠀⠀⠀⠀⠀⠀⠀⠀⠀⠀⠀⠀⠀⠀⠀⠀⠀⠀⠀⠀⠀⠀⠀⠀⠀⠀⠀⣾⣷⣾⣿⣿⣿⣿⣿⣿⣿⡶⠀⠀⠀⠀⠀⠀⠀⠀⠀
⠀⠀⠀⠀⠀⠀⠀⠀⠀⠀⠀⠀⠀⠀⠀⠀⠀⠀⠀⠀⠀⠀⠀⠀⠀⠀⠀⠀⢀⣄⣿⣿⣿⣿⣿⣿⣿⣿⣿⣿⡇⠄⠀⠀⠀⠀⠀⠀⠀⠀
⠀⠀⠀⠀⠀⠀⠀⠀⠀⠀⠀⣀⣠⠤⢤⣄⠀⠀⠀⠀⠀⠀⠀⠀⠀⠀⠀⣠⣾⣿⣿⣿⣿⣿⣿⣿⣿⣿⣿⣿⠃⠀⠀⠀⠀⠀⠀⠀⠀⠀
⠀⠀⠀⠀⠀⠀⠀⠀⠀⡠⢒⣿⣿⣿⣠⠋⠀⠀⠀⠀⠀⠀⣀⣀⠤⠶⠿⠿⠛⠿⠿⠿⢻⢿⣿⣿⣿⠿⠟⠁⠀⠀⠀⠀⠀⠀⠀⠀⠀⠀
⠀⠀⠀⠀⠀⠀⠀⠀⡞⢀⣿⣿⣿⡟⠃⠀⠀⠀⣀⡰⠶⠛⠃⠀⠀⠀⠀⠀⠀⠀⠀⠀⠀⠘⠀⠃⠘⠀⠀⠀⠀⠀⠀⠀⠀⠀⠀⠀⠀⠀
⠀⠀⠀⠀⠀⠀⠀⠘⢧⣤⣈⣡⣤⠤⠴⠒⠊⠉⠀⠀⠀⠀⠀⠀⠀⠀⠀⠀⠀⠀⠀⠀⠀⠀⠀⠀⠀⠀⠀⠀⠀⠀⠀⠀⠀⠀⠀⠀⠀⠀


                 _____  __     ___  __________
                / __/ |/ /    / _ \/  _/_  __/
               _\ \/    /    / ___// /  / /
              /___/_/|_/    /_/  /___/ /_/


'''


def local_grid(ra_center, dec_center, wcs, npoints, size = 25, spacing = 1.0, image = None, spline_grid = True, percentiles = [], makecontourGrid = True):

    '''
    Generates a local grid around a RA-Dec center, choosing step size and
    number of points
    '''
    # Build the basic grid
    subsize = 9  # Taking a smaller square inside the image to fit on
    difference = int((size - subsize)/2)

    x_center, y_center = wcs.toImage(ra_center, dec_center, units='deg')

    if image is None:
        spacing = 0.5
    else:
        spacing = 1.0

<<<<<<< HEAD
    Lager.debug(f'GRID SPACE {spacing}')

=======

    print('GRID SPACE', spacing)
>>>>>>> 6d75a2df
    x = np.arange(difference, subsize+difference, spacing)
    y = np.arange(difference, subsize+difference, spacing)

    if image is not None and not makecontourGrid:
        # Bin the image in logspace and allocate grid points based on the
        # brightness.
        imcopy = np.copy(image)
        imcopy[imcopy <= 0] = 1e-10
        bins = [-np.inf]
        if len(percentiles) == 0:
            percentiles = [45, 90]
        bins.extend(np.nanpercentile(np.log(imcopy[np.where(np.log10(imcopy)>-10)]), percentiles))
        bins.append(np.inf)

        a = np.digitize(np.log(np.copy(imcopy)),bins)
        xes = []
        ys = []

        xvals = x
        yvals = y
        yvals = np.rint(yvals).astype(int)
        xvals = np.rint(xvals).astype(int)
        for xindex in xvals:
            x = xindex + 1
            for yindex in yvals:
                y = yindex + 1
                num = int(a[x][y])
                if num == 0:
                    pass
                elif num == 1:
                    xes.append(y)
                    ys.append(x)
                else:
                    xx = np.linspace(x - 0.6, x + 0.6, num+2)[1:-1]
                    yy = np.linspace(y - 0.6, y + 0.6, num+2)[1:-1]
                    X, Y = np.meshgrid(xx,yy)
                    ys.extend(list(X.flatten()))
                    xes.extend(list(Y.flatten()))

        xx = np.array(xes)
        yy = np.array(ys)

    elif image is not None and makecontourGrid:
        Lager.debug('USING CONTOUR GRID')
        xx, yy = contourGrid(image)
        xx = np.array(xx)
        yy = np.array(yy)

    else:
        xx, yy = np.meshgrid(x+1, y+1)
    '''
        subsize = 8 #Taking a smaller square inside the image to fit on
        difference = int((size - subsize)/2)

        spacing = 1.0
        x = np.arange(difference, subsize+difference, spacing)
        y = np.arange(difference, subsize+difference, spacing)

        x -= np.mean(x)
        x+= x_center

        y -= np.mean(y)
        y+= y_center

        xx, yy = np.meshgrid(x, y)
    '''

    xx = xx.flatten()
    yy = yy.flatten()
    Lager.debug(f'Built a grid with {np.size(xx)} points')

    if type(wcs)==galsim.fitswcs.AstropyWCS:
        result = wcs.toWorld(xx, yy, units='deg')
        ra_grid = result[0]
        dec_grid = result[1]
    else:
        Lager.warn('swapped x and y here')
        result = wcs.pixel_to_world(yy, xx)
        ra_grid = result.ra.deg
        dec_grid = result.dec.deg

    return ra_grid, dec_grid


def generateGuess(imlist, wcslist, ra_grid, dec_grid):
    '''
    This function initializes the guess for the optimization. For each grid
    point, it finds the average value of the pixel it is sitting in on
    each image. In some cases, this has offered minor improvements but it is
    not make or break for the algorithm.
    '''
    size = np.shape(imlist[0])[0]
    imx = np.arange(0, size, 1)
    imy = np.arange(0, size, 1)
    imx, imy = np.meshgrid(imx, imy)
    all_vals = np.zeros_like(ra_grid)

    for i,imwcs in enumerate(zip(imlist, wcslist)):
        im, wcs = imwcs
        if type(wcs) == galsim.fitswcs.AstropyWCS:
            # This actually means that we have a galsim wcs that was loaded from an astropy one
            xx, yy = wcs.toImage(ra_grid, dec_grid,units='deg')
        else:
            xx, yy = wcs.world_to_pixel(SkyCoord(ra = ra_grid*u.degree, dec = dec_grid*u.degree))

        grid_point_vals = np.zeros_like(xx)
        for imval, imxval, imyval in zip(im.flatten(), imx.flatten(), imy.flatten()):
            grid_point_vals[np.where((np.abs(xx - imxval) < 0.5) & (np.abs(yy - imyval) < 0.5))] = imval
        all_vals += grid_point_vals
    return all_vals/len(wcslist)



def construct_psf_background(ra, dec, wcs, x_loc, y_loc, stampsize, bpass,
                             use_roman, color=0.61, psf=None, pixel=False,
                             include_photonOps=False, util_ref=None,
                             band=None):

    '''
    Constructs the background model around a certain image (x,y) location and
    a given array of RA and DECs.
    Inputs:
    ra, dec: arrays of RA and DEC values for the grid
    wcs: the wcs of the image, if the image is a cutout, this MUST be the wcs
    of the CUTOUT
    x_loc, y_loc: the pixel location of the image in the FULL image, i.e. x y
    location in the SCA.
    stampsize: the size of the stamp being used
    bpass: the bandpass being used
    flatten: whether to flatten the output array (REMOVED XXXXXX)
    color: the color of the star being used (currently not used)
    psf: Here you can provide a PSF to use, if you don't provide one, you must
    provide a util_ref, which will calculate the Roman PSF instead.
    pixel: If True, use a pixel tophat function to convolve the PSF with,
    otherwise use a delta function. Does not seem to hugely affect results.
    include_photonOps: If True, use photon ops in the background model.
    This is not recommended for general use, as it is very slow.
    util_ref: A reference to the util object, which is used to calculate the
            PSF. If you provide this, you don't need to provide a PSF. Note
            that this needs to be for the correct SCA/Pointing combination.

    Returns:
    A numpy array of the PSFs at each grid point, with the shape
    (stampsize*stampsize, npoints)
    '''

    assert util_ref is not None or psf is not None, 'you must provide at \
        least util_ref or psf'
    assert util_ref is not None or band is not None, 'you must provide at \
        least util_ref or band'

    if not use_roman:
        assert psf is not None, 'you must provide an input psf if \
                                 not using roman.'
    else:
        psf = None

    if type(wcs) == galsim.fitswcs.AstropyWCS:
        x, y = wcs.toImage(ra,dec,units='deg')
    else:
        x, y = wcs.world_to_pixel(SkyCoord(ra = np.array(ra)*u.degree, dec = np.array(dec)*u.degree))

    psfs = np.zeros((stampsize * stampsize,np.size(x)))

    k = 0

    Lager.debug('In construct psf bg using flat SED')
    sed = galsim.SED(galsim.LookupTable([100, 2600], [1,1], interpolant='linear'),
                            wave_type='nm', flux_type='fphotons')
    point = None
    if pixel:
        point = galsim.Pixel(0.1)*sed
    else:
        point = galsim.DeltaFunction()
        point *= sed

    point = point.withFlux(1,bpass)
    oversampling_factor = 1
    pupil_bin = 8

    newwcs = wcs
    #Loop over the grid points, draw the PSF at each one, and append to a list.

    #roman_psf =  util_ref.getPSF(x_loc,y_loc,pupil_bin)
    roman_psf = galsim.roman.getPSF(1,band, pupil_bin=8, wcs = newwcs)

    for a,ij in enumerate(zip(x.flatten(),y.flatten())):
        i,j = ij
        stamp = galsim.Image(stampsize*oversampling_factor,stampsize*oversampling_factor,wcs=newwcs)

        if not include_photonOps:
            if use_roman:
                convolvedpsf = galsim.Convolve(point, roman_psf)
            else:
                convolvedpsf = galsim.Convolve(point, psf)
            result = convolvedpsf.drawImage(bpass, method='no_pixel',\
                center = galsim.PositionD(i, j),use_true_center = True, image = stamp, wcs = newwcs)

        else:
            photon_ops = [util_ref.getPSF(i,j,8)] + util_ref.photon_ops
            result = point.drawImage(bpass,wcs=newwcs, method='phot', photon_ops=photon_ops, rng=util_ref.rng, \
                n_photons=int(1e6),maxN=int(1e6),poisson_flux=False, center = galsim.PositionD(i+1, j+1),\
                    use_true_center = True, image=stamp)

        '''
        plt.figure(figsize = (5,5))
        plt.title('PSF inside CBg')
        plt.imshow(result.array)
        plt.colorbar()
        plt.show()
        '''

        psfs[:,k] = result.array.flatten()
        k += 1

    newstamp = galsim.Image(stampsize*oversampling_factor,stampsize*oversampling_factor,wcs=newwcs)
    #roman_bandpasses[band]
    '''
    if not psf:
        bgpsf = (util_ref.getPSF(2048,2048,pupil_bin)*sed).drawImage(bpass, wcs = newwcs, center = (5, 5), use_true_center = True, image = newstamp)
    else:
        bgpsf = (psf*sed).drawImage(bpass, wcs = newwcs, center = (5, 5), use_true_center = True, image = newstamp)
    bgpsf = bgpsf.array
    '''
    bgpsf = None
    return psfs, bgpsf



def findAllExposures(snid, ra,dec,peak,start,end,band, maxbg = 24, maxdet = 24, \
                        return_list = False, stampsize = 25, roman_path = None,\
                    pointing_list = None, SCA_list = None, truth = 'simple_model'):
    '''
    This function finds all the exposures that contain a given supernova, and returns a list of them.
    Utilizes Rob's awesome database method to find the exposures. Humongous speed up thanks to this.

    Inputs:
    snid: the ID of the supernova
    ra, dec: the RA and DEC of the supernova (TODO: Is this necessary if we're passing the ID?)
    peak: the peak of the supernova
    start, end: the start and end of the observing window
    maxbg: the maximum number of background images to consider
    maxdet: the maximum number of detected images to consider
    return_list: whether to return the exposures as a list or not
    stampsize: the size of the stamp to use
    roman_path: the path to the Roman data
    pointing_list: If this is passed in, only consider these pointings
    SCA_list: If this is passed in, only consider these SCAs
    truth: If 'truth' use truth images, if 'simple_model' use simple model images.
    band: the band to consider
    '''



    g = fits.open(roman_path + '/RomanTDS/Roman_TDS_obseq_11_6_23.fits')[1] #Am I still using this? XXX TODO
    g = g.data
    alldates = g['date']
    f = fits.open(roman_path + '/RomanTDS/Roman_TDS_obseq_11_6_23_radec.fits')[1]
    f = f.data

    explist = tb.Table(names=('Pointing', 'SCA', 'BAND', 'zeropoint', 'RA', 'DEC', 'date', 'true mag', 'true flux', 'realized flux'),\
            dtype=('i8', 'i4', 'str', 'f8', 'f8', 'f8', 'f8','f8', 'f8', 'f8'))

    #Rob's database method! :D

    server_url = 'https://roman-desc-simdex.lbl.gov'
    req = requests.Session()
    result = req.post( f'{server_url}/findromanimages/containing=({ra},{dec})' )
    if result.status_code != 200:
        raise RuntimeError( f"Got status code {result.status_code}\n{result.text}" )

    res = pd.DataFrame(result.json())[['filter','pointing','sca', 'mjd']]
    res.rename(columns = {'mjd':'date', 'pointing': 'Pointing', 'sca': 'SCA'}, inplace = True)

    res = res.loc[res['filter'] == band]
    det = res.loc[(res['date'] >= start) & (res['date'] <= end)]
    det['offpeak_time'] = np.abs(det['date'] - peak)
    det = det.sort_values('offpeak_time')
    det = det.iloc[:maxdet]
    det['DETECTED'] = True

    if pointing_list is not None:
        det = det.loc[det['Pointing'].isin(pointing_list)]

    bg = res.loc[(res['date'] < start) | (res['date'] > end)]
    bg['offpeak_time'] = np.abs(bg['date'] - peak)
    bg = bg.iloc[:maxbg]
    bg['DETECTED'] = False

    #combine these two dataframes
    all_images = pd.concat([det, bg])
    all_images['zeropoint'] = np.nan

    #Now we need to loop through the images and get the information we need
    zpts = []
    true_mags = []
    true_fluxes = []
    realized_fluxes = []
    for index, row in all_images.iterrows():
        cat = pd.read_csv(roman_path+f'/RomanTDS/truth/{band}/{row.Pointing}/Roman_TDS_index_{band}_{row.Pointing}_{row.SCA}.txt',\
                                sep="\s+", skiprows = 1,
                                names = ['object_id', 'ra', 'dec', 'x', 'y', 'realized_flux', 'flux', 'mag', 'obj_type'])
        cat_star = cat.loc[cat['obj_type'] == 'star']
        logflux = -2.5*np.log10(cat_star['flux'])
        mag = cat_star['mag']
        zpt = np.mean(mag - logflux)
        zpts.append(zpt)

        if row.DETECTED:
            try:
                true_mags.append(cat.loc[cat['object_id'] == snid].mag.values[0])
                true_fluxes.append(cat.loc[cat['object_id'] == snid].flux.values[0])
                realized_fluxes.append(cat.loc[cat['object_id'] == snid].realized_flux.values[0])

            except:
                Lager.error(f'No truth file found for \
                             {row.Pointing, row.SCA}')
                true_mags.append(np.nan)
                true_fluxes.append(np.nan)
                realized_fluxes.append(np.nan)
                continue

        else:
            true_mags.append(np.nan)
            true_fluxes.append(np.nan)
            realized_fluxes.append(np.nan)
    all_images['zeropoint'] = zpts
    all_images['true mag'] = true_mags
    all_images['true flux'] = true_fluxes
    all_images['realized flux'] = realized_fluxes
    all_images['BAND'] = band

    explist = Table.from_pandas(all_images)
    explist.sort(['DETECTED', 'SCA'])
    Lager.info('\n' + str(explist))

    if return_list:
        return explist

def find_parq(ID, path, obj_type = 'SN'):
    '''
    Find the parquet file that contains a given supernova ID.
    '''
    files = os.listdir(path)
    file_prefix = {"SN": "snana", "star": "pointsource"}
    files = [f for f in files if file_prefix[obj_type] in f]
    files = [f for f in files if '.parquet' in f]
    files = [f for f in files if 'flux' not in f]

    for f in files:
        pqfile = int(f.split('_')[1].split('.')[0])
        df = open_parq(pqfile, path, obj_type = obj_type)
        #The issue is SN parquets store their IDs as ints and star parquets as strings.
        # Should I convert the entire array or is there a smarter way to do this?
        if ID in df.id.values or str(ID) in df.id.values:
            return pqfile

def open_parq(parq, path, obj_type = 'SN', engine="fastparquet"):
    '''
    Convenience function to open a parquet file given its number.
    '''
    file_prefix = {"SN": "snana", "star": "pointsource"}
    base_name = "{0:s}_{1}.parquet".format(file_prefix[obj_type], parq)
    file_path = os.path.join(path, base_name)
    df = pd.read_parquet(file_path, engine=engine)
    return df


def radec2point(RA, DEC, filt, path, start = None, end = None):
    '''
    This function takes in RA and DEC and returns the pointing and SCA with
    center closest to desired RA/DEC
    '''
    f = fits.open(path+'/RomanTDS/Roman_TDS_obseq_11_6_23_radec.fits')[1]
    f = f.data

    g = fits.open(path+'/RomanTDS/Roman_TDS_obseq_11_6_23.fits')[1]
    g = g.data
    alldates = g['date']

    allRA = f['RA']
    allDEC = f['DEC']


    pointing_sca_coords = SkyCoord(allRA*u.deg, allDEC*u.deg, frame='icrs')
    search_coord = SkyCoord(RA*u.deg, DEC*u.deg, frame='icrs')
    dist = pointing_sca_coords.separation(search_coord).arcsec

    dist[np.where(f['filter'] != filt)] = np.inf #Ensuring we only get the filter we want
    reshaped_array = dist.flatten()
    # Find the indices of the minimum values along the flattened slices
    min_indices = np.argmin(reshaped_array, axis=0)
    # Convert the flat indices back to 2D coordinates
    rows, cols = np.unravel_index(min_indices, dist.shape[:2])

    #The plus 1 is because the SCA numbering starts at 1
    return rows, cols + 1

def construct_psf_source(x, y, pointing, SCA, stampsize=25,  x_center = None, y_center = None, sed = None, flux = 1, photOps = True):
    '''
        Constructs the PSF around the point source (x,y) location, allowing for some offset from the center
        Inputs:
        x,y are locations in the SCA
        pointing, SCA: the pointing and SCA of the image
        stampsize = size of cutout image used
        x_center and y_center need to be given in coordinates of the cutout.
        sed: the SED of the source
        flux: If you are using this function to build a model grid point, this should be 1. If
            you are using this function to build a model of a source, this should be the flux of the source.

    '''

    Lager.debug(f'ARGS IN PSF SOURCE: \n x, y: {x, y} \n' +
                f' Pointing, SCA: {pointing, SCA} \n' +
                f' stamp size: {stampsize} \n' +
                f' x_center, y_center: {x_center, y_center} \n' +
                f' sed: {sed} \n' +
                f' flux: {flux}')

    config_file = './temp_tds.yaml'
    util_ref = roman_utils(config_file=config_file, visit = pointing, sca=SCA)

    assert sed is not None, 'You must provide an SED for the source'

    if not photOps:
        Lager.warn('NOT USING PHOTON OPS IN PSF SOURCE')

    master = getPSF_Image(util_ref, stampsize, x=x, y=y,  x_center = x_center, y_center=y_center, sed = sed, include_photonOps=photOps, flux = flux).array

    return master.flatten()

def gaussian(x, A, mu, sigma):
    '''
    See name of function. :D
    '''
    return A*np.exp(-(x-mu)**2/(2*sigma**2))

def constructImages(exposures, ra, dec, size = 7, background = False, roman_path = None):

    '''
    Constructs the array of Roman images in the format required for the linear algebra operations

    Inputs:
    exposures is a list of exposures from findAllExposures
    ra,dec: the RA and DEC of the SN
    background: whether to subtract the background from the images
    roman_path: the path to the Roman data

    '''
    m = []
    err = []
    mask = []
    wgt = []
    bgflux = []
    sca_wcs_list = []
    wcs_list = []
    truth = 'simple_model'
    Lager.debug(f'truth in construct images: {truth}')

    for indx, i in enumerate(exposures):
        Lager.debug(f'Constructing image {indx} of {len(exposures)}')
        band = i['BAND']
        pointing = i['Pointing']
        SCA = i['SCA']

        image = fits.open(roman_path + f'/RomanTDS/images/{truth}/{band}/{pointing}/Roman_TDS_{truth}_{band}_{pointing}_{SCA}.fits.gz')

        #imagepath = roman_path + f'/RomanTDS/images/{truth}/{band}/{pointing}/Roman_TDS_{truth}_{band}_{pointing}_{SCA}.fits.gz'
        # TODO : replace None with the right thing once Exposure is implemented
        #image = OpenUniverse2024FITSImage( imagepath, None, SCA )


        if truth == 'truth':
            raise RuntimeError( "Truth is broken." )
            wcs = WCS(image[0].header)
            a = 0
        else:
            wcs = WCS(image[1].header)
            #wcs = image.get_wcs()
            a = 1

        sca_wcs_list.append(galsim.AstropyWCS(wcs = wcs)) #Made this into a galsim wcs

        pixel = wcs.world_to_pixel(SkyCoord(ra=ra*u.degree, dec=dec*u.degree))

        #imagedata, = image.get_data( which='data' )
        # Use this where you would have used image[...].data below

        result = Cutout2D(image[a].data, pixel, size, mode = 'strict', wcs = wcs)
        wcs_list.append(galsim.AstropyWCS(wcs = result.wcs)) # Made this into a galsim wcs

        ff = 1
        cutout = result.data
        if truth == 'truth':
            img = Cutout2D(image[0].data, pixel, size, mode = 'strict').data
            img += np.abs(np.min(img))
            img += 1
            img = np.sqrt(img)
            err_cutout = 1 / img

        else:
            err_cutout = Cutout2D(image[2].data, pixel, size, mode = 'strict').data
        cutouttime_end = time.time()

        im = cutout

        '''
        try:
            zero = np.power(10, -(i['zeropoint'] - self.common_zpt)/2.5)
        except:
            zero = -99

        if zero < 0:
            zero =
        im = cutout * zero
        '''

        bgarr = np.concatenate((im[0:size//4,0:size//4].flatten(),\
                            im[0:size,size//4:size].flatten(),\
                                im[size//4:size,0:size//4].flatten(),\
                                    im[size//4:size,size//4:size].flatten()))
        bgarr = bgarr[bgarr != 0]

        if len(bgarr) == 0:
            med = 0
            bg = 0
        else:
            pc = np.percentile(bgarr, 84)
            med = np.median(bgarr)
            bgarr = bgarr[bgarr < pc]
            bg = np.median(bgarr)

        bgflux.append(bg)

        #If we are not fitting the background we manually subtract it here.
        if not background and not truth == 'truth':
            im -= image[1].header['SKY_MEAN']
        elif not background and truth == 'truth':
            im -= bg
            Lager.debug(f'Subtracted a BG of {bg}')

        m.append(im.flatten())
        err.append(err_cutout.flatten())
        mask.append(np.zeros(size*size))
        #w = (zero**2)*err_cutout.flatten()

    image = np.hstack(m)
    err = np.hstack(err)
    return image, wcs_list, sca_wcs_list, err


def getPSF_Image(self,stamp_size,x=None,y=None, x_center = None, y_center= None, pupil_bin=8,sed=None,
                        oversampling_factor=1,include_photonOps=False,n_phot=1e6, pixel = False, flux = 1):

    """
    This is a roman imsim function that I have repurposed slightly for off center placement.

    Return a Roman PSF image for some image position
    Parameters:
        stamp_size: size of output PSF model stamp in native roman pixel_scale (oversampling_factor=1)
        x: x-position in SCA
        y: y-position in SCA
        pupil_bin: pupil image binning factor
        sed: SED to be used to draw the PSF - default is a flat SED.
        oversampling_factor: factor by which to oversample native roman pixel_scale
        include_photonOps: include additional contributions from other photon operators in effective psf image
    Returns:
        the PSF GalSim image object (use image.array to get a numpy array representation)
    """
    time1 = time.time()
    '''
    if sed is None:
        sed = galsim.SED(galsim.LookupTable([100, 2600], [1,1], interpolant='linear'),
                            wave_type='nm', flux_type='fphotons')
    '''
    if pixel:
        point = galsim.Pixel(1)*sed
        Lager.debug('Building a Pixel shaped PSF source')
    else:
        point = galsim.DeltaFunction()*sed
    time2 = time.time()

    point = point.withFlux(flux,self.bpass)
    local_wcs = self.getLocalWCS(x,y)
    wcs = galsim.JacobianWCS(dudx=local_wcs.dudx/oversampling_factor,
                                dudy=local_wcs.dudy/oversampling_factor,
                                dvdx=local_wcs.dvdx/oversampling_factor,
                                dvdy=local_wcs.dvdy/oversampling_factor)
    stamp = galsim.Image(stamp_size*oversampling_factor,stamp_size*oversampling_factor,wcs=wcs)

    time3 = time.time()

    if not include_photonOps:
        psf = galsim.Convolve(point, self.getPSF(x,y,pupil_bin))
        return psf.drawImage(self.bpass,image=stamp,wcs=wcs,method='no_pixel',center = galsim.PositionD(x_center, y_center),use_true_center = True)

    photon_ops = [self.getPSF(x,y,pupil_bin)] + self.photon_ops
    Lager.debug('Using 1e6 photons in getPSF_Image')
    result = point.drawImage(self.bpass,wcs=wcs, method='phot', photon_ops=photon_ops, rng=self.rng, \
        n_photons=int(1e6),maxN=int(1e6),poisson_flux=False, center = galsim.PositionD(x_center, y_center),use_true_center = True, image=stamp)
    return result

def fetchImages(testnum, detim, ID, sn_path, band, size, fit_background, roman_path):
    if len(str(ID)) != 8:
        object_type = 'star'

    else:
        object_type = 'SN'

    pqfile = find_parq(ID, sn_path, obj_type = object_type)
    ra, dec, p, s, start, end, peak = \
            get_object_info(ID, pqfile, band = band, snpath = sn_path, roman_path = roman_path, obj_type = object_type)



    snra = ra
    sndec = dec
    start = start[0]
    end = end[0]
    exposures = findAllExposures(ID, ra,dec, peak,start,end, roman_path=roman_path, maxbg = testnum - detim, \
        maxdet = detim, return_list = True, band = band)
    images, cutout_wcs_list, im_wcs_list, err = constructImages(exposures, ra, dec, size = size, \
        background = fit_background, roman_path = roman_path)

    return images, cutout_wcs_list, im_wcs_list, err, snra, sndec, ra, dec, exposures, object_type


def get_object_info(ID, parq, band, snpath, roman_path, obj_type):

    '''
    Fetch some info about an object given its ID.
    Inputs:
    ID: the ID of the object
    parq: the parquet file containing the object
    band: the band to consider
    date: whether to return the start end and peak dates of the object
    snpath: the path to the supernova data
    roman_path: the path to the Roman data
    host: whether to return the host RA and DEC

    Returns:
    ra, dec: the RA and DEC of the object
    pointing, sca: the pointing and SCA of the object
    start, end, peak: the start, end, and peak dates of the object
    '''

    df = open_parq(parq, snpath, obj_type = obj_type)
    if obj_type == 'star':
        ID = str(ID)


    df = df.loc[df.id == ID]
    ra, dec = df.ra.values[0], df.dec.values[0]

    if obj_type == 'SN':
        start = df.start_mjd.values
        end = df.end_mjd.values
        peak = df.peak_mjd.values
    else:
        start = [0]
        end = [np.inf]
        peak = [0]

    pointing, sca = radec2point(ra, dec, band, roman_path)

    return ra, dec, pointing, sca, start, end, peak



def getWeights(cutout_wcs_list,size,snra,sndec, error = None, gaussian_std = 1000, cutoff = np.inf):
    wgt_matrix = []
    Lager.debug(f'Gaussian std in getWeights {gaussian_std}')
    for i,wcs in enumerate(cutout_wcs_list):
        xx, yy = np.meshgrid(np.arange(0,size,1), np.arange(0,size,1))
        xx = xx.flatten()
        yy = yy.flatten()

        rara, decdec = wcs.toWorld(xx, yy, units = 'deg')
        dist = np.sqrt((rara - snra)**2 + (decdec - sndec)**2)

        snx, sny = wcs.toImage(snra, sndec, units = 'deg')
        dist = np.sqrt((xx - snx + 1)**2 + (yy - sny + 1)**2)

        wgt = np.ones(size**2)


        wgt = 5*np.exp(-dist**2/gaussian_std)
        wgt[np.where(dist > 4)] = 0

        if not isinstance(error, np.ndarray):
            error = np.ones_like(wgt)
        wgt /= error
        wgt = wgt / np.sum(wgt)
        if i >= cutoff:
            Lager.debug(f'Setting wgt to zero on image {i}')
            wgt = np.zeros_like(wgt)
        wgt_matrix.append(wgt)
    return wgt_matrix

def makeGrid(adaptive_grid, images,size,ra,dec,cutout_wcs_list, percentiles = [], single_grid_point=False, npoints = 7, make_exact = False, makecontourGrid = False):
    if adaptive_grid:
        a = images[:size**2].reshape(size,size)
        ra_grid, dec_grid = local_grid(ra,dec, cutout_wcs_list[0], \
                npoints, size = size,  spacing = 0.75, image = a, spline_grid = False, percentiles = percentiles, makecontourGrid = makecontourGrid)
    else:
        if single_grid_point:
            ra_grid, dec_grid = [ra], [dec]
        else:
            ra_grid, dec_grid = local_grid(ra,dec, cutout_wcs_list[0], npoints, size = size, spacing = 0.75, spline_grid = False)

        if make_exact:
            if single_grid_point:
                galra = ra_grid[0]
                galdec = dec_grid[0]
            else:
                galra = ra_grid[106]
                galdec = dec_grid[106]


        ra_grid = np.array(ra_grid)
        dec_grid = np.array(dec_grid)
    return ra_grid, dec_grid


def plot_lc(fileroot):

    fluxdata = pd.read_csv('./results/lightcurves/'+str(fileroot)+'_lc.csv')
    supernova = fluxdata['true_flux']
    measured_flux = fluxdata['measured_flux']

    plt.figure(figsize = (10,10))
    plt.subplot(2,1,1)

    dates = fluxdata['MJD']

    plt.scatter(dates, 14-2.5*np.log10(supernova), color = 'k', label = 'Truth')
    plt.scatter(dates, 14-2.5*np.log10(measured_flux), color = 'purple', label = 'Model')

    plt.ylim(14 - 2.5*np.log10(np.min(supernova)) + 0.2, 14 - 2.5*np.log10(np.max(supernova)) - 0.2)
    plt.ylabel('Magnitude (Uncalibrated)')

    bias = np.mean(-2.5*np.log10(measured_flux)+2.5*np.log10(np.array(supernova)))
    bias *= 1000
    bias = np.round(bias, 3)
    scatter = np.std(-2.5*np.log10(measured_flux)+2.5*np.log10(np.array(supernova)))
    scatter *= 1000
    scatter = np.round(scatter, 3)
    props = dict(boxstyle='round', facecolor='wheat', alpha=0.8)
    textstr = 'Overall Bias: ' + str(bias) + ' mmag \n' + \
        'Overall Scatter: ' + str(scatter) + ' mmag'
    plt.text(np.percentile(dates,60), 14 - 2.5*np.log10(np.mean(supernova)), textstr,  fontsize=14,
            verticalalignment='top', bbox=props)
    plt.legend()


    plt.subplot(2,1,2)
    flux_mode = False
    if flux_mode:
        plt.scatter(dates, X[-detim:] - supernova, color = 'k')
        for i,dr in enumerate(zip(dates, X[-detim:] - supernova)):
            d,r = dr
            plt.text(d+1,r,i+testnum-detim, fontsize = 8)
    else:
        plt.scatter(dates, -2.5*np.log10(measured_flux)+2.5*np.log10(supernova), color = 'k')
        plt.axhline(0, ls = '--', color = 'k')
        plt.ylabel('Mag Residuals (Model - Truth)')

    plt.ylabel('Mag Residuals (Model - Truth)')
    plt.xlabel('MJD')
    plt.ylim(-0.1, 0.1)


    plt.axhline(0.005, color = 'r', ls = '--')
    plt.axhline(-0.005, color = 'r', ls = '--', label = '5 mmag photometry')

    plt.axhline(0.02, color = 'b', ls = '--')
    plt.axhline(-0.02, color = 'b', ls = '--', label = '20 mmag photometry')
    plt.legend()


def plot_images(fileroot, size = 11):

    imgdata = np.load('./results/images/'+str(fileroot)+'_images.npy')
    testnum = imgdata.shape[1]//size**2
    images = imgdata[0]
    sumimages = imgdata[1]
    wgt_matrix = imgdata[2]

    fluxdata = pd.read_csv('./results/lightcurves/'+str(fileroot)+'_lc.csv')
    supernova = fluxdata['true_flux']
    measured_flux = fluxdata['measured_flux']

    snra, sndec = fluxdata['sn_ra'][0], fluxdata['sn_dec'][0]
    galra, galdec = fluxdata['host_ra'][0], fluxdata['host_dec'][0]


    hdul = fits.open('./results/images/'+str(fileroot)+'_wcs.fits')
    cutout_wcs_list = []
    for i,savedwcs in enumerate(hdul):
        if i == 0:
            continue
        newwcs = galsim.wcs.readFromFitsHeader(savedwcs.header)[0]
        cutout_wcs_list.append(newwcs)

    biases = []

    ra_grid, dec_grid, gridvals = np.load('./results/images/'+str(fileroot)+'_grid.npy')

    fig = plt.figure(figsize = (15,3*testnum))

    for i, wcs in enumerate(cutout_wcs_list):

        extent = [-0.5, size-0.5, -0.5, size-0.5]
        xx, yy = cutout_wcs_list[i].toImage(ra_grid, dec_grid, units = 'deg')
        snx, sny = wcs.toImage(snra, sndec, units = 'deg')
        galx, galy = wcs.toImage(galra, galdec, units = 'deg')

        plt.subplot(len(cutout_wcs_list), 4, 4*i+1)
        vmin = np.mean(gridvals) - np.std(gridvals)
        vmax = np.mean(gridvals) + np.std(gridvals)
        plt.scatter(xx-1, yy-1, s = 1, c= 'k', vmin = vmin, vmax = vmax)
        plt.title('True Image')
        plt.scatter(snx-1, sny-1, c = 'r', s = 8, marker = '*')
        plt.scatter(galx-1,galy-1, c = 'b', s = 8, marker = '*')
        imshow = plt.imshow(images[i*size**2:(i+1)*size**2].reshape(size,size), origin = 'lower', extent = extent)
        plt.colorbar(fraction=0.046, pad=0.04)
        trueimage = images[i*size**2:(i+1)*size**2].reshape(size,size)


        ############################################

        plt.subplot(len(cutout_wcs_list), 4, 4*i+2)
        plt.title('Model')

        im1 = sumimages[i*size**2:(i+1)*size**2].reshape(size,size)
        xx, yy = cutout_wcs_list[i].toImage(ra_grid, dec_grid, units = 'deg')


        xx -= 1
        yy -= 1


        vmin = np.min(images[i*size**2:(i+1)*size**2].reshape(size,size))
        vmax = np.max(images[i*size**2:(i+1)*size**2].reshape(size,size))

        #im1[np.where(wgt_matrix[i*size**2:(i+1)*size**2].reshape(size,size) == 0)] = 0


        vmin = imshow.get_clim()[0]
        vmax = imshow.get_clim()[1]

        plt.imshow(im1, extent = extent, origin = 'lower', vmin = vmin, vmax = vmax)
        plt.colorbar(fraction=0.046, pad=0.04)


        #plt.scatter(galx-1,galy-1, c = 'r', s = 8, marker = '*')
        #plt.scatter(snx-1, sny-1, c = 'k', s = 8, marker = '*')

        #plt.xlim(-1,size)
        #plt.ylim(-1,size)


        ############################################
        plt.subplot(len(cutout_wcs_list),4,4*i+3)
        plt.title('Residuals')
        vmin = np.mean(gridvals) - np.std(gridvals)
        vmax = np.mean(gridvals) + np.std(gridvals)
        plt.scatter(xx,yy, s = 1, c= gridvals,  vmin = vmin, vmax = vmax)
        res = images - sumimages



        current_res= res[i*size**2:(i+1)*size**2].reshape(size,size)

        #if i == 0:
        norm = 3*np.std(current_res[np.where(wgt_matrix[i*size**2:(i+1)*size**2].reshape(size,size) != 0)])

        #current_res[np.where(wgt_matrix[i*size**2:(i+1)*size**2].reshape(size,size) == 0)] = 0
        #current_res[np.where(wgt_matrix[i*size**2:(i+1)*size**2].reshape(size,size) != 0)] = \
            #np.log10(np.abs(current_res[np.where(wgt_matrix[i*size**2:(i+1)*size**2].reshape(size,size) != 0)]))

        plt.imshow(current_res, extent = extent, origin = 'lower', cmap = 'seismic', vmin = -100, vmax = 100)
        #plt.imshow(wgt_matrix[i*size**2:(i+1)*size**2].reshape(size,size), extent = extent, origin = 'lower')
        plt.colorbar(fraction=0.046, pad=0.14)
        #plt.scatter(galx,galy, c = 'r', s = 12, marker = '*', edgecolors='k')






    plt.subplots_adjust(wspace = 0.4, hspace = 0.3)


def slice_plot(fileroot):
    biases = []
    fig = plt.figure(figsize = (15,2*testnum))
    images = imgdata[0]
    sumimages = imgdata[1]
    wgt_matrix = imgdata[2]

    fluxdata = pd.read_csv('./results/lightcurves/'+str(fileroot)+'_lc.csv')
    supernova = fluxdata['true_flux']
    measured_flux = fluxdata['measured_flux']
    snra, sndec = fluxdata['sn_ra'][0], fluxdata['sn_dec'][0]

    hdul = fits.open('./results/images/'+str(fileroot)+'_wcs.fits')
    cutout_wcs_list = []
    for i,savedwcs in enumerate(hdul):
        if i == 0:
            continue
        newwcs = galsim.wcs.readFromFitsHeader(savedwcs.header)[0]
        cutout_wcs_list.append(newwcs)


    magresiduals = -2.5*np.log10(measured_flux)+2.5*np.log10(np.array(supernova))


    galxes = []
    stds = []
    biases = []

    for i, wcs in enumerate(cutout_wcs_list):

        extent = [-0.5, size-0.5, -0.5, size-0.5]
        trueimage = images[i*size**2:(i+1)*size**2].reshape(size,size)
        snx, sny = wcs.toImage(snra, sndec, units = 'deg')

        plt.subplot(len(cutout_wcs_list)//3 + 1,3,i+1)
        if i >= testnum - detim:
            plt.title('MagBias: ' + str(np.round(magresiduals[i - testnum + detim],4)) + ' mag')


        justbgX = np.copy(X)
        justbgX[-testnum:] = 0

        justbgpred = justbgX * psf_matrix
        justbgsumimages = np.sum(justbgpred, axis = 1)
        justbgim = justbgsumimages[i*size**2:(i+1)*size**2].reshape(size,size)


        #subtract off the real sn
        #if i >= testnum - detim:
            #justbgim -= sn_matrix[i*size**2:(i+1)*size**2, i].reshape(size,size)*supernova[i - testnum + detim]




        justbgres = trueimage - justbgim
        im1 = sumimages[i*size**2:(i+1)*size**2].reshape(size,size)


        #plt.plot(trueimage[5], label = 'Image')

        plt.axhline(0, ls = '--', color = 'k')
        #plt.plot(im1[5], label = 'Model', lw = 3)
        plt.plot(trueimage[5] - im1[5], label = 'Im-Model', alpha = 0.4)
        plt.ylim(-250,250)


        if i >= testnum - detim:
            snim = sn_matrix[i*size**2:(i+1)*size**2, i].reshape(size,size)*supernova[i - testnum + detim]
            plt.plot(snim[5], label = 'True SN', lw = 3)
            plt.fill_between(np.arange(0,11,1), trueimage[5] - snim[5] + 50, trueimage[5] - snim[5] - 50, label = 'Im-True SN', alpha = 0.4)
            plt.plot(np.arange(0,11,1), trueimage[5] - snim[5] , color = 'k', ls = '--')
            plt.plot(justbgim[5], label = 'BGModel')
            plt.plot(justbgres[5], label = 'Im-BGModel')

            #plt.plot(justbgres[5] - snim[5], label = 'SN Residuals', ls = '--')
            plt.ylim(-500,np.max(trueimage[5]))
            snim = sn_matrix[i*size**2:(i+1)*size**2, i].reshape(size,size)*X[-detim:][i - testnum + detim]

        else:
            snim = np.zeros_like(justbgres)



        plt.axvline(snx-1+4, ls = '--', color = 'k')
        plt.axvline(snx-1-4, ls = '--', color = 'k')
        plt.axvline(snx-1, ls = '--', color = 'r')

        plt.xlim(snx-1-3.8, snx-1+3.8)


        plt.legend(loc = 'upper left')






def get_SED(SNID, date, sn_path, obj_type = 'SN'):
    #Is this an ok way to do this?
    if obj_type == 'SN':
        lam, flambda = get_SN_SED(SNID, date, sn_path)
    if obj_type == 'star':
        lam, flambda = get_star_SED(SNID, sn_path)

    return lam, flambda



def get_star_SED(SNID, sn_path):
    filenum = find_parq(SNID, sn_path, obj_type = 'star')
    pqfile = open_parq(filenum, sn_path, obj_type = 'star')
    file_name = pqfile[pqfile['id'] == str(SNID)]['sed_filepath'].values[0]
    #THIS HARDCODE WILL NEED TO BE REMOVED
    #Make hardcodes keyword args until they are fixed
    fullpath = os.path.join('/hpc/home/cfm37/rubin_sim_data/sims_sed_library/', file_name)
    sed_table = pd.read_csv(fullpath,  compression='gzip', sep = '\s+', comment = '#')
    lam = sed_table.iloc[:, 0]
    flambda = sed_table.iloc[:, 1]
    return np.array(lam), np.array(flambda)


def get_SN_SED(SNID, date, sn_path):
    filenum = find_parq(SNID, sn_path, obj_type = 'SN')
    file_name = 'snana' + '_' + str(filenum) + '.hdf5'
    fullpath = os.path.join(sn_path, file_name)
    sed_table = h5py.File(fullpath, 'r')
    sed_table = sed_table[str(SNID)]
    flambda = sed_table['flambda']
    lam = sed_table['lambda']
    mjd = sed_table['mjd']
    bestindex = np.argmin(np.abs(np.array(mjd) - date))
    if np.min(np.abs(np.array(mjd) - date)) > 10:
        Lager.warn('WARNING: No SED data within 10 days of date. \n \
            The closest SED is ' + str(np.min(np.abs(np.array(mjd) - date))) +
                                       ' days away.')
    return np.array(lam), np.array(flambda[bestindex])



def contourGrid(image, numlevels = 5, subsize = 4):
    size = image.shape[0]
    x = np.arange(0,size,1.0)
    y = np.arange(0,size,1.0)
    xg, yg = np.meshgrid(x, y, indexing='ij')
    xg = xg.ravel()
    yg = yg.ravel()

    levels = list(np.linspace(np.min(image), np.max(image), numlevels))
    levels = list(np.percentile(image, [0,90, 98, 100]))
    Lager.debug(f'Using levels: {levels} in contourGrid')

    interp = RegularGridInterpolator((x, y), image, method='linear',
                                 bounds_error=False, fill_value=None)

    aa = interp((xg,yg))

    x_totalgrid = []
    y_totalgrid = []

    for i in range(len(levels) - 1):

        zmin = levels[i]
        zmax = levels[i+1]
        x = np.arange(0,size,1/(i+1))
        y = np.arange(0,size,1/(i+1))
        if i == 0:
            x = x[np.where(np.abs(x - size/2) < subsize)]
            y = y[np.where(np.abs(y - size/2) < subsize)]
        xg, yg = np.meshgrid(x, y, indexing='ij')
        aa = interp((xg,yg))
        xg = xg[np.where((aa > zmin) & (aa <= zmax))]
        yg = yg[np.where((aa > zmin) & (aa <= zmax))]
        x_totalgrid.extend(xg)
        y_totalgrid.extend(yg)

    return y_totalgrid, x_totalgrid


def build_lightcurve(ID, exposures, sn_path, confusion_metric, flux,
                     use_roman, band, object_type, sigma_flux):

    '''
    This code builds a lightcurve datatable from the output of the SMP algorithm.

    Input:
    ID (int): supernova ID
    exposures (table): table of exposures used in the SMP algorithm
    sn_path (str): path to supernova data
    confusion_metric (float): the confusion metric derived in the SMP algorithm
    detim (int): number of detection images in the lightcurve
    X (array): the output of the SMP algorithm
    use_roman (bool): whether or not the lightcurve was built using Roman PSF
    band (str): the bandpass of the images used

    Returns:
    lc: a pandas dataframe containing the lightcurve data
    Notes:
    1.) This will soon be ECSV format instead
    2.) Soon I will turn many of these inputs into environment variable and they
    should be deleted from function arguments and docstring.
    '''

    detections = exposures[np.where(exposures['DETECTED'])]
    parq_file = find_parq(ID, path = sn_path, obj_type = object_type)
    df = open_parq(parq_file, path = sn_path, obj_type = object_type)

    if object_type == 'SN':
        meta_dict ={'confusion_metric': confusion_metric, \
        'host_sep': df['host_sn_sep'][df['id'] == ID].values[0],\
        'host_mag_g': df[f'host_mag_g'][df['id'] == ID].values[0],\
        'sn_ra': df['ra'][df['id'] == ID].values[0], \
        'sn_dec': df['dec'][df['id'] == ID].values[0], \
        'host_ra': df['host_ra'][df['id'] == ID].values[0],\
        'host_dec': df['host_dec'][df['id'] == ID].values[0]}
    else:
        meta_dict = {'ra': df[df['id'] == str(ID)]['ra'].values[0], \
            'dec': df[df['id'] == str(ID)]['dec'].values[0]}

    data_dict = {'MJD': detections['date'], 'true_flux':
    detections['realized flux'],  'measured_flux': flux, 'flux_error':
    sigma_flux}
    units = {'MJD':u.d, 'true_flux': '',  'measured_flux': '',
             'flux_error': ''}

    return QTable(data = data_dict, meta = meta_dict, units = units)


def build_lightcurve_sim(supernova, flux, sigma_flux):
    '''
    This code builds a lightcurve datatable from the output of the SMP algorithm
    if the user simulated their own lightcurve.

    Inputs
    supernova (array): the true lightcurve
    detim (int): number of detection images in the lightcurve
    X (array): the output of the SMP algorithm

    Returns
    lc: a QTable containing the lightcurve data
    2.) Soon I will turn many of these inputs into environment variable and they
    should be deleted from function arguments and docstring.
    '''
    data_dict = {'MJD': np.arange(0, detim, 1), 'true_flux': supernova,
          'measured_flux':flux , 'flux_error': sigma_flux}
    meta_dict = {}
    units = {'MJD':u.d, 'true_flux': '',  'measured_flux': '', 'flux_error':''}
    return QTable(data = data_dict, meta = meta_dict, units = units)

def save_lightcurve(lc,identifier, band, psftype, output_path = None,
                    overwrite = True):
    '''
    This function parses settings in the SMP algorithm and saves the lightcurve
    to an ecsv file with an appropriate name.
    Input:
    lc: the lightcurve data
    identifier (str): the supernova ID or 'simulated'
    band (str): the bandpass of the images used
    psftype (str): 'romanpsf' or 'analyticpsf'
    output_path (str): the path to save the lightcurve to.

    Returns:
    None, saves the lightcurve to a ecsv file.
    The file name is:
    output_path/identifier_band_psftype_lc.ecsv
    '''

    if not os.path.exists(os.path.join(os.getcwd(), 'results/')):
            Lager.info('Making a results directory for output at ',
                       os.getcwd(), '/results')
            os.makedirs(os.path.join(os.getcwd(), 'results/'))
            os.makedirs(os.path.join(os.getcwd(), 'results/images/'))
            os.makedirs(os.path.join(os.getcwd(), 'results/lightcurves/'))

    if output_path is None:
        output_path = os.path.join(os.getcwd(), 'results/lightcurves/')

    lc_file = os.path.join(output_path, f'{identifier}_{band}_{psftype}_lc.ecsv')

    Lager.info(f'Saving lightcurve to {lc_file}')
    lc.write(lc_file, format = 'ascii.ecsv', overwrite = overwrite)

def banner(text):
    length = len(text) + 8
    message = "\n" + "#" * length +'\n'+'#   ' + text + '   # \n'+ "#" * length
    Lager.debug(message)<|MERGE_RESOLUTION|>--- conflicted
+++ resolved
@@ -74,13 +74,8 @@
     else:
         spacing = 1.0
 
-<<<<<<< HEAD
     Lager.debug(f'GRID SPACE {spacing}')
 
-=======
-
-    print('GRID SPACE', spacing)
->>>>>>> 6d75a2df
     x = np.arange(difference, subsize+difference, spacing)
     y = np.arange(difference, subsize+difference, spacing)
 

import numpy as np
from astropy.io import fits
from astropy.wcs import WCS
from astropy import units as u
from astropy.coordinates import SkyCoord
import pandas as pd
pd.options.mode.chained_assignment = None  # default='warn'
from matplotlib import pyplot as plt
from roman_imsim.utils import roman_utils
from roman_imsim import *
import astropy.table as tb
import warnings 
from astropy.utils.exceptions import AstropyWarning
from erfa import ErfaWarning
warnings.simplefilter('ignore', category=AstropyWarning)
warnings.filterwarnings("ignore", category=ErfaWarning)
import scipy.sparse as sp 
from scipy.linalg import block_diag, lstsq
from numpy.linalg import LinAlgError
from astropy.nddata import Cutout2D
from coord import *
import requests
from astropy.table import Table
from astropy.table import QTable
import os
import scipy
import time
import galsim

import h5py
import sklearn
from sklearn import linear_model
from scipy.interpolate import RectBivariateSpline
from scipy.interpolate import RegularGridInterpolator


'''
Cole Meldorf 2024
Adapted from code by Pedro Bernardinelli

                    ___                         
                   / _ \___  __ _  ___ ____     
                  / , _/ _ \/  ' \/ _ `/ _ \    
                 /_/|_|\___/_/_/_/\_,_/_//_/    
⠀⠀⠀⠀⠀⠀⠀⠀⠀⠀⠀⠀⠀⠀⠀⠀⠀⠀⠀⠀⠀⠀⠀⠀⠀⠀⠀⠀⠀⠀⠀⠀⢠⣔⣴⣦⣔⣠⠀⠀⠀⠀⠀⠀⠀⠀⠀⠀⠀⠀
⠀⠀⠀⠀⠀⠀⠀⠀⠀⠀⠀⠀⠀⠀⠀⠀⠀⠀⠀⠀⠀⠀⠀⠀⠀⠀⠀⠀⠀⠀⢀⣼⣿⣭⣿⣟⣿⣿⣿⣅⢀⠀⠀⠀⠀⠀⠀⠀⠀⠀
⠀⠀⠀⠀⠀⠀⠀⠀⠀⠀⠀⠀⠀⠀⠀⠀⠀⠀⠀⠀⠀⠀⠀⠀⠀⠀⠀⠀⠀⠀⣾⣷⣾⣿⣿⣿⣿⣿⣿⣿⡶⠀⠀⠀⠀⠀⠀⠀⠀⠀
⠀⠀⠀⠀⠀⠀⠀⠀⠀⠀⠀⠀⠀⠀⠀⠀⠀⠀⠀⠀⠀⠀⠀⠀⠀⠀⠀⠀⢀⣄⣿⣿⣿⣿⣿⣿⣿⣿⣿⣿⡇⠄⠀⠀⠀⠀⠀⠀⠀⠀
⠀⠀⠀⠀⠀⠀⠀⠀⠀⠀⠀⣀⣠⠤⢤⣄⠀⠀⠀⠀⠀⠀⠀⠀⠀⠀⠀⣠⣾⣿⣿⣿⣿⣿⣿⣿⣿⣿⣿⣿⠃⠀⠀⠀⠀⠀⠀⠀⠀⠀
⠀⠀⠀⠀⠀⠀⠀⠀⠀⡠⢒⣿⣿⣿⣠⠋⠀⠀⠀⠀⠀⠀⣀⣀⠤⠶⠿⠿⠛⠿⠿⠿⢻⢿⣿⣿⣿⠿⠟⠁⠀⠀⠀⠀⠀⠀⠀⠀⠀⠀
⠀⠀⠀⠀⠀⠀⠀⠀⡞⢀⣿⣿⣿⡟⠃⠀⠀⠀⣀⡰⠶⠛⠃⠀⠀⠀⠀⠀⠀⠀⠀⠀⠀⠘⠀⠃⠘⠀⠀⠀⠀⠀⠀⠀⠀⠀⠀⠀⠀⠀
⠀⠀⠀⠀⠀⠀⠀⠘⢧⣤⣈⣡⣤⠤⠴⠒⠊⠉⠀⠀⠀⠀⠀⠀⠀⠀⠀⠀⠀⠀⠀⠀⠀⠀⠀⠀⠀⠀⠀⠀⠀⠀⠀⠀⠀⠀⠀⠀⠀⠀


                 _____  __     ___  __________
                / __/ |/ /    / _ \/  _/_  __/
               _\ \/    /    / ___// /  / /   
              /___/_/|_/    /_/  /___/ /_/    
                                
                                                        
'''

def local_grid(ra_center, dec_center, wcs, npoints, size = 25, spacing = 1.0, image = None, spline_grid = True, percentiles = [], makecontourGrid = True):

    '''
    Generates a local grid around a RA-Dec center, choosing step size and number of points
    '''
    #Build the basic grid
    subsize = 9 #Taking a smaller square inside the image to fit on
    difference = int((size - subsize)/2)

    x_center, y_center = wcs.toImage(ra_center, dec_center, units = 'deg')

    if image is None:
        spacing = 0.5
    else:
        spacing = 1.0
    print('GRID SPACE', spacing)
    x = np.arange(difference, subsize+difference, spacing) 
    y = np.arange(difference, subsize+difference, spacing) 

    '''
    x -= np.mean(x)
    x+= x_center

    y -= np.mean(y)
    y+= y_center 
    '''

  
 
    if image is not None and not makecontourGrid:

        #Bin the image in logspace and allocate grid points based on the brightness.
        imcopy = np.copy(image)
        imcopy[imcopy <= 0] = 1e-10
        bins = [-np.inf]
        if len(percentiles) == 0:
            #percentiles = [25, 80, 90]
            percentiles = [45, 90]
        bins.extend(np.nanpercentile(np.log(imcopy[np.where(np.log10(imcopy)>-10)]), percentiles))
        #print('added 90 percentile to local grid')
        bins.append(np.inf)

        a = np.digitize(np.log(np.copy(imcopy)),bins)
        xes = []
        ys = []
        

        '''
        xvals = np.array(range(-2, subsize+2)).astype(float)
        print('xvals', xvals)
        xvals -= np.mean(xvals)
        print('xvals', xvals)
        xvals += x_center 
        print('xvals', xvals)
        
        
        
        yvals = np.array(range(-2, subsize+2)).astype(float)
        yvals -= np.mean(yvals)
        yvals += y_center 
        
        '''

        xvals = x
        yvals = y
        yvals = np.rint(yvals).astype(int)
        xvals = np.rint(xvals).astype(int)
        for xindex in xvals: 
            x = xindex + 1
            for yindex in yvals: 
                y = yindex + 1
                num = int(a[x][y])
                if num == 0:
                    pass
                elif num == 1:
                    xes.append(y)
                    ys.append(x)
                else: 
                    xx = np.linspace(x-0.6,x+0.6,num+2)[1:-1]
                    yy = np.linspace(y-0.6,y+0.6,num+2)[1:-1]
                    X,Y = np.meshgrid(xx,yy)
                    ys.extend(list(X.flatten()))
                    xes.extend(list(Y.flatten()))
        
        xx = np.array(xes)
        yy = np.array(ys)

    elif image is not None and makecontourGrid:
        print('USING CONTOUR GRID')
        xx, yy = contourGrid(image)
        xx = np.array(xx)
        yy = np.array(yy)


    else:

        xx, yy = np.meshgrid(x+1, y+1) 
    '''
        subsize = 8 #Taking a smaller square inside the image to fit on
        difference = int((size - subsize)/2)

        spacing = 1.0
        print('GRID SPACE', spacing)
        x = np.arange(difference, subsize+difference, spacing) 
        y = np.arange(difference, subsize+difference, spacing) 

        x -= np.mean(x)
        x+= x_center

        y -= np.mean(y)
        y+= y_center 

        xx, yy = np.meshgrid(x, y) 
        print(xx)
    '''
    

    xx = xx.flatten()
    yy = yy.flatten()
    print('Built a grid with', np.size(xx), 'points')

    
    if type(wcs)==galsim.fitswcs.AstropyWCS:
        result = wcs.toWorld(xx, yy, units = 'deg')
        ra_grid = result[0]
        dec_grid = result[1]
    else:
        print('swapped x and y here')
        result = wcs.pixel_to_world(yy, xx) #Convert them to RA/DEC and return
        ra_grid = result.ra.deg
        dec_grid = result.dec.deg


    return ra_grid, dec_grid


    

def generateGuess(imlist, wcslist, ra_grid, dec_grid):
    '''
    This function initializes the guess for the optimization. For each grid point, it finds the average value of the pixel it is sitting in on 
    each image. In some cases, this has offered minor improvements but it is not make or break for the algorithm.
    '''
    size = np.shape(imlist[0])[0]
    imx = np.arange(0,size,1)
    imy = np.arange(0,size,1)
    imx, imy = np.meshgrid(imx, imy)
    all_vals = np.zeros_like(ra_grid)

    for i,imwcs in enumerate(zip(imlist,wcslist)):
        im, wcs = imwcs
        if type(wcs) == galsim.fitswcs.AstropyWCS:
            #This actually means that we have a galsim wcs that was loaded from an astropy one
            xx, yy = wcs.toImage(ra_grid, dec_grid,units='deg')
        else:
            xx,yy = wcs.world_to_pixel(SkyCoord(ra = ra_grid*u.degree, dec = dec_grid*u.degree))

        grid_point_vals = np.zeros_like(xx)
        for imval, imxval, imyval in zip(im.flatten(), imx.flatten(), imy.flatten()):
            grid_point_vals[np.where((np.abs(xx - imxval) < 0.5) & (np.abs(yy - imyval) < 0.5))] = imval
        all_vals+= grid_point_vals
    return all_vals/len(wcslist)



def construct_psf_background(ra, dec, wcs, x_loc, y_loc, stampsize, bpass, use_roman, \
    color=0.61, psf = None, pixel = False, include_photonOps = False, util_ref = None, band = None):

    '''
    Constructs the background model around a certain image (x,y) location and a given array of RA and DECs.
    Inputs:
    ra, dec: arrays of RA and DEC values for the grid
    wcs: the wcs of the image, if the image is a cutout, this MUST be the wcs of the CUTOUT
    x_loc, y_loc: the pixel location of the image in the FULL image, i.e. x y location in the SCA.
    stampsize: the size of the stamp being used
    bpass: the bandpass being used
    flatten: whether to flatten the output array (REMOVED XXXXXX)
    color: the color of the star being used (currently not used)
    psf: Here you can provide a PSF to use, if you don't provide one, you must provide a util_ref, which will calculate the Roman PSF instead.
    pixel: If True, use a pixel tophat function to convolve the PSF with, otherwise use a delta function. Does not seem to hugely affect results.
    include_photonOps: If True, use photon ops in the background model. This is not recommended for general use, as it is very slow.
    util_ref: A reference to the util object, which is used to calculate the PSF. If you provide this, you don't need to provide a PSF. Note
            that this needs to be for the correct SCA/Pointing combination.

    Returns:
    A numpy array of the PSFs at each grid point, with the shape (stampsize*stampsize, npoints)    
    '''

    assert util_ref is not None or psf is not None, 'you must provide at least util_ref or psf'

    assert util_ref is not None or band is not None, 'you must provide at least util_ref or band'

    if not use_roman:
        assert psf is not None, 'you must provide an input psf if not using roman'
    else:
        psf = None

    

    


    if type(wcs) == galsim.fitswcs.AstropyWCS:
        #print('using astropy')
        x,y = wcs.toImage(ra,dec,units='deg')
    else:
        #print('using not astropy')
        x, y = wcs.world_to_pixel(SkyCoord(ra = np.array(ra)*u.degree, dec = np.array(dec)*u.degree))



    psfs = np.zeros((stampsize * stampsize,np.size(x)))

    k = 0 

    #For now, we use a flat SED. This is not ideal, but it is a good starting point.
    print('In construct psf bg using flat SED')
    sed = galsim.SED(galsim.LookupTable([100, 2600], [1,1], interpolant='linear'),
                            wave_type='nm', flux_type='fphotons')
    point = None
    if pixel:
        point = galsim.Pixel(0.1)*sed
    else:
        point = galsim.DeltaFunction()
        point *= sed

    point = point.withFlux(1,bpass)
    oversampling_factor = 1
    pupil_bin = 8

    newwcs = wcs
    #Loop over the grid points, draw the PSF at each one, and append to a list.

    #roman_psf =  util_ref.getPSF(x_loc,y_loc,pupil_bin)
    roman_psf = galsim.roman.getPSF(1,band, pupil_bin=8, wcs = newwcs)

    for a,ij in enumerate(zip(x.flatten(),y.flatten())):
        i,j = ij
        stamp = galsim.Image(stampsize*oversampling_factor,stampsize*oversampling_factor,wcs=newwcs)
        
        if not include_photonOps:
            if use_roman:
                #print('PSF x and y in construct psf background', x_loc, y_loc)
                #print('Ive changed this to xloc and yloc for now but its possibly wrong')
                
                #print(stamp)
                #print(newwcs)

                convolvedpsf = galsim.Convolve(point, roman_psf)                
            else:
                convolvedpsf = galsim.Convolve(point, psf)
            result = convolvedpsf.drawImage(bpass, method='no_pixel',\
                center = galsim.PositionD(i, j),use_true_center = True, image = stamp, wcs = newwcs) 

        else:
            photon_ops = [util_ref.getPSF(i,j,8)] + util_ref.photon_ops 
            result = point.drawImage(bpass,wcs=newwcs, method='phot', photon_ops=photon_ops, rng=util_ref.rng, \
                n_photons=int(1e6),maxN=int(1e6),poisson_flux=False, center = galsim.PositionD(i+1, j+1),\
                    use_true_center = True, image=stamp)

        '''
        plt.figure(figsize = (5,5))
        plt.title('PSF inside CBg')
        plt.imshow(result.array)
        plt.colorbar()
        plt.show()
        '''
    
        psfs[:,k] = result.array.flatten() 
        k += 1

    newstamp = galsim.Image(stampsize*oversampling_factor,stampsize*oversampling_factor,wcs=newwcs)
    #roman_bandpasses[band]
    '''
    if not psf:
        bgpsf = (util_ref.getPSF(2048,2048,pupil_bin)*sed).drawImage(bpass, wcs = newwcs, center = (5, 5), use_true_center = True, image = newstamp)
    else:
        bgpsf = (psf*sed).drawImage(bpass, wcs = newwcs, center = (5, 5), use_true_center = True, image = newstamp)
    bgpsf = bgpsf.array
    '''
    bgpsf = None
    return psfs, bgpsf

def simulateImages(testnum,detim,ra,dec,do_xshift,do_rotation,supernova,noise, use_roman,band, deltafcn_profile, size=11, \
    input_psf =None, constant_imgs = False, bg_gal_flux = None, source_phot_ops = True, mismatch_seds = False):
    '''
    This function simulates images using galsim for testing purposes. It is not used in the main pipeline.
    Inputs:
    testnum: the number of images to simulate
    detim: the number of images to simulate with a supernova
    ra, dec: the RA and DEC of the center of the images to simulate, and the RA and DEC of the supernova.
    do_xshift: whether to shift the images in the x direction (they will still be centered on the same point, this is just to emulate\
        Roman taking a series of images at different locations.)
    do_rotation: whether to rotate the images
    supernova: the flux of the supernova to simulate, a list of flux values.
    noise: the noise level to add to the images.
    use_roman: whether to use the Roman PSF or a simple airy PSF.
    size: the size of the images to simulate.

    Returns:
    images: a numpy array of the images, with shape (testnum*size*size)
    im_wcs_list: a list of the wcs objects for each full SCA image
    cutout_wcs_list: a list of the wcs objects for each cutout image
    '''
    if not use_roman:
        assert input_psf is not None, 'you must provide an input psf if not using roman'
    else:
        input_psf = None
    galra = ra + 1.5e-5
    galdec = dec + 1.5e-5
    #print('ra and dec in simulate images', galra, galdec)
    snra = ra
    sndec = dec
    im_wcs_list = []
    cutout_wcs_list = []
    imagelist = []
    roman_bandpasses = galsim.roman.getBandpasses()
    psf_storage = []
    sn_storage = []



    for i in range(testnum):

        #Spinny loader just for fun :D
        spinner = ['|', '/', '-', '\\']
        print('Image ' + str(i) + '   ' + spinner[i%4], end = '\r')
 
        if do_xshift:
                xshift = 1e-5/3 * i
                yshift = 0
        else:
            xshift = 0
            yshift = 0

        if do_rotation:
            rotation_angle = np.pi/10 * i
        else:
            rotation_angle = 0


        #Simulating a WCS object for the full image
        rotation_matrix = np.array([np.cos(rotation_angle), -np.sin(rotation_angle), np.sin(rotation_angle), np.cos(rotation_angle)]).reshape(2,2)
        CD_matrix = np.array([[-2.0951875487247e-05,  -1.9726924681363e-05], [2.11521248003807e-05,  -2.1222586081326e-05]])
        CD_matrix_rotated = CD_matrix @ rotation_matrix
        
        wcs_dict = {
            'CTYPE1': 'RA---TAN-SIP',                                                        
            'CTYPE2': 'DEC--TAN-SIP',

            'CRPIX1':               2044.0,                                                  
            'CRPIX2':               2044.0,                                                    
            'CD1_1': CD_matrix_rotated[0,0],
            'CD1_2': CD_matrix_rotated[0,1],
            'CD2_1': CD_matrix_rotated[1,0],
            'CD2_2': CD_matrix_rotated[1,1],                                               
            'CUNIT1': 'deg     '   ,                                                         
            'CUNIT2': 'deg     '    ,                                                        
            'CRVAL1':   7.5942407686430995 + xshift,   #This is an arbitrary RA / DEC value for the center of the SCA, this should probably be formalized.                                   
            'CRVAL2':  -44.180904726970695 + yshift,    

            'NAXIS1':                 4088,                                                  
            'NAXIS2':                 4088 
        }
        
        imwcs = WCS(wcs_dict)


        #Just using this astropy tool to get the cutout wcs.
        cutoutstamp = Cutout2D(np.zeros((4088,4088)), SkyCoord(ra = ra*u.degree, dec = dec*u.degree), size, wcs=imwcs)
        cutoutgalwcs = galsim.AstropyWCS(wcs = cutoutstamp.wcs)
        
        galwcs = galsim.AstropyWCS(wcs = imwcs)
        

        galwcs2, origin = galsim.wcs.readFromFitsHeader(wcs_dict)
        x,y = galwcs2.toImage(ra, dec, units = 'deg')

        galx2, galy2 = galwcs2.toImage(galra*u.degree,galdec*u.degree, units = 'deg')

        im_wcs_list.append(galwcs2)
        if mismatch_seds:
            print('INTENTIONALLY MISMATCHING SEDS, 1a SED')
            
            file_path = r"snflux_1a.dat"
            df = pd.read_csv(file_path, sep = '\s+', header = None, names = ['Day', 'Wavelength', 'Flux'])
            a = df.loc[df.Day == 0]
            del df
            sed = galsim.SED(galsim.LookupTable(a.Wavelength/10, a.Flux, interpolant='linear'),
                                    wave_type='nm', flux_type='fphotons')
            '''
            sed = galsim.SED(galsim.LookupTable([100, 2600], [0.8,1], interpolant='linear'),
                                wave_type='nm', flux_type='fphotons')
            '''
        else:
            sed = galsim.SED(galsim.LookupTable([100, 2600], [1,1], interpolant='linear'),
                                wave_type='nm', flux_type='fphotons')

        stamp = galsim.Image(size,size,wcs=cutoutgalwcs)
        pointx, pointy = cutoutgalwcs.toImage(galra, galdec, units = 'deg')

        if use_roman:
            sim_psf = galsim.roman.getPSF(1, band, pupil_bin=8, wcs = cutoutgalwcs)
            #pupil_bin = 8
            #util_ref = roman_utils(config_file='./temp_tds.yaml', visit = 502, sca = 13)

            #sim_psf = util_ref.getPSF(x,y,pupil_bin)
            
        else:
            #print('\n')
           # print('Using input PSF')
            #sim_psf = airy
            sim_psf = input_psf

        
        #Draw the galaxy.
        if deltafcn_profile:
            profile = galsim.DeltaFunction()*sed
            profile = profile.withFlux(bg_gal_flux, roman_bandpasses[band]) 
            convolved = galsim.Convolve(profile, sim_psf)
        else:
            bulge = galsim.Sersic(n=3, half_light_radius=1.6)
            disk = galsim.Exponential(half_light_radius=5)
            #bulge = galsim.Sersic(n=3, half_light_radius=3)
            #disk = galsim.Exponential(half_light_radius=6)
            gal = bulge + disk
            profile = gal*sed
            profile = profile.withFlux(bg_gal_flux, roman_bandpasses[band])
            convolved = galsim.Convolve(profile, sim_psf)
        

        a = convolved.drawImage(roman_bandpasses[band], method='no_pixel', image = stamp, \
            wcs = cutoutgalwcs, center = galsim.PositionD(pointx, pointy), use_true_center = True)
        a = a.array

        '''
        plt.figure(figsize = (5,5))
        plt.imshow(a)
        plt.title('Image in sim image')
        plt.colorbar()
        plt.show()
        '''
        
        stamp2 = galsim.Image(size,size,wcs=cutoutgalwcs)
        psf_storage.append((sim_psf*sed).drawImage(roman_bandpasses[band], wcs = cutoutgalwcs, center = (5, 5), use_true_center = True, image = stamp2).array)

        
        #Noise it up!
        if noise > 0:
            a += np.random.normal(0, noise, size**2).reshape(size,size)
        #Inject a supernova! If using.
        if supernova != 0:
            if i >= testnum - detim:
                snx, sny = cutoutgalwcs.toImage(snra, sndec, units = 'deg')
                if use_roman:
                    supernova_image = construct_psf_source(x, y, 662, 11, stampsize=size,  \
                        x_center = snx, y_center = sny, flux = supernova[i - testnum + detim], sed = sed, photOps = source_phot_ops).reshape(size,size)
                    a += supernova_image
                    

                else:
                    stamp = galsim.Image(size,size,wcs=cutoutgalwcs)
                    profile = galsim.DeltaFunction()*sed
                    profile = profile.withFlux(supernova[i - testnum + detim], roman_bandpasses[band]) 
                    
                    convolved = galsim.Convolve(profile, sim_psf)
                    supernova_image = convolved.drawImage(roman_bandpasses[band], method='no_pixel', image = stamp, \
                                wcs = cutoutgalwcs, center = (snx, sny), \
                                    use_true_center = True, add_to_image = False).array
                    a += supernova_image
                sn_storage.append(supernova_image)


        cutout_wcs_list.append(cutoutgalwcs)
        imagelist.append(a.flatten())

    images = np.array(imagelist)
    images = np.hstack(images)

    

    return images, im_wcs_list, cutout_wcs_list, psf_storage, sn_storage


def findAllExposures(snid, ra,dec,peak,start,end,band, maxbg = 24, maxdet = 24, \
                        return_list = False, stampsize = 25, roman_path = None,\
                    pointing_list = None, SCA_list = None, truth = 'simple_model'): 
    '''
    This function finds all the exposures that contain a given supernova, and returns a list of them.
    Utilizes Rob's awesome database method to find the exposures. Humongous speed up thanks to this.

    Inputs:
    snid: the ID of the supernova
    ra, dec: the RA and DEC of the supernova (TODO: Is this necessary if we're passing the ID?)
    peak: the peak of the supernova
    start, end: the start and end of the observing window
    maxbg: the maximum number of background images to consider
    maxdet: the maximum number of detected images to consider
    return_list: whether to return the exposures as a list or not
    stampsize: the size of the stamp to use
    roman_path: the path to the Roman data
    pointing_list: If this is passed in, only consider these pointings
    SCA_list: If this is passed in, only consider these SCAs
    truth: If 'truth' use truth images, if 'simple_model' use simple model images.
    band: the band to consider
    '''



    g = fits.open(roman_path + '/RomanTDS/Roman_TDS_obseq_11_6_23.fits')[1] #Am I still using this? XXX TODO
    g = g.data
    alldates = g['date']
    f = fits.open(roman_path + '/RomanTDS/Roman_TDS_obseq_11_6_23_radec.fits')[1]
    f = f.data

    explist = tb.Table(names=('Pointing', 'SCA', 'BAND', 'zeropoint', 'RA', 'DEC', 'date', 'true mag', 'true flux', 'realized flux'),\
            dtype=('i8', 'i4', 'str', 'f8', 'f8', 'f8', 'f8','f8', 'f8', 'f8'))

    #Rob's database method! :D
    
    server_url = 'https://roman-desc-simdex.lbl.gov'
    req = requests.Session()
    result = req.post( f'{server_url}/findromanimages/containing=({ra},{dec})' )
    if result.status_code != 200:
        raise RuntimeError( f"Got status code {result.status_code}\n{result.text}" )

    res = pd.DataFrame(result.json())[['filter','pointing','sca', 'mjd']]
    res.rename(columns = {'mjd':'date', 'pointing': 'Pointing', 'sca': 'SCA'}, inplace = True)

    res = res.loc[res['filter'] == band]
    det = res.loc[(res['date'] >= start) & (res['date'] <= end)]
    det['offpeak_time'] = np.abs(det['date'] - peak)
    det = det.sort_values('offpeak_time')
    det = det.iloc[:maxdet]
    det['DETECTED'] = True
    
    if pointing_list is not None:
        det = det.loc[det['Pointing'].isin(pointing_list)]
    
    bg = res.loc[(res['date'] < start) | (res['date'] > end)]
    bg['offpeak_time'] = np.abs(bg['date'] - peak)
    bg = bg.iloc[:maxbg]
    bg['DETECTED'] = False  

    #combine these two dataframes
    all_images = pd.concat([det, bg])
    all_images['zeropoint'] = np.nan

    #Now we need to loop through the images and get the information we need
    zpts = []
    true_mags = []
    true_fluxes = []
    realized_fluxes = []
    for index, row in all_images.iterrows():
        cat = pd.read_csv(roman_path+f'/RomanTDS/truth/{band}/{row.Pointing}/Roman_TDS_index_{band}_{row.Pointing}_{row.SCA}.txt',\
                                sep="\s+", skiprows = 1,
                                names = ['object_id', 'ra', 'dec', 'x', 'y', 'realized_flux', 'flux', 'mag', 'obj_type'])
        cat_star = cat.loc[cat['obj_type'] == 'star']
        logflux = -2.5*np.log10(cat_star['flux'])
        mag = cat_star['mag']
        zpt = np.mean(mag - logflux)
        zpts.append(zpt)
    
        if row.DETECTED:
            try:
                true_mags.append(cat.loc[cat['object_id'] == snid].mag.values[0])
                true_fluxes.append(cat.loc[cat['object_id'] == snid].flux.values[0])    
                realized_fluxes.append(cat.loc[cat['object_id'] == snid].realized_flux.values[0])      
            
            except:
                print('No truth file found for ', row.Pointing, row.SCA)
                true_mags.append(np.nan)
                true_fluxes.append(np.nan)
                realized_fluxes.append(np.nan)
                continue
            
        else:
            true_mags.append(np.nan)
            true_fluxes.append(np.nan)
            realized_fluxes.append(np.nan)
    all_images['zeropoint'] = zpts
    all_images['true mag'] = true_mags
    all_images['true flux'] = true_fluxes
    all_images['realized flux'] = realized_fluxes
    all_images['BAND'] = band

    explist = Table.from_pandas(all_images)
    explist.sort(['DETECTED', 'SCA'])
    print(explist)

    if return_list:
        return explist

def find_parq(ID, path, star = False):
    '''
    Find the parquet file that contains a given supernova ID.
    '''
    files = os.listdir(path)
    if star:
        files = [f for f in files if 'pointsource' in f]
        files = [f for f in files if 'flux' not in f]
    else:
        files = [f for f in files if 'snana' in f]
    files = [f for f in files if '.parquet' in f]
    for f in files:
        pqfile = int(f.split('_')[1].split('.')[0])
        df = open_parq(pqfile, path)
        if ID in df.id.values:
            return pqfile

def open_parq(ID, path):
    '''
    Convenience function to open a parquet file given a supernova ID.
    '''
    df = pd.read_parquet(path+'/snana_'+str(ID)+'.parquet', engine='fastparquet')
    return df

def SNID_to_loc(SNID, parq, band,\
     snpath, roman_path, host = False, date = False):
    '''
    Fetch some info about a SN given its ID.
    Inputs:
    SNID: the ID of the supernova
    parq: the parquet file containing the supernova
    band: the band to consider
    date: whether to return the start end and peak dates of the supernova
    snpath: the path to the supernova data
    roman_path: the path to the Roman data
    host: whether to return the host RA and DEC

    Returns:
    RA, DEC: the RA and DEC of the supernova
    p, s: the pointing and SCA of the supernova
    start, end, peak: the start, end, and peak dates of the supernova
    host_ra, host_dec: the RA and DEC of the host galaxy
    '''
    df = open_parq(parq, snpath)
    df = df.loc[df.id == SNID]
    RA, DEC = df.ra.values[0], df.dec.values[0]
    start = df.start_mjd.values
    end = df.end_mjd.values
    peak = df.peak_mjd.values

    
    if not date:
        p, s = radec2point(RA, DEC, band, roman_path)
        return RA, DEC, p, s
    else:
        p, s = radec2point(RA, DEC, band, roman_path,  start, end)
        if host:
            return RA, DEC, p, s, start, end, peak, df.host_ra.values[0], df.host_dec.values[0]
        else:
            return RA, DEC, p, s, start, end, peak

def radec2point(RA, DEC, filt, path, start = None, end = None):
    '''
    This function takes in RA and DEC and returns the pointing and SCA with
    center closest to desired RA/DEC
    '''
    f = fits.open(path+'/RomanTDS/Roman_TDS_obseq_11_6_23_radec.fits')[1]
    f = f.data

    g = fits.open(path+'/RomanTDS/Roman_TDS_obseq_11_6_23.fits')[1]
    g = g.data
    alldates = g['date']

    allRA = f['RA']
    allDEC = f['DEC']

    dist = np.sqrt((allRA - RA)**2 + (allDEC - DEC)**2)

    dist[np.where(f['filter'] != filt)] = np.inf #Ensuring we only get the filter we want
    reshaped_array = dist.flatten()
    # Find the indices of the minimum values along the flattened slices
    min_indices = np.argmin(reshaped_array, axis=0)
    # Convert the flat indices back to 2D coordinates
    rows, cols = np.unravel_index(min_indices, dist.shape[:2])

    #The plus 1 is because the SCA numbering starts at 1
    return rows, cols + 1

def construct_psf_source(x, y, pointing, SCA, stampsize=25,  x_center = None, y_center = None, sed = None, flux = 1, photOps = True):
    '''
        Constructs the PSF around the point source (x,y) location, allowing for some offset from the center
        Inputs:
        x,y are locations in the SCA
        pointing, SCA: the pointing and SCA of the image
        stampsize = size of cutout image used
        x_center and y_center need to be given in coordinates of the cutout.
        sed: the SED of the source
        flux: If you are using this function to build a model grid point, this should be 1. If
            you are using this function to build a model of a source, this should be the flux of the source.

    '''

    print('ARGS IN PSF SOURCE', x, y, pointing, SCA, stampsize, x_center, y_center, sed, flux)

    config_file = './temp_tds.yaml'
    util_ref = roman_utils(config_file=config_file, visit = pointing, sca=SCA)

    assert sed is not None, 'You must provide an SED for the source'

    if not photOps:
        print('WARNING: NOT USING PHOTON OPS IN PSF SOURCE')
        print('ARE YOU SURE YOU WANT TO DO THIS?')

    master = getPSF_Image(util_ref, stampsize, x=x, y=y,  x_center = x_center, y_center=y_center, sed = sed, include_photonOps=photOps, flux = flux).array

    return master.flatten()

def gaussian(x, A, mu, sigma):
    '''
    See name of function. :D
    '''
    return A*np.exp(-(x-mu)**2/(2*sigma**2))

def constructImages(exposures, ra, dec, size = 7, background = False, roman_path = None):
    
    '''
    Constructs the array of Roman images in the format required for the linear algebra operations

    Inputs:
    exposures is a list of exposures from findAllExposures
    ra,dec: the RA and DEC of the SN
    background: whether to subtract the background from the images
    roman_path: the path to the Roman data

    '''
    m = []
    err = []
    mask = []
    wgt = []
    bgflux = []
    sca_wcs_list = []
    wcs_list = []
    truth = 'simple_model'
    print('truth in construct images', truth)

            
    for indx, i in enumerate(exposures):
        spinner = ['|', '/', '-', '\\']
        print('Image ' + str(indx) + '   ' + spinner[indx%4], end = '\r')
        band = i['BAND']
        pointing = i['Pointing']
        SCA = i['SCA']
        image = fits.open(roman_path + f'/RomanTDS/images/{truth}/{band}/{pointing}/Roman_TDS_{truth}_{band}_{pointing}_{SCA}.fits.gz')
        if truth == 'truth':
            wcs = WCS(image[0].header)
            a = 0
        else:
            wcs = WCS(image[1].header)
            a = 1

        sca_wcs_list.append(galsim.AstropyWCS(wcs = wcs)) #Made this into a galsim wcs

        pixel = wcs.world_to_pixel(SkyCoord(ra=ra*u.degree, dec=dec*u.degree))

        result = Cutout2D(image[a].data, pixel, size, mode = 'strict', wcs = wcs)
        wcs_list.append(galsim.AstropyWCS(wcs = result.wcs)) # Made this into a galsim wcs

        ff = 1
        cutout = result.data
        if truth == 'truth':
            img = Cutout2D(image[0].data, pixel, size, mode = 'strict').data 
            img += np.abs(np.min(img))
            img += 1
            img = np.sqrt(img)
            err_cutout = 1 / img

        else:
            err_cutout = Cutout2D(image[2].data, pixel, size, mode = 'strict').data 
        cutouttime_end = time.time()

        im = cutout

        '''
        try:
            zero = np.power(10, -(i['zeropoint'] - self.common_zpt)/2.5)
        except:
            print('failed')
            zero = -99

        if zero < 0:
            zero = 
        im = cutout * zero
        '''

        bgarr = np.concatenate((im[0:size//4,0:size//4].flatten(),\
                            im[0:size,size//4:size].flatten(),\
                                im[size//4:size,0:size//4].flatten(),\
                                    im[size//4:size,size//4:size].flatten()))
        bgarr = bgarr[bgarr != 0]

        if len(bgarr) == 0:
            med = 0
            bg = 0
        else:
            pc = np.percentile(bgarr, 84)
            med = np.median(bgarr)
            bgarr = bgarr[bgarr < pc]
            bg = np.median(bgarr)

        bgflux.append(bg)
        


        #If we are not fitting the background we manually subtract it here.
        if not background and not truth == 'truth':
            #calimage = image[1]
            #bins = np.linspace(0,1000,100)
            #bincenters = (bins[1:] + bins[:-1])/2
            #x = plt.hist(calimage.data.flatten(), bins = np.linspace(0,1000,100), histtype = 'step', color = 'k', density = True)

            #fit a Gaussian to the truth image

            #popt, pcov = scipy.optimize.curve_fit(gaussian, bincenters, x[0], p0 = [.01, 400, 100])
            
            im -= image[1].header['SKY_MEAN']
            #print('subtracting sky mean not my fit')
            #print('subtracted a bg of', popt[1])
            #print('compared to: ', image[1].header['SKY_MEAN'])
            #print('--------------------')
        elif not background and truth == 'truth':
            im -= bg
            #print('Subtracted a BG of', bg)


        m.append(im.flatten())
        err.append(err_cutout.flatten())
        mask.append(np.zeros(size*size))
        #w = (zero**2)*err_cutout.flatten()
     
    image = np.hstack(m)
    err = np.hstack(err)
    return image, wcs_list, sca_wcs_list, err


def getPSF_Image(self,stamp_size,x=None,y=None, x_center = None, y_center= None, pupil_bin=8,sed=None,
                        oversampling_factor=1,include_photonOps=False,n_phot=1e6, pixel = False, flux = 1):
    
    """
    This is a roman imsim function that I have repurposed slightly for off center placement. 

    Return a Roman PSF image for some image position
    Parameters:
        stamp_size: size of output PSF model stamp in native roman pixel_scale (oversampling_factor=1)
        x: x-position in SCA
        y: y-position in SCA
        pupil_bin: pupil image binning factor
        sed: SED to be used to draw the PSF - default is a flat SED.
        oversampling_factor: factor by which to oversample native roman pixel_scale
        include_photonOps: include additional contributions from other photon operators in effective psf image
    Returns:
        the PSF GalSim image object (use image.array to get a numpy array representation)
    """
    time1 = time.time()
    '''
    if sed is None:
        sed = galsim.SED(galsim.LookupTable([100, 2600], [1,1], interpolant='linear'),
                            wave_type='nm', flux_type='fphotons')
    '''
    if pixel:
        point = galsim.Pixel(1)*sed
        print('Building a Pixel shaped PSF source')
    else:
        point = galsim.DeltaFunction()*sed
    time2 = time.time()

    point = point.withFlux(flux,self.bpass)
    local_wcs = self.getLocalWCS(x,y)
    wcs = galsim.JacobianWCS(dudx=local_wcs.dudx/oversampling_factor,
                                dudy=local_wcs.dudy/oversampling_factor,
                                dvdx=local_wcs.dvdx/oversampling_factor,
                                dvdy=local_wcs.dvdy/oversampling_factor)
    stamp = galsim.Image(stamp_size*oversampling_factor,stamp_size*oversampling_factor,wcs=wcs)

    time3 = time.time()

    if not include_photonOps:
        psf = galsim.Convolve(point, self.getPSF(x,y,pupil_bin))
        return psf.drawImage(self.bpass,image=stamp,wcs=wcs,method='no_pixel',center = galsim.PositionD(x_center, y_center),use_true_center = True)

    photon_ops = [self.getPSF(x,y,pupil_bin)] + self.photon_ops
    print('Using 1e6 photons in getPSF_Image')
    result = point.drawImage(self.bpass,wcs=wcs, method='phot', photon_ops=photon_ops, rng=self.rng, \
        n_photons=int(1e6),maxN=int(1e6),poisson_flux=False, center = galsim.PositionD(x_center, y_center),use_true_center = True, image=stamp)
    return result

def fetchImages(testnum, detim, ID, sn_path, band, size, fit_background, roman_path):
    pqfile = find_parq(ID, sn_path)
    ra, dec, p, s, start, end, peak, galra, galdec = \
        SNID_to_loc(ID, pqfile, date = True, band = band, snpath = sn_path, roman_path = roman_path, host = True)
    snra = ra
    sndec = dec
    start = start[0]
    end = end[0]
    exposures = findAllExposures(ID, ra,dec, peak,start,end, roman_path=roman_path, maxbg = testnum - detim, \
        maxdet = detim, return_list = True, band = band)
    images, cutout_wcs_list, im_wcs_list, err = constructImages(exposures, ra, dec, size = size, \
        background = fit_background, roman_path = roman_path)

    return images, cutout_wcs_list, im_wcs_list, err, snra, sndec, ra, dec, exposures

def getWeights(cutout_wcs_list,size,snra,sndec, error = None, gaussian_std = 1000, cutoff = np.inf):
    wgt_matrix = []
    print('Gaussian std in getWeights', gaussian_std)
    for i,wcs in enumerate(cutout_wcs_list):
        xx, yy = np.meshgrid(np.arange(0,size,1), np.arange(0,size,1))
        xx = xx.flatten()
        yy = yy.flatten()
        
        rara, decdec = wcs.toWorld(xx, yy, units = 'deg')
        dist = np.sqrt((rara - snra)**2 + (decdec - sndec)**2)

        snx, sny = wcs.toImage(snra, sndec, units = 'deg')
        dist = np.sqrt((xx - snx + 1)**2 + (yy - sny + 1)**2)
        
        wgt = np.ones(size**2)
        

        wgt = 5*np.exp(-dist**2/gaussian_std)
        wgt[np.where(dist > 4)] = 0

        if not isinstance(error, np.ndarray):
            error = np.ones_like(wgt)
        wgt /= error
        wgt = wgt / np.sum(wgt)
        if i >= cutoff:
            print('Setting wgt to zero on image', i)
            wgt = np.zeros_like(wgt)
        wgt_matrix.append(wgt)
    return wgt_matrix

def makeGrid(adaptive_grid, images,size,ra,dec,cutout_wcs_list, percentiles = [], single_grid_point=False, npoints = 7, make_exact = False, makecontourGrid = False):
    if adaptive_grid:
        a = images[:size**2].reshape(size,size)
        ra_grid, dec_grid = local_grid(ra,dec, cutout_wcs_list[0], \
                npoints, size = size,  spacing = 0.75, image = a, spline_grid = False, percentiles = percentiles, makecontourGrid = makecontourGrid)
        print('removed wgt when making adaptive grid')
    else:
        if single_grid_point:
            ra_grid, dec_grid = [ra], [dec]
        else:
            ra_grid, dec_grid = local_grid(ra,dec, cutout_wcs_list[0], npoints, size = size, spacing = 0.75, spline_grid = False)

        if make_exact:
            if single_grid_point:
                galra = ra_grid[0]
                galdec = dec_grid[0]
            else:
                galra = ra_grid[106]
                galdec = dec_grid[106]

            
        ra_grid = np.array(ra_grid)
        dec_grid = np.array(dec_grid)
    return ra_grid, dec_grid


def plot_lc(fileroot):

    fluxdata = pd.read_csv('./results/lightcurves/'+str(fileroot)+'_lc.csv')
    supernova = fluxdata['true_flux']
    measured_flux = fluxdata['measured_flux']

    plt.figure(figsize = (10,10))
    plt.subplot(2,1,1)

    dates = fluxdata['MJD']

    plt.scatter(dates, 14-2.5*np.log10(supernova), color = 'k', label = 'Truth')
    plt.scatter(dates, 14-2.5*np.log10(measured_flux), color = 'purple', label = 'Model')

    plt.ylim(14 - 2.5*np.log10(np.min(supernova)) + 0.2, 14 - 2.5*np.log10(np.max(supernova)) - 0.2)
    plt.ylabel('Magnitude (Uncalibrated)')

    bias = np.mean(-2.5*np.log10(measured_flux)+2.5*np.log10(np.array(supernova)))
    bias *= 1000
    bias = np.round(bias, 3)
    scatter = np.std(-2.5*np.log10(measured_flux)+2.5*np.log10(np.array(supernova)))
    scatter *= 1000
    scatter = np.round(scatter, 3)
    props = dict(boxstyle='round', facecolor='wheat', alpha=0.8)
    textstr = 'Overall Bias: ' + str(bias) + ' mmag \n' + \
        'Overall Scatter: ' + str(scatter) + ' mmag'
    plt.text(np.percentile(dates,60), 14 - 2.5*np.log10(np.mean(supernova)), textstr,  fontsize=14,
            verticalalignment='top', bbox=props)
    plt.legend()


    plt.subplot(2,1,2)
    flux_mode = False
    if flux_mode:
        plt.scatter(dates, X[-detim:] - supernova, color = 'k')
        for i,dr in enumerate(zip(dates, X[-detim:] - supernova)):
            d,r = dr
            plt.text(d+1,r,i+testnum-detim, fontsize = 8)
    else:
        plt.scatter(dates, -2.5*np.log10(measured_flux)+2.5*np.log10(supernova), color = 'k')
        plt.axhline(0, ls = '--', color = 'k')
        plt.ylabel('Mag Residuals (Model - Truth)')

    plt.ylabel('Mag Residuals (Model - Truth)')
    plt.xlabel('MJD')
    plt.ylim(-0.1, 0.1)


    plt.axhline(0.005, color = 'r', ls = '--')
    plt.axhline(-0.005, color = 'r', ls = '--', label = '5 mmag photometry')

    plt.axhline(0.02, color = 'b', ls = '--')
    plt.axhline(-0.02, color = 'b', ls = '--', label = '20 mmag photometry')
    plt.legend()


def plot_images(fileroot, size = 11):

    imgdata = np.load('./results/images/'+str(fileroot)+'_images.npy')
    testnum = imgdata.shape[1]//size**2
    images = imgdata[0]
    sumimages = imgdata[1]
    wgt_matrix = imgdata[2]

    fluxdata = pd.read_csv('./results/lightcurves/'+str(fileroot)+'_lc.csv')
    supernova = fluxdata['true_flux']
    measured_flux = fluxdata['measured_flux']

    snra, sndec = fluxdata['sn_ra'][0], fluxdata['sn_dec'][0]
    galra, galdec = fluxdata['host_ra'][0], fluxdata['host_dec'][0]


    hdul = fits.open('./results/images/'+str(fileroot)+'_wcs.fits')
    cutout_wcs_list = []
    for i,savedwcs in enumerate(hdul):
        if i == 0:
            continue
        newwcs = galsim.wcs.readFromFitsHeader(savedwcs.header)[0]
        cutout_wcs_list.append(newwcs)
    
    biases = []

    ra_grid, dec_grid, gridvals = np.load('./results/images/'+str(fileroot)+'_grid.npy')

    fig = plt.figure(figsize = (15,3*testnum))

    for i, wcs in enumerate(cutout_wcs_list):

        extent = [-0.5, size-0.5, -0.5, size-0.5]
        xx, yy = cutout_wcs_list[i].toImage(ra_grid, dec_grid, units = 'deg')
        snx, sny = wcs.toImage(snra, sndec, units = 'deg')
        galx, galy = wcs.toImage(galra, galdec, units = 'deg')
        
        plt.subplot(len(cutout_wcs_list), 4, 4*i+1)
        vmin = np.mean(gridvals) - np.std(gridvals)
        vmax = np.mean(gridvals) + np.std(gridvals)
        plt.scatter(xx-1, yy-1, s = 1, c= 'k', vmin = vmin, vmax = vmax)
        plt.title('True Image')
        plt.scatter(snx-1, sny-1, c = 'r', s = 8, marker = '*')
        plt.scatter(galx-1,galy-1, c = 'b', s = 8, marker = '*')
        imshow = plt.imshow(images[i*size**2:(i+1)*size**2].reshape(size,size), origin = 'lower', extent = extent)
        plt.colorbar(fraction=0.046, pad=0.04)
        trueimage = images[i*size**2:(i+1)*size**2].reshape(size,size)


        ############################################

        plt.subplot(len(cutout_wcs_list), 4, 4*i+2)
        plt.title('Model')
        
        im1 = sumimages[i*size**2:(i+1)*size**2].reshape(size,size)
        xx, yy = cutout_wcs_list[i].toImage(ra_grid, dec_grid, units = 'deg')


        xx -= 1
        yy -= 1

            
        vmin = np.min(images[i*size**2:(i+1)*size**2].reshape(size,size))
        vmax = np.max(images[i*size**2:(i+1)*size**2].reshape(size,size))

        #im1[np.where(wgt_matrix[i*size**2:(i+1)*size**2].reshape(size,size) == 0)] = 0


        vmin = imshow.get_clim()[0]
        vmax = imshow.get_clim()[1]

        plt.imshow(im1, extent = extent, origin = 'lower', vmin = vmin, vmax = vmax)
        plt.colorbar(fraction=0.046, pad=0.04)
           
        
        #plt.scatter(galx-1,galy-1, c = 'r', s = 8, marker = '*')
        #plt.scatter(snx-1, sny-1, c = 'k', s = 8, marker = '*')

        #plt.xlim(-1,size)
        #plt.ylim(-1,size)

        
        ############################################
        plt.subplot(len(cutout_wcs_list),4,4*i+3)
        plt.title('Residuals')
        vmin = np.mean(gridvals) - np.std(gridvals)
        vmax = np.mean(gridvals) + np.std(gridvals)
        plt.scatter(xx,yy, s = 1, c= gridvals,  vmin = vmin, vmax = vmax)
        res = images - sumimages


            
        current_res= res[i*size**2:(i+1)*size**2].reshape(size,size)

        #if i == 0:
        norm = 3*np.std(current_res[np.where(wgt_matrix[i*size**2:(i+1)*size**2].reshape(size,size) != 0)])
        
        #current_res[np.where(wgt_matrix[i*size**2:(i+1)*size**2].reshape(size,size) == 0)] = 0
        #current_res[np.where(wgt_matrix[i*size**2:(i+1)*size**2].reshape(size,size) != 0)] = \
            #np.log10(np.abs(current_res[np.where(wgt_matrix[i*size**2:(i+1)*size**2].reshape(size,size) != 0)]))

        plt.imshow(current_res, extent = extent, origin = 'lower', cmap = 'seismic', vmin = -100, vmax = 100)
        #plt.imshow(wgt_matrix[i*size**2:(i+1)*size**2].reshape(size,size), extent = extent, origin = 'lower')
        plt.colorbar(fraction=0.046, pad=0.14)
        #plt.scatter(galx,galy, c = 'r', s = 12, marker = '*', edgecolors='k')
        

        
    


    plt.subplots_adjust(wspace = 0.4, hspace = 0.3)


def slice_plot(fileroot):
    biases = []
    fig = plt.figure(figsize = (15,2*testnum))
    images = imgdata[0]
    sumimages = imgdata[1]
    wgt_matrix = imgdata[2]

    fluxdata = pd.read_csv('./results/lightcurves/'+str(fileroot)+'_lc.csv')
    supernova = fluxdata['true_flux']
    measured_flux = fluxdata['measured_flux']
    snra, sndec = fluxdata['sn_ra'][0], fluxdata['sn_dec'][0]

    hdul = fits.open('./results/images/'+str(fileroot)+'_wcs.fits')
    cutout_wcs_list = []
    for i,savedwcs in enumerate(hdul):
        if i == 0:
            continue
        newwcs = galsim.wcs.readFromFitsHeader(savedwcs.header)[0]
        cutout_wcs_list.append(newwcs)


    magresiduals = -2.5*np.log10(measured_flux)+2.5*np.log10(np.array(supernova))
    

    galxes = []
    stds = []
    biases = []

    for i, wcs in enumerate(cutout_wcs_list):

        extent = [-0.5, size-0.5, -0.5, size-0.5]
        trueimage = images[i*size**2:(i+1)*size**2].reshape(size,size)
        snx, sny = wcs.toImage(snra, sndec, units = 'deg')

        plt.subplot(len(cutout_wcs_list)//3 + 1,3,i+1)
        if i >= testnum - detim:
            plt.title('MagBias: ' + str(np.round(magresiduals[i - testnum + detim],4)) + ' mag')


        justbgX = np.copy(X)
        justbgX[-testnum:] = 0

        justbgpred = justbgX * psf_matrix
        justbgsumimages = np.sum(justbgpred, axis = 1)
        justbgim = justbgsumimages[i*size**2:(i+1)*size**2].reshape(size,size)
        

        #subtract off the real sn
        #if i >= testnum - detim:
            #print('subtracting sn')
            #justbgim -= sn_matrix[i*size**2:(i+1)*size**2, i].reshape(size,size)*supernova[i - testnum + detim]
        


        
        justbgres = trueimage - justbgim
        im1 = sumimages[i*size**2:(i+1)*size**2].reshape(size,size)


        #plt.plot(trueimage[5], label = 'Image')

        plt.axhline(0, ls = '--', color = 'k')
        #plt.plot(im1[5], label = 'Model', lw = 3)
        plt.plot(trueimage[5] - im1[5], label = 'Im-Model', alpha = 0.4)
        plt.ylim(-250,250)

        
        if i >= testnum - detim:
            snim = sn_matrix[i*size**2:(i+1)*size**2, i].reshape(size,size)*supernova[i - testnum + detim]
            plt.plot(snim[5], label = 'True SN', lw = 3)
            plt.fill_between(np.arange(0,11,1), trueimage[5] - snim[5] + 50, trueimage[5] - snim[5] - 50, label = 'Im-True SN', alpha = 0.4)
            plt.plot(np.arange(0,11,1), trueimage[5] - snim[5] , color = 'k', ls = '--')
            plt.plot(justbgim[5], label = 'BGModel')
            plt.plot(justbgres[5], label = 'Im-BGModel')
            
            #plt.plot(justbgres[5] - snim[5], label = 'SN Residuals', ls = '--')
            plt.ylim(-500,np.max(trueimage[5]))
            snim = sn_matrix[i*size**2:(i+1)*size**2, i].reshape(size,size)*X[-detim:][i - testnum + detim]

        else:
            snim = np.zeros_like(justbgres)


        
        plt.axvline(snx-1+4, ls = '--', color = 'k')
        plt.axvline(snx-1-4, ls = '--', color = 'k')
        plt.axvline(snx-1, ls = '--', color = 'r')

        plt.xlim(snx-1-3.8, snx-1+3.8)


        plt.legend(loc = 'upper left')
    





def get_SED(SNID, date, star = False):
    filenum = find_parq(SNID, star = star)
    if star:
        filename = sn_path + 'pointsource_' + str(filenum) + '.hdf5'
    else:
        filename = sn_path + 'snana_' + str(filenum) + '.hdf5'
    h5 = h5py.File(filename,'r')
    h5 = h5[str(SNID)]
    lam = h5['lambda']
    flambda = h5['flambda']
    mjd = h5['mjd']

    bestindex = np.argmin(np.abs(np.array(mjd) - date))
    if np.min(np.abs(np.array(mjd) - date)) > 10:
        print('WARNING: No SED data within 10 days of date. \n \
            The closest SED is ' + str(np.min(np.abs(np.array(mjd) - date))) + ' days away.')
    return np.array(lam), np.array(flambda[bestindex])


def contourGrid(image, numlevels = 5, subsize = 4):
    size = image.shape[0]
    x = np.arange(0,size,1.0)
    y = np.arange(0,size,1.0)
    xg, yg = np.meshgrid(x, y, indexing='ij')
    xg = xg.ravel()
    yg = yg.ravel()

    levels = list(np.linspace(np.min(image), np.max(image), numlevels))
    levels = list(np.percentile(image, [0,90, 98, 100]))
    print(levels)

    interp = RegularGridInterpolator((x, y), image, method='linear',
                                 bounds_error=False, fill_value=None)

    aa = interp((xg,yg))

    x_totalgrid = []
    y_totalgrid = []

    for i in range(len(levels) - 1):

        zmin = levels[i]
        zmax = levels[i+1]
        x = np.arange(0,size,1/(i+1))
        y = np.arange(0,size,1/(i+1))
        if i == 0:
            x = x[np.where(np.abs(x - size/2) < subsize)]
            y = y[np.where(np.abs(y - size/2) < subsize)]
        xg, yg = np.meshgrid(x, y, indexing='ij')
        aa = interp((xg,yg))
        xg = xg[np.where((aa > zmin) & (aa <= zmax))]
        yg = yg[np.where((aa > zmin) & (aa <= zmax))]
        x_totalgrid.extend(xg)
        y_totalgrid.extend(yg)

    return y_totalgrid, x_totalgrid


def build_lightcurve(ID, exposures, sn_path, confusion_metric,  detim, X, use_roman, band):

    '''
    This code builds a lightcurve datatable from the output of the SMP algorithm.

    Input:
    ID (int): supernova ID
    exposures (table): table of exposures used in the SMP algorithm
    sn_path (str): path to supernova data
    confusion_metric (float): the confusion metric derived in the SMP algorithm
    detim (int): number of detection images in the lightcurve
    X (array): the output of the SMP algorithm
    use_roman (bool): whether or not the lightcurve was built using Roman PSF
    band (str): the bandpass of the images used

    Returns:
    lc: a pandas dataframe containing the lightcurve data
    Notes:
    1.) This will soon be ECSV format instead
    2.) Soon I will turn many of these inputs into environment variable and they 
    should be deleted from function arguments and docstring.
    '''
    
<<<<<<< HEAD
    print('Saving lightcurve to ./results/lightcurves/'+ f'{identifier}_{band}_{psftype}_lc.csv')            
    lc.to_csv(f'./results/lightcurves/{identifier}_{band}_{psftype}_lc.csv', index = False)
'''

def build_lightcurve(ID, exposures, sn_path, confusion_metric, detim, supernova, X, use_roman, band):

=======
    lc = pd.DataFrame()
>>>>>>> 1556a090
    detections = exposures[np.where(exposures['DETECTED'])]
    parq_file = find_parq(ID, path = sn_path)
    df = open_parq(parq_file, path = sn_path)

    meta_dict ={'confusion_metric': confusion_metric, \
    'host_sep': df['host_sn_sep'][df['id'] == ID].values[0],\
     'host_mag_g': df[f'host_mag_g'][df['id'] == ID].values[0],\
      'sn_ra': df['ra'][df['id'] == ID].values[0], \
      'sn_dec': df['dec'][df['id'] == ID].values[0], \
      'host_ra': df['host_ra'][df['id'] == ID].values[0],\
       'host_dec': df['host_dec'][df['id'] == ID].values[0]}

    data_dict = {'MJD': detections['date'], 'true_flux': detections['realized flux'],  'measured_flux': X[-detim:]}
    units = {'MJD':u.d, 'true_flux': '',  'measured_flux': ''}

    return QTable(data = data_dict, meta = meta_dict, units = units)


def build_lightcurve_sim(supernova, detim, X):
<<<<<<< HEAD
    data_dict = {'MJD': np.arange(0, detim, 1), 'true_flux': supernova,  'measured_flux': X[-detim:]}
    meta_dict = {}
    units = {'MJD':u.d, 'true_flux': '',  'measured_flux': ''}
    return QTable(data = data_dict, meta = meta_dict, units = units)

=======
    '''
    This code builds a lightcurve datatable from the output of the SMP algorithm 
    if the user simulated their own lightcurve.

    Inputs  
    supernova (array): the true lightcurve
    detim (int): number of detection images in the lightcurve
    X (array): the output of the SMP algorithm

    Returns
    lc: a pandas dataframe containing the lightcurve data
    1.) This will soon be ECSV format instead
    2.) Soon I will turn many of these inputs into environment variable and they 
    should be deleted from function arguments and docstring.
    '''
    lc = pd.DataFrame()
    lc['true_flux'] = supernova
    lc['MJD'] = np.arange(0, detim, 1)
    lc['measured_flux'] = X[-detim:]
    return lc
>>>>>>> 1556a090

def save_lightcurve(lc,identifier, band, psftype, output_path = None):
    '''
    This function parses settings in the SMP algorithm and saves the lightcurve to a csv file
    with an appropriate name.
    Input:
    lc: the lightcurve data 
    identifier (str): the supernova ID or 'simulated' 
    band (str): the bandpass of the images used
    psftype (str): 'romanpsf' or 'analyticpsf'
    output_path (str): the path to save the lightcurve to.

    Returns:
    None, saves the lightcurve to a csv file.
    The file name is:
    output_path/identifier_band_psftype_lc.csv
    '''

    if not os.path.exists(os.path.join(os.getcwd(), 'results/')):
            print('Making a results directory for output at ', os.getcwd(), '/results')
            os.makedirs(os.path.join(os.getcwd(), 'results/'))
            os.makedirs(os.path.join(os.getcwd(), 'results/images/'))
            os.makedirs(os.path.join(os.getcwd(), 'results/lightcurves/'))

    if output_path is None:
        output_path = os.path.join(os.getcwd(), 'results/lightcurves/')

    lc_file = os.path.join(output_path, f'{identifier}_{band}_{psftype}_lc.ecsv')

    print('Saving lightcurve to ' + lc_file)            
    lc.write(lc_file, format = 'ascii.ecsv', overwrite = True)<|MERGE_RESOLUTION|>--- conflicted
+++ resolved
@@ -1367,17 +1367,7 @@
     2.) Soon I will turn many of these inputs into environment variable and they 
     should be deleted from function arguments and docstring.
     '''
-    
-<<<<<<< HEAD
-    print('Saving lightcurve to ./results/lightcurves/'+ f'{identifier}_{band}_{psftype}_lc.csv')            
-    lc.to_csv(f'./results/lightcurves/{identifier}_{band}_{psftype}_lc.csv', index = False)
-'''
-
-def build_lightcurve(ID, exposures, sn_path, confusion_metric, detim, supernova, X, use_roman, band):
-
-=======
-    lc = pd.DataFrame()
->>>>>>> 1556a090
+
     detections = exposures[np.where(exposures['DETECTED'])]
     parq_file = find_parq(ID, path = sn_path)
     df = open_parq(parq_file, path = sn_path)
@@ -1397,34 +1387,24 @@
 
 
 def build_lightcurve_sim(supernova, detim, X):
-<<<<<<< HEAD
+    '''
+    This code builds a lightcurve datatable from the output of the SMP algorithm 
+    if the user simulated their own lightcurve.
+
+    Inputs  
+    supernova (array): the true lightcurve
+    detim (int): number of detection images in the lightcurve
+    X (array): the output of the SMP algorithm
+
+    Returns
+    lc: a QTable containing the lightcurve data
+    2.) Soon I will turn many of these inputs into environment variable and they 
+    should be deleted from function arguments and docstring.
+    '''
     data_dict = {'MJD': np.arange(0, detim, 1), 'true_flux': supernova,  'measured_flux': X[-detim:]}
     meta_dict = {}
     units = {'MJD':u.d, 'true_flux': '',  'measured_flux': ''}
     return QTable(data = data_dict, meta = meta_dict, units = units)
-
-=======
-    '''
-    This code builds a lightcurve datatable from the output of the SMP algorithm 
-    if the user simulated their own lightcurve.
-
-    Inputs  
-    supernova (array): the true lightcurve
-    detim (int): number of detection images in the lightcurve
-    X (array): the output of the SMP algorithm
-
-    Returns
-    lc: a pandas dataframe containing the lightcurve data
-    1.) This will soon be ECSV format instead
-    2.) Soon I will turn many of these inputs into environment variable and they 
-    should be deleted from function arguments and docstring.
-    '''
-    lc = pd.DataFrame()
-    lc['true_flux'] = supernova
-    lc['MJD'] = np.arange(0, detim, 1)
-    lc['measured_flux'] = X[-detim:]
-    return lc
->>>>>>> 1556a090
 
 def save_lightcurve(lc,identifier, band, psftype, output_path = None):
     '''

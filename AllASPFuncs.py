import numpy as np
from astropy.io import fits
from astropy.wcs import WCS
from astropy import units as u
from astropy.coordinates import SkyCoord
import pandas as pd
pd.options.mode.chained_assignment = None  # default='warn'
from matplotlib import pyplot as plt
from roman_imsim.utils import roman_utils
from roman_imsim import *
import astropy.table as tb
import warnings 
from astropy.utils.exceptions import AstropyWarning
from erfa import ErfaWarning
warnings.simplefilter('ignore', category=AstropyWarning)
warnings.filterwarnings("ignore", category=ErfaWarning)
import scipy.sparse as sp 
from scipy.linalg import block_diag, lstsq
from numpy.linalg import LinAlgError
from astropy.nddata import Cutout2D
from coord import *
import requests
from astropy.table import Table
from astropy.table import QTable
import os
import scipy
import time
import galsim

import h5py
import sklearn
from sklearn import linear_model
from scipy.interpolate import RectBivariateSpline
from scipy.interpolate import RegularGridInterpolator


'''
Cole Meldorf 2024
Adapted from code by Pedro Bernardinelli

                    ___                         
                   / _ \___  __ _  ___ ____     
                  / , _/ _ \/  ' \/ _ `/ _ \    
                 /_/|_|\___/_/_/_/\_,_/_//_/    
⠀⠀⠀⠀⠀⠀⠀⠀⠀⠀⠀⠀⠀⠀⠀⠀⠀⠀⠀⠀⠀⠀⠀⠀⠀⠀⠀⠀⠀⠀⠀⠀⢠⣔⣴⣦⣔⣠⠀⠀⠀⠀⠀⠀⠀⠀⠀⠀⠀⠀
⠀⠀⠀⠀⠀⠀⠀⠀⠀⠀⠀⠀⠀⠀⠀⠀⠀⠀⠀⠀⠀⠀⠀⠀⠀⠀⠀⠀⠀⠀⢀⣼⣿⣭⣿⣟⣿⣿⣿⣅⢀⠀⠀⠀⠀⠀⠀⠀⠀⠀
⠀⠀⠀⠀⠀⠀⠀⠀⠀⠀⠀⠀⠀⠀⠀⠀⠀⠀⠀⠀⠀⠀⠀⠀⠀⠀⠀⠀⠀⠀⣾⣷⣾⣿⣿⣿⣿⣿⣿⣿⡶⠀⠀⠀⠀⠀⠀⠀⠀⠀
⠀⠀⠀⠀⠀⠀⠀⠀⠀⠀⠀⠀⠀⠀⠀⠀⠀⠀⠀⠀⠀⠀⠀⠀⠀⠀⠀⠀⢀⣄⣿⣿⣿⣿⣿⣿⣿⣿⣿⣿⡇⠄⠀⠀⠀⠀⠀⠀⠀⠀
⠀⠀⠀⠀⠀⠀⠀⠀⠀⠀⠀⣀⣠⠤⢤⣄⠀⠀⠀⠀⠀⠀⠀⠀⠀⠀⠀⣠⣾⣿⣿⣿⣿⣿⣿⣿⣿⣿⣿⣿⠃⠀⠀⠀⠀⠀⠀⠀⠀⠀
⠀⠀⠀⠀⠀⠀⠀⠀⠀⡠⢒⣿⣿⣿⣠⠋⠀⠀⠀⠀⠀⠀⣀⣀⠤⠶⠿⠿⠛⠿⠿⠿⢻⢿⣿⣿⣿⠿⠟⠁⠀⠀⠀⠀⠀⠀⠀⠀⠀⠀
⠀⠀⠀⠀⠀⠀⠀⠀⡞⢀⣿⣿⣿⡟⠃⠀⠀⠀⣀⡰⠶⠛⠃⠀⠀⠀⠀⠀⠀⠀⠀⠀⠀⠘⠀⠃⠘⠀⠀⠀⠀⠀⠀⠀⠀⠀⠀⠀⠀⠀
⠀⠀⠀⠀⠀⠀⠀⠘⢧⣤⣈⣡⣤⠤⠴⠒⠊⠉⠀⠀⠀⠀⠀⠀⠀⠀⠀⠀⠀⠀⠀⠀⠀⠀⠀⠀⠀⠀⠀⠀⠀⠀⠀⠀⠀⠀⠀⠀⠀⠀


                 _____  __     ___  __________
                / __/ |/ /    / _ \/  _/_  __/
               _\ \/    /    / ___// /  / /   
              /___/_/|_/    /_/  /___/ /_/    
                                
                                                        
'''

def local_grid(ra_center, dec_center, wcs, npoints, size = 25, spacing = 1.0, image = None, spline_grid = True, percentiles = [], makecontourGrid = True):

    '''
    Generates a local grid around a RA-Dec center, choosing step size and number of points
    '''
    #Build the basic grid
    subsize = 9 #Taking a smaller square inside the image to fit on
    difference = int((size - subsize)/2)

    x_center, y_center = wcs.toImage(ra_center, dec_center, units = 'deg')

    if image is None:
        spacing = 0.5
    else:
        spacing = 1.0
    print('GRID SPACE', spacing)
    x = np.arange(difference, subsize+difference, spacing) 
    y = np.arange(difference, subsize+difference, spacing) 

    '''
    x -= np.mean(x)
    x+= x_center

    y -= np.mean(y)
    y+= y_center 
    '''

  
 
    if image is not None and not makecontourGrid:

        #Bin the image in logspace and allocate grid points based on the brightness.
        imcopy = np.copy(image)
        imcopy[imcopy <= 0] = 1e-10
        bins = [-np.inf]
        if len(percentiles) == 0:
            #percentiles = [25, 80, 90]
            percentiles = [45, 90]
        bins.extend(np.nanpercentile(np.log(imcopy[np.where(np.log10(imcopy)>-10)]), percentiles))
        #print('added 90 percentile to local grid')
        bins.append(np.inf)

        a = np.digitize(np.log(np.copy(imcopy)),bins)
        xes = []
        ys = []
        

        '''
        xvals = np.array(range(-2, subsize+2)).astype(float)
        print('xvals', xvals)
        xvals -= np.mean(xvals)
        print('xvals', xvals)
        xvals += x_center 
        print('xvals', xvals)
        
        
        
        yvals = np.array(range(-2, subsize+2)).astype(float)
        yvals -= np.mean(yvals)
        yvals += y_center 
        
        '''

        xvals = x
        yvals = y
        yvals = np.rint(yvals).astype(int)
        xvals = np.rint(xvals).astype(int)
        for xindex in xvals: 
            x = xindex + 1
            for yindex in yvals: 
                y = yindex + 1
                num = int(a[x][y])
                if num == 0:
                    pass
                elif num == 1:
                    xes.append(y)
                    ys.append(x)
                else: 
                    xx = np.linspace(x-0.6,x+0.6,num+2)[1:-1]
                    yy = np.linspace(y-0.6,y+0.6,num+2)[1:-1]
                    X,Y = np.meshgrid(xx,yy)
                    ys.extend(list(X.flatten()))
                    xes.extend(list(Y.flatten()))
        
        xx = np.array(xes)
        yy = np.array(ys)

    elif image is not None and makecontourGrid:
        print('USING CONTOUR GRID')
        xx, yy = contourGrid(image)
        xx = np.array(xx)
        yy = np.array(yy)


    else:

        xx, yy = np.meshgrid(x+1, y+1) 
    '''
        subsize = 8 #Taking a smaller square inside the image to fit on
        difference = int((size - subsize)/2)

        spacing = 1.0
        print('GRID SPACE', spacing)
        x = np.arange(difference, subsize+difference, spacing) 
        y = np.arange(difference, subsize+difference, spacing) 

        x -= np.mean(x)
        x+= x_center

        y -= np.mean(y)
        y+= y_center 

        xx, yy = np.meshgrid(x, y) 
        print(xx)
    '''
    

    xx = xx.flatten()
    yy = yy.flatten()
    print('Built a grid with', np.size(xx), 'points')

    
    if type(wcs)==galsim.fitswcs.AstropyWCS:
        result = wcs.toWorld(xx, yy, units = 'deg')
        ra_grid = result[0]
        dec_grid = result[1]
    else:
        print('swapped x and y here')
        result = wcs.pixel_to_world(yy, xx) #Convert them to RA/DEC and return
        ra_grid = result.ra.deg
        dec_grid = result.dec.deg


    return ra_grid, dec_grid


    

def generateGuess(imlist, wcslist, ra_grid, dec_grid):
    '''
    This function initializes the guess for the optimization. For each grid point, it finds the average value of the pixel it is sitting in on 
    each image. In some cases, this has offered minor improvements but it is not make or break for the algorithm.
    '''
    size = np.shape(imlist[0])[0]
    imx = np.arange(0,size,1)
    imy = np.arange(0,size,1)
    imx, imy = np.meshgrid(imx, imy)
    all_vals = np.zeros_like(ra_grid)

    for i,imwcs in enumerate(zip(imlist,wcslist)):
        im, wcs = imwcs
        if type(wcs) == galsim.fitswcs.AstropyWCS:
            #This actually means that we have a galsim wcs that was loaded from an astropy one
            xx, yy = wcs.toImage(ra_grid, dec_grid,units='deg')
        else:
            xx,yy = wcs.world_to_pixel(SkyCoord(ra = ra_grid*u.degree, dec = dec_grid*u.degree))

        grid_point_vals = np.zeros_like(xx)
        for imval, imxval, imyval in zip(im.flatten(), imx.flatten(), imy.flatten()):
            grid_point_vals[np.where((np.abs(xx - imxval) < 0.5) & (np.abs(yy - imyval) < 0.5))] = imval
        all_vals+= grid_point_vals
    return all_vals/len(wcslist)



def construct_psf_background(ra, dec, wcs, x_loc, y_loc, stampsize, bpass, use_roman, \
    color=0.61, psf = None, pixel = False, include_photonOps = False, util_ref = None, band = None):

    '''
    Constructs the background model around a certain image (x,y) location and a given array of RA and DECs.
    Inputs:
    ra, dec: arrays of RA and DEC values for the grid
    wcs: the wcs of the image, if the image is a cutout, this MUST be the wcs of the CUTOUT
    x_loc, y_loc: the pixel location of the image in the FULL image, i.e. x y location in the SCA.
    stampsize: the size of the stamp being used
    bpass: the bandpass being used
    flatten: whether to flatten the output array (REMOVED XXXXXX)
    color: the color of the star being used (currently not used)
    psf: Here you can provide a PSF to use, if you don't provide one, you must provide a util_ref, which will calculate the Roman PSF instead.
    pixel: If True, use a pixel tophat function to convolve the PSF with, otherwise use a delta function. Does not seem to hugely affect results.
    include_photonOps: If True, use photon ops in the background model. This is not recommended for general use, as it is very slow.
    util_ref: A reference to the util object, which is used to calculate the PSF. If you provide this, you don't need to provide a PSF. Note
            that this needs to be for the correct SCA/Pointing combination.

    Returns:
    A numpy array of the PSFs at each grid point, with the shape (stampsize*stampsize, npoints)    
    '''

    assert util_ref is not None or psf is not None, 'you must provide at least util_ref or psf'

    assert util_ref is not None or band is not None, 'you must provide at least util_ref or band'

    if not use_roman:
        assert psf is not None, 'you must provide an input psf if not using roman'
    else:
        psf = None

    

    


    if type(wcs) == galsim.fitswcs.AstropyWCS:
        #print('using astropy')
        x,y = wcs.toImage(ra,dec,units='deg')
    else:
        #print('using not astropy')
        x, y = wcs.world_to_pixel(SkyCoord(ra = np.array(ra)*u.degree, dec = np.array(dec)*u.degree))



    psfs = np.zeros((stampsize * stampsize,np.size(x)))

    k = 0 

    #For now, we use a flat SED. This is not ideal, but it is a good starting point.
    print('In construct psf bg using flat SED')
    sed = galsim.SED(galsim.LookupTable([100, 2600], [1,1], interpolant='linear'),
                            wave_type='nm', flux_type='fphotons')
    point = None
    if pixel:
        point = galsim.Pixel(0.1)*sed
    else:
        point = galsim.DeltaFunction()
        point *= sed

    point = point.withFlux(1,bpass)
    oversampling_factor = 1
    pupil_bin = 8

    newwcs = wcs
    #Loop over the grid points, draw the PSF at each one, and append to a list.

    #roman_psf =  util_ref.getPSF(x_loc,y_loc,pupil_bin)
    roman_psf = galsim.roman.getPSF(1,band, pupil_bin=8, wcs = newwcs)

    for a,ij in enumerate(zip(x.flatten(),y.flatten())):
        i,j = ij
        stamp = galsim.Image(stampsize*oversampling_factor,stampsize*oversampling_factor,wcs=newwcs)
        
        if not include_photonOps:
            if use_roman:
                #print('PSF x and y in construct psf background', x_loc, y_loc)
                #print('Ive changed this to xloc and yloc for now but its possibly wrong')
                
                #print(stamp)
                #print(newwcs)

                convolvedpsf = galsim.Convolve(point, roman_psf)                
            else:
                convolvedpsf = galsim.Convolve(point, psf)
            result = convolvedpsf.drawImage(bpass, method='no_pixel',\
                center = galsim.PositionD(i, j),use_true_center = True, image = stamp, wcs = newwcs) 

        else:
            photon_ops = [util_ref.getPSF(i,j,8)] + util_ref.photon_ops 
            result = point.drawImage(bpass,wcs=newwcs, method='phot', photon_ops=photon_ops, rng=util_ref.rng, \
                n_photons=int(1e6),maxN=int(1e6),poisson_flux=False, center = galsim.PositionD(i+1, j+1),\
                    use_true_center = True, image=stamp)

        '''
        plt.figure(figsize = (5,5))
        plt.title('PSF inside CBg')
        plt.imshow(result.array)
        plt.colorbar()
        plt.show()
        '''
    
        psfs[:,k] = result.array.flatten() 
        k += 1

    newstamp = galsim.Image(stampsize*oversampling_factor,stampsize*oversampling_factor,wcs=newwcs)
    #roman_bandpasses[band]
    '''
    if not psf:
        bgpsf = (util_ref.getPSF(2048,2048,pupil_bin)*sed).drawImage(bpass, wcs = newwcs, center = (5, 5), use_true_center = True, image = newstamp)
    else:
        bgpsf = (psf*sed).drawImage(bpass, wcs = newwcs, center = (5, 5), use_true_center = True, image = newstamp)
    bgpsf = bgpsf.array
    '''
    bgpsf = None
    return psfs, bgpsf

def simulateImages(testnum,detim,ra,dec,do_xshift,do_rotation,supernova,noise, use_roman,band, deltafcn_profile, size=11, \
    input_psf =None, constant_imgs = False, bg_gal_flux = None, source_phot_ops = True, mismatch_seds = False):
    '''
    This function simulates images using galsim for testing purposes. It is not used in the main pipeline.
    Inputs:
    testnum: the number of images to simulate
    detim: the number of images to simulate with a supernova
    ra, dec: the RA and DEC of the center of the images to simulate, and the RA and DEC of the supernova.
    do_xshift: whether to shift the images in the x direction (they will still be centered on the same point, this is just to emulate\
        Roman taking a series of images at different locations.)
    do_rotation: whether to rotate the images
    supernova: the flux of the supernova to simulate, a list of flux values.
    noise: the noise level to add to the images.
    use_roman: whether to use the Roman PSF or a simple airy PSF.
    size: the size of the images to simulate.

    Returns:
    images: a numpy array of the images, with shape (testnum*size*size)
    im_wcs_list: a list of the wcs objects for each full SCA image
    cutout_wcs_list: a list of the wcs objects for each cutout image
    '''
    if not use_roman:
        assert input_psf is not None, 'you must provide an input psf if not using roman'
    else:
        input_psf = None
    galra = ra + 1.5e-5
    galdec = dec + 1.5e-5
    #print('ra and dec in simulate images', galra, galdec)
    snra = ra
    sndec = dec
    im_wcs_list = []
    cutout_wcs_list = []
    imagelist = []
    roman_bandpasses = galsim.roman.getBandpasses()
    psf_storage = []
    sn_storage = []



    for i in range(testnum):

        #Spinny loader just for fun :D
        spinner = ['|', '/', '-', '\\']
        print('Image ' + str(i) + '   ' + spinner[i%4], end = '\r')
 
        if do_xshift:
                xshift = 1e-5/3 * i
                yshift = 0
        else:
            xshift = 0
            yshift = 0

        if do_rotation:
            rotation_angle = np.pi/10 * i
        else:
            rotation_angle = 0


        #Simulating a WCS object for the full image
        rotation_matrix = np.array([np.cos(rotation_angle), -np.sin(rotation_angle), np.sin(rotation_angle), np.cos(rotation_angle)]).reshape(2,2)
        CD_matrix = np.array([[-2.0951875487247e-05,  -1.9726924681363e-05], [2.11521248003807e-05,  -2.1222586081326e-05]])
        CD_matrix_rotated = CD_matrix @ rotation_matrix
        
        wcs_dict = {
            'CTYPE1': 'RA---TAN-SIP',                                                        
            'CTYPE2': 'DEC--TAN-SIP',

            'CRPIX1':               2044.0,                                                  
            'CRPIX2':               2044.0,                                                    
            'CD1_1': CD_matrix_rotated[0,0],
            'CD1_2': CD_matrix_rotated[0,1],
            'CD2_1': CD_matrix_rotated[1,0],
            'CD2_2': CD_matrix_rotated[1,1],                                               
            'CUNIT1': 'deg     '   ,                                                         
            'CUNIT2': 'deg     '    ,                                                        
            'CRVAL1':   7.5942407686430995 + xshift,   #This is an arbitrary RA / DEC value for the center of the SCA, this should probably be formalized.                                   
            'CRVAL2':  -44.180904726970695 + yshift,    

            'NAXIS1':                 4088,                                                  
            'NAXIS2':                 4088 
        }
        
        imwcs = WCS(wcs_dict)


        #Just using this astropy tool to get the cutout wcs.
        cutoutstamp = Cutout2D(np.zeros((4088,4088)), SkyCoord(ra = ra*u.degree, dec = dec*u.degree), size, wcs=imwcs)
        cutoutgalwcs = galsim.AstropyWCS(wcs = cutoutstamp.wcs)
        
        galwcs = galsim.AstropyWCS(wcs = imwcs)
        

        galwcs2, origin = galsim.wcs.readFromFitsHeader(wcs_dict)
        x,y = galwcs2.toImage(ra, dec, units = 'deg')

        galx2, galy2 = galwcs2.toImage(galra*u.degree,galdec*u.degree, units = 'deg')

        im_wcs_list.append(galwcs2)
        if mismatch_seds:
            print('INTENTIONALLY MISMATCHING SEDS, 1a SED')
            
            file_path = r"snflux_1a.dat"
            df = pd.read_csv(file_path, sep = '\s+', header = None, names = ['Day', 'Wavelength', 'Flux'])
            a = df.loc[df.Day == 0]
            del df
            sed = galsim.SED(galsim.LookupTable(a.Wavelength/10, a.Flux, interpolant='linear'),
                                    wave_type='nm', flux_type='fphotons')
            '''
            sed = galsim.SED(galsim.LookupTable([100, 2600], [0.8,1], interpolant='linear'),
                                wave_type='nm', flux_type='fphotons')
            '''
        else:
            sed = galsim.SED(galsim.LookupTable([100, 2600], [1,1], interpolant='linear'),
                                wave_type='nm', flux_type='fphotons')

        stamp = galsim.Image(size,size,wcs=cutoutgalwcs)
        pointx, pointy = cutoutgalwcs.toImage(galra, galdec, units = 'deg')

        if use_roman:
            sim_psf = galsim.roman.getPSF(1, band, pupil_bin=8, wcs = cutoutgalwcs)
            #pupil_bin = 8
            #util_ref = roman_utils(config_file='./temp_tds.yaml', visit = 502, sca = 13)

            #sim_psf = util_ref.getPSF(x,y,pupil_bin)
            
        else:
            #print('\n')
           # print('Using input PSF')
            #sim_psf = airy
            sim_psf = input_psf

        
        #Draw the galaxy.
        if deltafcn_profile:
            profile = galsim.DeltaFunction()*sed
            profile = profile.withFlux(bg_gal_flux, roman_bandpasses[band]) 
            convolved = galsim.Convolve(profile, sim_psf)
        else:
            bulge = galsim.Sersic(n=3, half_light_radius=1.6)
            disk = galsim.Exponential(half_light_radius=5)
            #bulge = galsim.Sersic(n=3, half_light_radius=3)
            #disk = galsim.Exponential(half_light_radius=6)
            gal = bulge + disk
            profile = gal*sed
            profile = profile.withFlux(bg_gal_flux, roman_bandpasses[band])
            convolved = galsim.Convolve(profile, sim_psf)
        

        a = convolved.drawImage(roman_bandpasses[band], method='no_pixel', image = stamp, \
            wcs = cutoutgalwcs, center = galsim.PositionD(pointx, pointy), use_true_center = True)
        a = a.array

        '''
        plt.figure(figsize = (5,5))
        plt.imshow(a)
        plt.title('Image in sim image')
        plt.colorbar()
        plt.show()
        '''
        
        stamp2 = galsim.Image(size,size,wcs=cutoutgalwcs)
        psf_storage.append((sim_psf*sed).drawImage(roman_bandpasses[band], wcs = cutoutgalwcs, center = (5, 5), use_true_center = True, image = stamp2).array)

        
        #Noise it up!
        if noise > 0:
            a += np.random.normal(0, noise, size**2).reshape(size,size)
        #Inject a supernova! If using.
        if supernova != 0:
            if i >= testnum - detim:
                snx, sny = cutoutgalwcs.toImage(snra, sndec, units = 'deg')
                if use_roman:
                    supernova_image = construct_psf_source(x, y, 662, 11, stampsize=size,  \
                        x_center = snx, y_center = sny, flux = supernova[i - testnum + detim], sed = sed, photOps = source_phot_ops).reshape(size,size)
                    a += supernova_image
                    

                else:
                    stamp = galsim.Image(size,size,wcs=cutoutgalwcs)
                    profile = galsim.DeltaFunction()*sed
                    profile = profile.withFlux(supernova[i - testnum + detim], roman_bandpasses[band]) 
                    
                    convolved = galsim.Convolve(profile, sim_psf)
                    supernova_image = convolved.drawImage(roman_bandpasses[band], method='no_pixel', image = stamp, \
                                wcs = cutoutgalwcs, center = (snx, sny), \
                                    use_true_center = True, add_to_image = False).array
                    a += supernova_image
                sn_storage.append(supernova_image)


        cutout_wcs_list.append(cutoutgalwcs)
        imagelist.append(a.flatten())

    images = np.array(imagelist)
    images = np.hstack(images)

    

    return images, im_wcs_list, cutout_wcs_list, psf_storage, sn_storage


def findAllExposures(snid, ra,dec,peak,start,end,band, maxbg = 24, maxdet = 24, \
                        return_list = False, stampsize = 25, roman_path = None,\
                    pointing_list = None, SCA_list = None, truth = 'simple_model'): 
    '''
    This function finds all the exposures that contain a given supernova, and returns a list of them.
    Utilizes Rob's awesome database method to find the exposures. Humongous speed up thanks to this.

    Inputs:
    snid: the ID of the supernova
    ra, dec: the RA and DEC of the supernova (TODO: Is this necessary if we're passing the ID?)
    peak: the peak of the supernova
    start, end: the start and end of the observing window
    maxbg: the maximum number of background images to consider
    maxdet: the maximum number of detected images to consider
    return_list: whether to return the exposures as a list or not
    stampsize: the size of the stamp to use
    roman_path: the path to the Roman data
    pointing_list: If this is passed in, only consider these pointings
    SCA_list: If this is passed in, only consider these SCAs
    truth: If 'truth' use truth images, if 'simple_model' use simple model images.
    band: the band to consider
    '''



    g = fits.open(roman_path + '/RomanTDS/Roman_TDS_obseq_11_6_23.fits')[1] #Am I still using this? XXX TODO
    g = g.data
    alldates = g['date']
    f = fits.open(roman_path + '/RomanTDS/Roman_TDS_obseq_11_6_23_radec.fits')[1]
    f = f.data

    explist = tb.Table(names=('Pointing', 'SCA', 'BAND', 'zeropoint', 'RA', 'DEC', 'date', 'true mag', 'true flux', 'realized flux'),\
            dtype=('i8', 'i4', 'str', 'f8', 'f8', 'f8', 'f8','f8', 'f8', 'f8'))

    #Rob's database method! :D
    
    server_url = 'https://roman-desc-simdex.lbl.gov'
    req = requests.Session()
    result = req.post( f'{server_url}/findromanimages/containing=({ra},{dec})' )
    if result.status_code != 200:
        raise RuntimeError( f"Got status code {result.status_code}\n{result.text}" )

    res = pd.DataFrame(result.json())[['filter','pointing','sca', 'mjd']]
    res.rename(columns = {'mjd':'date', 'pointing': 'Pointing', 'sca': 'SCA'}, inplace = True)

    res = res.loc[res['filter'] == band]
    det = res.loc[(res['date'] >= start) & (res['date'] <= end)]
    det['offpeak_time'] = np.abs(det['date'] - peak)
    det = det.sort_values('offpeak_time')
    det = det.iloc[:maxdet]
    det['DETECTED'] = True
    
    if pointing_list is not None:
        det = det.loc[det['Pointing'].isin(pointing_list)]
    
    bg = res.loc[(res['date'] < start) | (res['date'] > end)]
    bg['offpeak_time'] = np.abs(bg['date'] - peak)
    bg = bg.iloc[:maxbg]
    bg['DETECTED'] = False  

    #combine these two dataframes
    all_images = pd.concat([det, bg])
    all_images['zeropoint'] = np.nan

    #Now we need to loop through the images and get the information we need
    zpts = []
    true_mags = []
    true_fluxes = []
    realized_fluxes = []
    for index, row in all_images.iterrows():
        cat = pd.read_csv(roman_path+f'/RomanTDS/truth/{band}/{row.Pointing}/Roman_TDS_index_{band}_{row.Pointing}_{row.SCA}.txt',\
                                sep="\s+", skiprows = 1,
                                names = ['object_id', 'ra', 'dec', 'x', 'y', 'realized_flux', 'flux', 'mag', 'obj_type'])
        cat_star = cat.loc[cat['obj_type'] == 'star']
        logflux = -2.5*np.log10(cat_star['flux'])
        mag = cat_star['mag']
        zpt = np.mean(mag - logflux)
        zpts.append(zpt)
    
        if row.DETECTED:
            try:
                true_mags.append(cat.loc[cat['object_id'] == snid].mag.values[0])
                true_fluxes.append(cat.loc[cat['object_id'] == snid].flux.values[0])    
                realized_fluxes.append(cat.loc[cat['object_id'] == snid].realized_flux.values[0])      
            
            except:
                print('No truth file found for ', row.Pointing, row.SCA)
                true_mags.append(np.nan)
                true_fluxes.append(np.nan)
                realized_fluxes.append(np.nan)
                continue
            
        else:
            true_mags.append(np.nan)
            true_fluxes.append(np.nan)
            realized_fluxes.append(np.nan)
    all_images['zeropoint'] = zpts
    all_images['true mag'] = true_mags
    all_images['true flux'] = true_fluxes
    all_images['realized flux'] = realized_fluxes
    all_images['BAND'] = band

    explist = Table.from_pandas(all_images)
    explist.sort(['DETECTED', 'SCA'])
    print(explist)

    if return_list:
        return explist

def find_parq(ID, path, star = False):
    '''
    Find the parquet file that contains a given supernova ID.
    '''
    files = os.listdir(path)
    if star:
        files = [f for f in files if 'pointsource' in f]
        files = [f for f in files if 'flux' not in f]
    else:
        files = [f for f in files if 'snana' in f]
    files = [f for f in files if '.parquet' in f]
    for f in files:
        pqfile = int(f.split('_')[1].split('.')[0])
        df = open_parq(pqfile, path)
        if ID in df.id.values:
            return pqfile

def open_parq(ID, path):
    '''
    Convenience function to open a parquet file given a supernova ID.
    '''
    df = pd.read_parquet(path+'/snana_'+str(ID)+'.parquet', engine='fastparquet')
    return df

def SNID_to_loc(SNID, parq, band,\
     snpath, roman_path, host = False, date = False):
    '''
    Fetch some info about a SN given its ID.
    Inputs:
    SNID: the ID of the supernova
    parq: the parquet file containing the supernova
    band: the band to consider
    date: whether to return the start end and peak dates of the supernova
    snpath: the path to the supernova data
    roman_path: the path to the Roman data
    host: whether to return the host RA and DEC

    Returns:
    RA, DEC: the RA and DEC of the supernova
    p, s: the pointing and SCA of the supernova
    start, end, peak: the start, end, and peak dates of the supernova
    host_ra, host_dec: the RA and DEC of the host galaxy
    '''
    df = open_parq(parq, snpath)
    df = df.loc[df.id == SNID]
    RA, DEC = df.ra.values[0], df.dec.values[0]
    start = df.start_mjd.values
    end = df.end_mjd.values
    peak = df.peak_mjd.values

    
    if not date:
        p, s = radec2point(RA, DEC, band, roman_path)
        return RA, DEC, p, s
    else:
        p, s = radec2point(RA, DEC, band, roman_path,  start, end)
        if host:
            return RA, DEC, p, s, start, end, peak, df.host_ra.values[0], df.host_dec.values[0]
        else:
            return RA, DEC, p, s, start, end, peak

def radec2point(RA, DEC, filt, path, start = None, end = None):
    '''
    This function takes in RA and DEC and returns the pointing and SCA with
    center closest to desired RA/DEC
    '''
    f = fits.open(path+'/RomanTDS/Roman_TDS_obseq_11_6_23_radec.fits')[1]
    f = f.data

    g = fits.open(path+'/RomanTDS/Roman_TDS_obseq_11_6_23.fits')[1]
    g = g.data
    alldates = g['date']

    allRA = f['RA']
    allDEC = f['DEC']

    dist = np.sqrt((allRA - RA)**2 + (allDEC - DEC)**2)

    dist[np.where(f['filter'] != filt)] = np.inf #Ensuring we only get the filter we want
    reshaped_array = dist.flatten()
    # Find the indices of the minimum values along the flattened slices
    min_indices = np.argmin(reshaped_array, axis=0)
    # Convert the flat indices back to 2D coordinates
    rows, cols = np.unravel_index(min_indices, dist.shape[:2])

    #The plus 1 is because the SCA numbering starts at 1
    return rows, cols + 1

def construct_psf_source(x, y, pointing, SCA, stampsize=25,  x_center = None, y_center = None, sed = None, flux = 1, photOps = True):
    '''
        Constructs the PSF around the point source (x,y) location, allowing for some offset from the center
        Inputs:
        x,y are locations in the SCA
        pointing, SCA: the pointing and SCA of the image
        stampsize = size of cutout image used
        x_center and y_center need to be given in coordinates of the cutout.
        sed: the SED of the source
        flux: If you are using this function to build a model grid point, this should be 1. If
            you are using this function to build a model of a source, this should be the flux of the source.

    '''

    print('ARGS IN PSF SOURCE', x, y, pointing, SCA, stampsize, x_center, y_center, sed, flux)

    config_file = './temp_tds.yaml'
    util_ref = roman_utils(config_file=config_file, visit = pointing, sca=SCA)

    assert sed is not None, 'You must provide an SED for the source'

    if not photOps:
        print('WARNING: NOT USING PHOTON OPS IN PSF SOURCE')
        print('ARE YOU SURE YOU WANT TO DO THIS?')

    master = getPSF_Image(util_ref, stampsize, x=x, y=y,  x_center = x_center, y_center=y_center, sed = sed, include_photonOps=photOps, flux = flux).array

    return master.flatten()

def gaussian(x, A, mu, sigma):
    '''
    See name of function. :D
    '''
    return A*np.exp(-(x-mu)**2/(2*sigma**2))

def constructImages(exposures, ra, dec, size = 7, background = False, roman_path = None):
    
    '''
    Constructs the array of Roman images in the format required for the linear algebra operations

    Inputs:
    exposures is a list of exposures from findAllExposures
    ra,dec: the RA and DEC of the SN
    background: whether to subtract the background from the images
    roman_path: the path to the Roman data

    '''
    m = []
    err = []
    mask = []
    wgt = []
    bgflux = []
    sca_wcs_list = []
    wcs_list = []
    truth = 'simple_model'
    print('truth in construct images', truth)

            
    for indx, i in enumerate(exposures):
        spinner = ['|', '/', '-', '\\']
        print('Image ' + str(indx) + '   ' + spinner[indx%4], end = '\r')
        band = i['BAND']
        pointing = i['Pointing']
        SCA = i['SCA']
        image = fits.open(roman_path + f'/RomanTDS/images/{truth}/{band}/{pointing}/Roman_TDS_{truth}_{band}_{pointing}_{SCA}.fits.gz')
        if truth == 'truth':
            wcs = WCS(image[0].header)
            a = 0
        else:
            wcs = WCS(image[1].header)
            a = 1

        sca_wcs_list.append(galsim.AstropyWCS(wcs = wcs)) #Made this into a galsim wcs

        pixel = wcs.world_to_pixel(SkyCoord(ra=ra*u.degree, dec=dec*u.degree))

        result = Cutout2D(image[a].data, pixel, size, mode = 'strict', wcs = wcs)
        wcs_list.append(galsim.AstropyWCS(wcs = result.wcs)) # Made this into a galsim wcs

        ff = 1
        cutout = result.data
        if truth == 'truth':
            img = Cutout2D(image[0].data, pixel, size, mode = 'strict').data 
            img += np.abs(np.min(img))
            img += 1
            img = np.sqrt(img)
            err_cutout = 1 / img

        else:
            err_cutout = Cutout2D(image[2].data, pixel, size, mode = 'strict').data 
        cutouttime_end = time.time()

        im = cutout

        '''
        try:
            zero = np.power(10, -(i['zeropoint'] - self.common_zpt)/2.5)
        except:
            print('failed')
            zero = -99

        if zero < 0:
            zero = 
        im = cutout * zero
        '''

        bgarr = np.concatenate((im[0:size//4,0:size//4].flatten(),\
                            im[0:size,size//4:size].flatten(),\
                                im[size//4:size,0:size//4].flatten(),\
                                    im[size//4:size,size//4:size].flatten()))
        bgarr = bgarr[bgarr != 0]

        if len(bgarr) == 0:
            med = 0
            bg = 0
        else:
            pc = np.percentile(bgarr, 84)
            med = np.median(bgarr)
            bgarr = bgarr[bgarr < pc]
            bg = np.median(bgarr)

        bgflux.append(bg)
        


        #If we are not fitting the background we manually subtract it here.
        if not background and not truth == 'truth':
            #calimage = image[1]
            #bins = np.linspace(0,1000,100)
            #bincenters = (bins[1:] + bins[:-1])/2
            #x = plt.hist(calimage.data.flatten(), bins = np.linspace(0,1000,100), histtype = 'step', color = 'k', density = True)

            #fit a Gaussian to the truth image

            #popt, pcov = scipy.optimize.curve_fit(gaussian, bincenters, x[0], p0 = [.01, 400, 100])
            
            im -= image[1].header['SKY_MEAN']
            #print('subtracting sky mean not my fit')
            #print('subtracted a bg of', popt[1])
            #print('compared to: ', image[1].header['SKY_MEAN'])
            #print('--------------------')
        elif not background and truth == 'truth':
            im -= bg
            #print('Subtracted a BG of', bg)


        m.append(im.flatten())
        err.append(err_cutout.flatten())
        mask.append(np.zeros(size*size))
        #w = (zero**2)*err_cutout.flatten()
     
    image = np.hstack(m)
    err = np.hstack(err)
    return image, wcs_list, sca_wcs_list, err


def getPSF_Image(self,stamp_size,x=None,y=None, x_center = None, y_center= None, pupil_bin=8,sed=None,
                        oversampling_factor=1,include_photonOps=False,n_phot=1e6, pixel = False, flux = 1):
    
    """
    This is a roman imsim function that I have repurposed slightly for off center placement. 

    Return a Roman PSF image for some image position
    Parameters:
        stamp_size: size of output PSF model stamp in native roman pixel_scale (oversampling_factor=1)
        x: x-position in SCA
        y: y-position in SCA
        pupil_bin: pupil image binning factor
        sed: SED to be used to draw the PSF - default is a flat SED.
        oversampling_factor: factor by which to oversample native roman pixel_scale
        include_photonOps: include additional contributions from other photon operators in effective psf image
    Returns:
        the PSF GalSim image object (use image.array to get a numpy array representation)
    """
    time1 = time.time()
    '''
    if sed is None:
        sed = galsim.SED(galsim.LookupTable([100, 2600], [1,1], interpolant='linear'),
                            wave_type='nm', flux_type='fphotons')
    '''
    if pixel:
        point = galsim.Pixel(1)*sed
        print('Building a Pixel shaped PSF source')
    else:
        point = galsim.DeltaFunction()*sed
    time2 = time.time()

    point = point.withFlux(flux,self.bpass)
    local_wcs = self.getLocalWCS(x,y)
    wcs = galsim.JacobianWCS(dudx=local_wcs.dudx/oversampling_factor,
                                dudy=local_wcs.dudy/oversampling_factor,
                                dvdx=local_wcs.dvdx/oversampling_factor,
                                dvdy=local_wcs.dvdy/oversampling_factor)
    stamp = galsim.Image(stamp_size*oversampling_factor,stamp_size*oversampling_factor,wcs=wcs)

    time3 = time.time()

    if not include_photonOps:
        psf = galsim.Convolve(point, self.getPSF(x,y,pupil_bin))
        return psf.drawImage(self.bpass,image=stamp,wcs=wcs,method='no_pixel',center = galsim.PositionD(x_center, y_center),use_true_center = True)

    photon_ops = [self.getPSF(x,y,pupil_bin)] + self.photon_ops
    print('Using 1e6 photons in getPSF_Image')
    result = point.drawImage(self.bpass,wcs=wcs, method='phot', photon_ops=photon_ops, rng=self.rng, \
        n_photons=int(1e6),maxN=int(1e6),poisson_flux=False, center = galsim.PositionD(x_center, y_center),use_true_center = True, image=stamp)
    return result

def fetchImages(testnum, detim, ID, sn_path, band, size, fit_background, roman_path):
    pqfile = find_parq(ID, sn_path)
    ra, dec, p, s, start, end, peak, galra, galdec = \
        SNID_to_loc(ID, pqfile, date = True, band = band, snpath = sn_path, roman_path = roman_path, host = True)
    snra = ra
    sndec = dec
    start = start[0]
    end = end[0]
    exposures = findAllExposures(ID, ra,dec, peak,start,end, roman_path=roman_path, maxbg = testnum - detim, \
        maxdet = detim, return_list = True, band = band)
    images, cutout_wcs_list, im_wcs_list, err = constructImages(exposures, ra, dec, size = size, \
        background = fit_background, roman_path = roman_path)

    return images, cutout_wcs_list, im_wcs_list, err, snra, sndec, ra, dec, exposures

def getWeights(cutout_wcs_list,size,snra,sndec, error = None, gaussian_std = 1000, cutoff = np.inf):
    wgt_matrix = []
    print('Gaussian std in getWeights', gaussian_std)
    for i,wcs in enumerate(cutout_wcs_list):
        xx, yy = np.meshgrid(np.arange(0,size,1), np.arange(0,size,1))
        xx = xx.flatten()
        yy = yy.flatten()
        
        rara, decdec = wcs.toWorld(xx, yy, units = 'deg')
        dist = np.sqrt((rara - snra)**2 + (decdec - sndec)**2)

        snx, sny = wcs.toImage(snra, sndec, units = 'deg')
        dist = np.sqrt((xx - snx + 1)**2 + (yy - sny + 1)**2)
        
        wgt = np.ones(size**2)
        

        wgt = 5*np.exp(-dist**2/gaussian_std)
        wgt[np.where(dist > 4)] = 0

        if not isinstance(error, np.ndarray):
            error = np.ones_like(wgt)
        wgt /= error
        wgt = wgt / np.sum(wgt)
        if i >= cutoff:
            print('Setting wgt to zero on image', i)
            wgt = np.zeros_like(wgt)
        wgt_matrix.append(wgt)
    return wgt_matrix

def makeGrid(adaptive_grid, images,size,ra,dec,cutout_wcs_list, percentiles = [], single_grid_point=False, npoints = 7, make_exact = False, makecontourGrid = False):
    if adaptive_grid:
        a = images[:size**2].reshape(size,size)
        ra_grid, dec_grid = local_grid(ra,dec, cutout_wcs_list[0], \
                npoints, size = size,  spacing = 0.75, image = a, spline_grid = False, percentiles = percentiles, makecontourGrid = makecontourGrid)
        print('removed wgt when making adaptive grid')
    else:
        if single_grid_point:
            ra_grid, dec_grid = [ra], [dec]
        else:
            ra_grid, dec_grid = local_grid(ra,dec, cutout_wcs_list[0], npoints, size = size, spacing = 0.75, spline_grid = False)

        if make_exact:
            if single_grid_point:
                galra = ra_grid[0]
                galdec = dec_grid[0]
            else:
                galra = ra_grid[106]
                galdec = dec_grid[106]

            
        ra_grid = np.array(ra_grid)
        dec_grid = np.array(dec_grid)
    return ra_grid, dec_grid


def plot_lc(fileroot):

    fluxdata = pd.read_csv('./results/lightcurves/'+str(fileroot)+'_lc.csv')
    supernova = fluxdata['true_flux']
    measured_flux = fluxdata['measured_flux']

    plt.figure(figsize = (10,10))
    plt.subplot(2,1,1)

    dates = fluxdata['MJD']

    plt.scatter(dates, 14-2.5*np.log10(supernova), color = 'k', label = 'Truth')
    plt.scatter(dates, 14-2.5*np.log10(measured_flux), color = 'purple', label = 'Model')

    plt.ylim(14 - 2.5*np.log10(np.min(supernova)) + 0.2, 14 - 2.5*np.log10(np.max(supernova)) - 0.2)
    plt.ylabel('Magnitude (Uncalibrated)')

    bias = np.mean(-2.5*np.log10(measured_flux)+2.5*np.log10(np.array(supernova)))
    bias *= 1000
    bias = np.round(bias, 3)
    scatter = np.std(-2.5*np.log10(measured_flux)+2.5*np.log10(np.array(supernova)))
    scatter *= 1000
    scatter = np.round(scatter, 3)
    props = dict(boxstyle='round', facecolor='wheat', alpha=0.8)
    textstr = 'Overall Bias: ' + str(bias) + ' mmag \n' + \
        'Overall Scatter: ' + str(scatter) + ' mmag'
    plt.text(np.percentile(dates,60), 14 - 2.5*np.log10(np.mean(supernova)), textstr,  fontsize=14,
            verticalalignment='top', bbox=props)
    plt.legend()


    plt.subplot(2,1,2)
    flux_mode = False
    if flux_mode:
        plt.scatter(dates, X[-detim:] - supernova, color = 'k')
        for i,dr in enumerate(zip(dates, X[-detim:] - supernova)):
            d,r = dr
            plt.text(d+1,r,i+testnum-detim, fontsize = 8)
    else:
        plt.scatter(dates, -2.5*np.log10(measured_flux)+2.5*np.log10(supernova), color = 'k')
        plt.axhline(0, ls = '--', color = 'k')
        plt.ylabel('Mag Residuals (Model - Truth)')

    plt.ylabel('Mag Residuals (Model - Truth)')
    plt.xlabel('MJD')
    plt.ylim(-0.1, 0.1)


    plt.axhline(0.005, color = 'r', ls = '--')
    plt.axhline(-0.005, color = 'r', ls = '--', label = '5 mmag photometry')

    plt.axhline(0.02, color = 'b', ls = '--')
    plt.axhline(-0.02, color = 'b', ls = '--', label = '20 mmag photometry')
    plt.legend()


def plot_images(fileroot, size = 11):

    imgdata = np.load('./results/images/'+str(fileroot)+'_images.npy')
    testnum = imgdata.shape[1]//size**2
    images = imgdata[0]
    sumimages = imgdata[1]
    wgt_matrix = imgdata[2]

    fluxdata = pd.read_csv('./results/lightcurves/'+str(fileroot)+'_lc.csv')
    supernova = fluxdata['true_flux']
    measured_flux = fluxdata['measured_flux']

    snra, sndec = fluxdata['sn_ra'][0], fluxdata['sn_dec'][0]
    galra, galdec = fluxdata['host_ra'][0], fluxdata['host_dec'][0]


    hdul = fits.open('./results/images/'+str(fileroot)+'_wcs.fits')
    cutout_wcs_list = []
    for i,savedwcs in enumerate(hdul):
        if i == 0:
            continue
        newwcs = galsim.wcs.readFromFitsHeader(savedwcs.header)[0]
        cutout_wcs_list.append(newwcs)
    
    biases = []

    ra_grid, dec_grid, gridvals = np.load('./results/images/'+str(fileroot)+'_grid.npy')

    fig = plt.figure(figsize = (15,3*testnum))

    for i, wcs in enumerate(cutout_wcs_list):

        extent = [-0.5, size-0.5, -0.5, size-0.5]
        xx, yy = cutout_wcs_list[i].toImage(ra_grid, dec_grid, units = 'deg')
        snx, sny = wcs.toImage(snra, sndec, units = 'deg')
        galx, galy = wcs.toImage(galra, galdec, units = 'deg')
        
        plt.subplot(len(cutout_wcs_list), 4, 4*i+1)
        vmin = np.mean(gridvals) - np.std(gridvals)
        vmax = np.mean(gridvals) + np.std(gridvals)
        plt.scatter(xx-1, yy-1, s = 1, c= 'k', vmin = vmin, vmax = vmax)
        plt.title('True Image')
        plt.scatter(snx-1, sny-1, c = 'r', s = 8, marker = '*')
        plt.scatter(galx-1,galy-1, c = 'b', s = 8, marker = '*')
        imshow = plt.imshow(images[i*size**2:(i+1)*size**2].reshape(size,size), origin = 'lower', extent = extent)
        plt.colorbar(fraction=0.046, pad=0.04)
        trueimage = images[i*size**2:(i+1)*size**2].reshape(size,size)


        ############################################

        plt.subplot(len(cutout_wcs_list), 4, 4*i+2)
        plt.title('Model')
        
        im1 = sumimages[i*size**2:(i+1)*size**2].reshape(size,size)
        xx, yy = cutout_wcs_list[i].toImage(ra_grid, dec_grid, units = 'deg')


        xx -= 1
        yy -= 1

            
        vmin = np.min(images[i*size**2:(i+1)*size**2].reshape(size,size))
        vmax = np.max(images[i*size**2:(i+1)*size**2].reshape(size,size))

        #im1[np.where(wgt_matrix[i*size**2:(i+1)*size**2].reshape(size,size) == 0)] = 0


        vmin = imshow.get_clim()[0]
        vmax = imshow.get_clim()[1]

        plt.imshow(im1, extent = extent, origin = 'lower', vmin = vmin, vmax = vmax)
        plt.colorbar(fraction=0.046, pad=0.04)
           
        
        #plt.scatter(galx-1,galy-1, c = 'r', s = 8, marker = '*')
        #plt.scatter(snx-1, sny-1, c = 'k', s = 8, marker = '*')

        #plt.xlim(-1,size)
        #plt.ylim(-1,size)

        
        ############################################
        plt.subplot(len(cutout_wcs_list),4,4*i+3)
        plt.title('Residuals')
        vmin = np.mean(gridvals) - np.std(gridvals)
        vmax = np.mean(gridvals) + np.std(gridvals)
        plt.scatter(xx,yy, s = 1, c= gridvals,  vmin = vmin, vmax = vmax)
        res = images - sumimages


            
        current_res= res[i*size**2:(i+1)*size**2].reshape(size,size)

        #if i == 0:
        norm = 3*np.std(current_res[np.where(wgt_matrix[i*size**2:(i+1)*size**2].reshape(size,size) != 0)])
        
        #current_res[np.where(wgt_matrix[i*size**2:(i+1)*size**2].reshape(size,size) == 0)] = 0
        #current_res[np.where(wgt_matrix[i*size**2:(i+1)*size**2].reshape(size,size) != 0)] = \
            #np.log10(np.abs(current_res[np.where(wgt_matrix[i*size**2:(i+1)*size**2].reshape(size,size) != 0)]))

        plt.imshow(current_res, extent = extent, origin = 'lower', cmap = 'seismic', vmin = -100, vmax = 100)
        #plt.imshow(wgt_matrix[i*size**2:(i+1)*size**2].reshape(size,size), extent = extent, origin = 'lower')
        plt.colorbar(fraction=0.046, pad=0.14)
        #plt.scatter(galx,galy, c = 'r', s = 12, marker = '*', edgecolors='k')
        

        
    


    plt.subplots_adjust(wspace = 0.4, hspace = 0.3)


def slice_plot(fileroot):
    biases = []
    fig = plt.figure(figsize = (15,2*testnum))
    images = imgdata[0]
    sumimages = imgdata[1]
    wgt_matrix = imgdata[2]

    fluxdata = pd.read_csv('./results/lightcurves/'+str(fileroot)+'_lc.csv')
    supernova = fluxdata['true_flux']
    measured_flux = fluxdata['measured_flux']
    snra, sndec = fluxdata['sn_ra'][0], fluxdata['sn_dec'][0]

    hdul = fits.open('./results/images/'+str(fileroot)+'_wcs.fits')
    cutout_wcs_list = []
    for i,savedwcs in enumerate(hdul):
        if i == 0:
            continue
        newwcs = galsim.wcs.readFromFitsHeader(savedwcs.header)[0]
        cutout_wcs_list.append(newwcs)


    magresiduals = -2.5*np.log10(measured_flux)+2.5*np.log10(np.array(supernova))
    

    galxes = []
    stds = []
    biases = []

    for i, wcs in enumerate(cutout_wcs_list):

        extent = [-0.5, size-0.5, -0.5, size-0.5]
        trueimage = images[i*size**2:(i+1)*size**2].reshape(size,size)
        snx, sny = wcs.toImage(snra, sndec, units = 'deg')

        plt.subplot(len(cutout_wcs_list)//3 + 1,3,i+1)
        if i >= testnum - detim:
            plt.title('MagBias: ' + str(np.round(magresiduals[i - testnum + detim],4)) + ' mag')


        justbgX = np.copy(X)
        justbgX[-testnum:] = 0

        justbgpred = justbgX * psf_matrix
        justbgsumimages = np.sum(justbgpred, axis = 1)
        justbgim = justbgsumimages[i*size**2:(i+1)*size**2].reshape(size,size)
        

        #subtract off the real sn
        #if i >= testnum - detim:
            #print('subtracting sn')
            #justbgim -= sn_matrix[i*size**2:(i+1)*size**2, i].reshape(size,size)*supernova[i - testnum + detim]
        


        
        justbgres = trueimage - justbgim
        im1 = sumimages[i*size**2:(i+1)*size**2].reshape(size,size)


        #plt.plot(trueimage[5], label = 'Image')

        plt.axhline(0, ls = '--', color = 'k')
        #plt.plot(im1[5], label = 'Model', lw = 3)
        plt.plot(trueimage[5] - im1[5], label = 'Im-Model', alpha = 0.4)
        plt.ylim(-250,250)

        
        if i >= testnum - detim:
            snim = sn_matrix[i*size**2:(i+1)*size**2, i].reshape(size,size)*supernova[i - testnum + detim]
            plt.plot(snim[5], label = 'True SN', lw = 3)
            plt.fill_between(np.arange(0,11,1), trueimage[5] - snim[5] + 50, trueimage[5] - snim[5] - 50, label = 'Im-True SN', alpha = 0.4)
            plt.plot(np.arange(0,11,1), trueimage[5] - snim[5] , color = 'k', ls = '--')
            plt.plot(justbgim[5], label = 'BGModel')
            plt.plot(justbgres[5], label = 'Im-BGModel')
            
            #plt.plot(justbgres[5] - snim[5], label = 'SN Residuals', ls = '--')
            plt.ylim(-500,np.max(trueimage[5]))
            snim = sn_matrix[i*size**2:(i+1)*size**2, i].reshape(size,size)*X[-detim:][i - testnum + detim]

        else:
            snim = np.zeros_like(justbgres)


        
        plt.axvline(snx-1+4, ls = '--', color = 'k')
        plt.axvline(snx-1-4, ls = '--', color = 'k')
        plt.axvline(snx-1, ls = '--', color = 'r')

        plt.xlim(snx-1-3.8, snx-1+3.8)


        plt.legend(loc = 'upper left')
    





def get_SED(SNID, date, star = False):
    filenum = find_parq(SNID, star = star)
    if star:
        filename = sn_path + 'pointsource_' + str(filenum) + '.hdf5'
    else:
        filename = sn_path + 'snana_' + str(filenum) + '.hdf5'
    h5 = h5py.File(filename,'r')
    h5 = h5[str(SNID)]
    lam = h5['lambda']
    flambda = h5['flambda']
    mjd = h5['mjd']

    bestindex = np.argmin(np.abs(np.array(mjd) - date))
    if np.min(np.abs(np.array(mjd) - date)) > 10:
        print('WARNING: No SED data within 10 days of date. \n \
            The closest SED is ' + str(np.min(np.abs(np.array(mjd) - date))) + ' days away.')
    return np.array(lam), np.array(flambda[bestindex])


def contourGrid(image, numlevels = 5, subsize = 4):
    size = image.shape[0]
    x = np.arange(0,size,1.0)
    y = np.arange(0,size,1.0)
    xg, yg = np.meshgrid(x, y, indexing='ij')
    xg = xg.ravel()
    yg = yg.ravel()

    levels = list(np.linspace(np.min(image), np.max(image), numlevels))
    levels = list(np.percentile(image, [0,90, 98, 100]))
    print(levels)

    interp = RegularGridInterpolator((x, y), image, method='linear',
                                 bounds_error=False, fill_value=None)

    aa = interp((xg,yg))

    x_totalgrid = []
    y_totalgrid = []

    for i in range(len(levels) - 1):

        zmin = levels[i]
        zmax = levels[i+1]
        x = np.arange(0,size,1/(i+1))
        y = np.arange(0,size,1/(i+1))
        if i == 0:
            x = x[np.where(np.abs(x - size/2) < subsize)]
            y = y[np.where(np.abs(y - size/2) < subsize)]
        xg, yg = np.meshgrid(x, y, indexing='ij')
        aa = interp((xg,yg))
        xg = xg[np.where((aa > zmin) & (aa <= zmax))]
        yg = yg[np.where((aa > zmin) & (aa <= zmax))]
        x_totalgrid.extend(xg)
        y_totalgrid.extend(yg)

    return y_totalgrid, x_totalgrid


def build_lightcurve(ID, exposures, sn_path, confusion_metric,  detim, X, use_roman, band):

    '''
    This code builds a lightcurve datatable from the output of the SMP algorithm.

    Input:
    ID (int): supernova ID
    exposures (table): table of exposures used in the SMP algorithm
    sn_path (str): path to supernova data
    confusion_metric (float): the confusion metric derived in the SMP algorithm
    detim (int): number of detection images in the lightcurve
    X (array): the output of the SMP algorithm
    use_roman (bool): whether or not the lightcurve was built using Roman PSF
    band (str): the bandpass of the images used

    Returns:
    lc: a pandas dataframe containing the lightcurve data
    Notes:
    1.) This will soon be ECSV format instead
    2.) Soon I will turn many of these inputs into environment variable and they 
    should be deleted from function arguments and docstring.
    '''

    detections = exposures[np.where(exposures['DETECTED'])]
    parq_file = find_parq(ID, path = sn_path)
    df = open_parq(parq_file, path = sn_path)

    meta_dict ={'confusion_metric': confusion_metric, \
    'host_sep': df['host_sn_sep'][df['id'] == ID].values[0],\
     'host_mag_g': df[f'host_mag_g'][df['id'] == ID].values[0],\
      'sn_ra': df['ra'][df['id'] == ID].values[0], \
      'sn_dec': df['dec'][df['id'] == ID].values[0], \
      'host_ra': df['host_ra'][df['id'] == ID].values[0],\
       'host_dec': df['host_dec'][df['id'] == ID].values[0]}

    data_dict = {'MJD': detections['date'], 'true_flux': detections['realized flux'],  'measured_flux': X[-detim:]}
    units = {'MJD':u.d, 'true_flux': '',  'measured_flux': ''}

    return QTable(data = data_dict, meta = meta_dict, units = units)


def build_lightcurve_sim(supernova, detim, X):
    '''
    This code builds a lightcurve datatable from the output of the SMP algorithm 
    if the user simulated their own lightcurve.

    Inputs  
    supernova (array): the true lightcurve
    detim (int): number of detection images in the lightcurve
    X (array): the output of the SMP algorithm

    Returns
    lc: a QTable containing the lightcurve data
    2.) Soon I will turn many of these inputs into environment variable and they 
    should be deleted from function arguments and docstring.
    '''
    data_dict = {'MJD': np.arange(0, detim, 1), 'true_flux': supernova,  'measured_flux': X[-detim:]}
    meta_dict = {}
    units = {'MJD':u.d, 'true_flux': '',  'measured_flux': ''}
    return QTable(data = data_dict, meta = meta_dict, units = units)

<<<<<<< HEAD

def save_lightcurve(lc,identifier, band, psftype, output_path = None, overwrite = True):
=======
def save_lightcurve(lc,identifier, band, psftype, output_path = None):
    '''
    This function parses settings in the SMP algorithm and saves the lightcurve to a csv file
    with an appropriate name.
    Input:
    lc: the lightcurve data 
    identifier (str): the supernova ID or 'simulated' 
    band (str): the bandpass of the images used
    psftype (str): 'romanpsf' or 'analyticpsf'
    output_path (str): the path to save the lightcurve to.

    Returns:
    None, saves the lightcurve to a csv file.
    The file name is:
    output_path/identifier_band_psftype_lc.csv
    '''

    if not os.path.exists(os.path.join(os.getcwd(), 'results/')):
            print('Making a results directory for output at ', os.getcwd(), '/results')
            os.makedirs(os.path.join(os.getcwd(), 'results/'))
            os.makedirs(os.path.join(os.getcwd(), 'results/images/'))
            os.makedirs(os.path.join(os.getcwd(), 'results/lightcurves/'))
>>>>>>> d50c337f

    if output_path is None:
        output_path = os.path.join(os.getcwd(), 'results/lightcurves/')

    lc_file = os.path.join(output_path, f'{identifier}_{band}_{psftype}_lc.ecsv')

    print('Saving lightcurve to ' + lc_file)            
    lc.write(lc_file, format = 'ascii.ecsv', overwrite = overwrite)<|MERGE_RESOLUTION|>--- conflicted
+++ resolved
@@ -1406,11 +1406,7 @@
     units = {'MJD':u.d, 'true_flux': '',  'measured_flux': ''}
     return QTable(data = data_dict, meta = meta_dict, units = units)
 
-<<<<<<< HEAD
-
 def save_lightcurve(lc,identifier, band, psftype, output_path = None, overwrite = True):
-=======
-def save_lightcurve(lc,identifier, band, psftype, output_path = None):
     '''
     This function parses settings in the SMP algorithm and saves the lightcurve to a csv file
     with an appropriate name.
@@ -1432,7 +1428,6 @@
             os.makedirs(os.path.join(os.getcwd(), 'results/'))
             os.makedirs(os.path.join(os.getcwd(), 'results/images/'))
             os.makedirs(os.path.join(os.getcwd(), 'results/lightcurves/'))
->>>>>>> d50c337f
 
     if output_path is None:
         output_path = os.path.join(os.getcwd(), 'results/lightcurves/')

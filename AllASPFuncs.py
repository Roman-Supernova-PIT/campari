--- conflicted
+++ resolved
@@ -11,14 +11,6 @@
 import warnings
 from astropy.utils.exceptions import AstropyWarning
 from erfa import ErfaWarning
-<<<<<<< HEAD
-warnings.simplefilter('ignore', category=AstropyWarning)
-warnings.filterwarnings("ignore", category=ErfaWarning)
-import scipy.sparse as sp
-from scipy.linalg import block_diag, lstsq
-from numpy.linalg import LinAlgError
-=======
->>>>>>> 8235a797
 from astropy.nddata import Cutout2D
 from coord import *
 import requests
@@ -77,28 +69,12 @@
         spacing = 0.5
     else:
         spacing = 1.0
-<<<<<<< HEAD
+
+
     print('GRID SPACE', spacing)
     x = np.arange(difference, subsize+difference, spacing)
     y = np.arange(difference, subsize+difference, spacing)
 
-    '''
-    x -= np.mean(x)
-    x+= x_center
-
-    y -= np.mean(y)
-    y+= y_center
-    '''
-
-
-
-=======
-
-    print('GRID SPACE', spacing)
-    x = np.arange(difference, subsize+difference, spacing)
-    y = np.arange(difference, subsize+difference, spacing)
-
->>>>>>> 8235a797
     if image is not None and not makecontourGrid:
         # Bin the image in logspace and allocate grid points based on the
         # brightness.
@@ -115,26 +91,6 @@
         a = np.digitize(np.log(np.copy(imcopy)),bins)
         xes = []
         ys = []
-<<<<<<< HEAD
-
-
-        '''
-        xvals = np.array(range(-2, subsize+2)).astype(float)
-        print('xvals', xvals)
-        xvals -= np.mean(xvals)
-        print('xvals', xvals)
-        xvals += x_center
-        print('xvals', xvals)
-
-
-
-        yvals = np.array(range(-2, subsize+2)).astype(float)
-        yvals -= np.mean(yvals)
-        yvals += y_center
-
-        '''
-=======
->>>>>>> 8235a797
 
         xvals = x
         yvals = y
@@ -151,15 +107,11 @@
                     xes.append(y)
                     ys.append(x)
                 else:
-<<<<<<< HEAD
-                    xx = np.linspace(x-0.6,x+0.6,num+2)[1:-1]
-                    yy = np.linspace(y-0.6,y+0.6,num+2)[1:-1]
-                    X,Y = np.meshgrid(xx,yy)
-=======
+
+
                     xx = np.linspace(x - 0.6, x + 0.6, num+2)[1:-1]
                     yy = np.linspace(y - 0.6, y + 0.6, num+2)[1:-1]
                     X, Y = np.meshgrid(xx,yy)
->>>>>>> 8235a797
                     ys.extend(list(X.flatten()))
                     xes.extend(list(Y.flatten()))
 
@@ -194,10 +146,6 @@
         xx, yy = np.meshgrid(x, y)
         print(xx)
     '''
-<<<<<<< HEAD
-
-=======
->>>>>>> 8235a797
 
     xx = xx.flatten()
     yy = yy.flatten()
@@ -217,21 +165,13 @@
     return ra_grid, dec_grid
 
 
-<<<<<<< HEAD
-
-
-def generateGuess(imlist, wcslist, ra_grid, dec_grid):
-    '''
-    This function initializes the guess for the optimization. For each grid point, it finds the average value of the pixel it is sitting in on
-    each image. In some cases, this has offered minor improvements but it is not make or break for the algorithm.
-=======
+
 def generateGuess(imlist, wcslist, ra_grid, dec_grid):
     '''
     This function initializes the guess for the optimization. For each grid
     point, it finds the average value of the pixel it is sitting in on
     each image. In some cases, this has offered minor improvements but it is
     not make or break for the algorithm.
->>>>>>> 8235a797
     '''
     size = np.shape(imlist[0])[0]
     imx = np.arange(0, size, 1)
@@ -284,12 +224,8 @@
             that this needs to be for the correct SCA/Pointing combination.
 
     Returns:
-<<<<<<< HEAD
-    A numpy array of the PSFs at each grid point, with the shape (stampsize*stampsize, npoints)
-=======
     A numpy array of the PSFs at each grid point, with the shape
     (stampsize*stampsize, npoints)
->>>>>>> 8235a797
     '''
 
     assert util_ref is not None or psf is not None, 'you must provide at \
@@ -303,14 +239,6 @@
     else:
         psf = None
 
-<<<<<<< HEAD
-
-
-
-
-
-=======
->>>>>>> 8235a797
     if type(wcs) == galsim.fitswcs.AstropyWCS:
         x, y = wcs.toImage(ra,dec,units='deg')
     else:
@@ -1337,14 +1265,10 @@
     lc_file = os.path.join(output_path, f'{identifier}_{band}_{psftype}_lc.ecsv')
 
     print('Saving lightcurve to ' + lc_file)
-<<<<<<< HEAD
-    lc.write(lc_file, format = 'ascii.ecsv', overwrite = overwrite)
-=======
     lc.write(lc_file, format = 'ascii.ecsv', overwrite = overwrite)
 
 def banner(text):
     length = len(text) + 8
     print("#" * length)
     print('#   ' + text + '   #')
-    print("#" * length)
->>>>>>> 8235a797
+    print("#" * length)
# TODO -- remove these next few lines!
# This needs to be set up in an environment
# where snappl is available.  This will happen "soon"
# Get Rob to fix all of this.  For now, this is a hack
# so you can work short term.
import sys
import pathlib
sys.path.insert(0, str(pathlib.Path(__file__).parent/"extern/snappl"))
# End of lines that will go away once we do this right

import numpy as np
from astropy.io import fits
from astropy.wcs import WCS
from astropy import units as u
from astropy.coordinates import SkyCoord
import pandas as pd
from matplotlib import pyplot as plt
from roman_imsim.utils import roman_utils
from roman_imsim import *
import astropy.table as tb
import warnings
from astropy.utils.exceptions import AstropyWarning
from erfa import ErfaWarning
from astropy.nddata import Cutout2D
from coord import *
import requests
from astropy.table import Table
from astropy.table import QTable
import os
import time
import galsim
import h5py
import scipy.sparse as sp
from numpy.linalg import LinAlgError
from scipy.interpolate import RegularGridInterpolator
from snappl.image import OpenUniverse2024FITSImage
from snappl.logger import Lager

# This supresses a warning because the Open Universe Simulations dates are not
# FITS compliant.
warnings.simplefilter('ignore', category=AstropyWarning)
# Because the Open Universe Sims have dates from the future, we supress a
# warning about using future dates.
warnings.filterwarnings("ignore", category=ErfaWarning)

r'''
Cole Meldorf 2024
Adapted from code by Pedro Bernardinelli

                    ___
                   / _ \___  __ _  ___ ____
                  / , _/ _ \/  ' \/ _ `/ _ \
                 /_/|_|\___/_/_/_/\_,_/_//_/
⠀⠀⠀⠀⠀⠀⠀⠀⠀⠀⠀⠀⠀⠀⠀⠀⠀⠀⠀⠀⠀⠀⠀⠀⠀⠀⠀⠀⠀⠀⠀⠀⢠⣔⣴⣦⣔⣠⠀⠀⠀⠀⠀⠀⠀⠀⠀⠀⠀⠀
⠀⠀⠀⠀⠀⠀⠀⠀⠀⠀⠀⠀⠀⠀⠀⠀⠀⠀⠀⠀⠀⠀⠀⠀⠀⠀⠀⠀⠀⠀⢀⣼⣿⣭⣿⣟⣿⣿⣿⣅⢀⠀⠀⠀⠀⠀⠀⠀⠀⠀
⠀⠀⠀⠀⠀⠀⠀⠀⠀⠀⠀⠀⠀⠀⠀⠀⠀⠀⠀⠀⠀⠀⠀⠀⠀⠀⠀⠀⠀⠀⣾⣷⣾⣿⣿⣿⣿⣿⣿⣿⡶⠀⠀⠀⠀⠀⠀⠀⠀⠀
⠀⠀⠀⠀⠀⠀⠀⠀⠀⠀⠀⠀⠀⠀⠀⠀⠀⠀⠀⠀⠀⠀⠀⠀⠀⠀⠀⠀⢀⣄⣿⣿⣿⣿⣿⣿⣿⣿⣿⣿⡇⠄⠀⠀⠀⠀⠀⠀⠀⠀
⠀⠀⠀⠀⠀⠀⠀⠀⠀⠀⠀⣀⣠⠤⢤⣄⠀⠀⠀⠀⠀⠀⠀⠀⠀⠀⠀⣠⣾⣿⣿⣿⣿⣿⣿⣿⣿⣿⣿⣿⠃⠀⠀⠀⠀⠀⠀⠀⠀⠀
⠀⠀⠀⠀⠀⠀⠀⠀⠀⡠⢒⣿⣿⣿⣠⠋⠀⠀⠀⠀⠀⠀⣀⣀⠤⠶⠿⠿⠛⠿⠿⠿⢻⢿⣿⣿⣿⠿⠟⠁⠀⠀⠀⠀⠀⠀⠀⠀⠀⠀
⠀⠀⠀⠀⠀⠀⠀⠀⡞⢀⣿⣿⣿⡟⠃⠀⠀⠀⣀⡰⠶⠛⠃⠀⠀⠀⠀⠀⠀⠀⠀⠀⠀⠘⠀⠃⠘⠀⠀⠀⠀⠀⠀⠀⠀⠀⠀⠀⠀⠀
⠀⠀⠀⠀⠀⠀⠀⠘⢧⣤⣈⣡⣤⠤⠴⠒⠊⠉⠀⠀⠀⠀⠀⠀⠀⠀⠀⠀⠀⠀⠀⠀⠀⠀⠀⠀⠀⠀⠀⠀⠀⠀⠀⠀⠀⠀⠀⠀⠀⠀


                 _____  __     ___  __________
                / __/ |/ /    / _ \/  _/_  __/
               _\ \/    /    / ___// /  / /
              /___/_/|_/    /_/  /___/ /_/


'''


def local_grid(ra_center, dec_center, wcs, npoints, size = 25, spacing = 1.0, image = None, spline_grid = True, percentiles = [], makecontourGrid = True):

    '''
    Generates a local grid around a RA-Dec center, choosing step size and
    number of points
    '''
    Lager.debug('image shape: {}'.format(np.shape(image)))
    # Build the basic grid
    subsize = 9  # Taking a smaller square inside the image to fit on
    difference = int((size - subsize)/2)

    x_center, y_center = wcs.toImage(ra_center, dec_center, units='deg')

    if image is None:
        spacing = 0.5
    else:
        spacing = 1.0
    Lager.debug(f'GRID SPACE {spacing}')
    x = np.arange(difference, subsize+difference, spacing)
    y = np.arange(difference, subsize+difference, spacing)

    if image is not None and not makecontourGrid:
        # Bin the image in logspace and allocate grid points based on the
        # brightness.
        imcopy = np.copy(image)
        imcopy[imcopy <= 0] = 1e-10
        bins = [-np.inf]
        if len(percentiles) == 0:
            percentiles = [45, 90]
        bins.extend(np.nanpercentile(np.log(imcopy[np.where(np.log10(imcopy)>-10)]), percentiles))
        bins.append(np.inf)

        a = np.digitize(np.log(np.copy(imcopy)),bins)
        xes = []
        ys = []

        xvals = x
        yvals = y
        yvals = np.rint(yvals).astype(int)
        xvals = np.rint(xvals).astype(int)
        for xindex in xvals:
            x = xindex + 1
            for yindex in yvals:
                y = yindex + 1
                num = int(a[x][y])
                if num == 0:
                    pass
                elif num == 1:
                    xes.append(y)
                    ys.append(x)
                else:
                    xx = np.linspace(x - 0.6, x + 0.6, num+2)[1:-1]
                    yy = np.linspace(y - 0.6, y + 0.6, num+2)[1:-1]
                    X, Y = np.meshgrid(xx, yy)
                    ys.extend(list(X.flatten()))
                    xes.extend(list(Y.flatten()))

        xx = np.array(xes)
        yy = np.array(ys)

    elif image is not None and makecontourGrid:
        Lager.debug('USING CONTOUR GRID')
        xx, yy = contourGrid(image)
        xx = np.array(xx)
        yy = np.array(yy)

    else:
        xx, yy = np.meshgrid(x+1, y+1)
    '''
        subsize = 8 #Taking a smaller square inside the image to fit on
        difference = int((size - subsize)/2)

        spacing = 1.0
        x = np.arange(difference, subsize+difference, spacing)
        y = np.arange(difference, subsize+difference, spacing)

        x -= np.mean(x)
        x+= x_center

        y -= np.mean(y)
        y+= y_center

        xx, yy = np.meshgrid(x, y)
    '''

    xx = xx.flatten()
    yy = yy.flatten()
    Lager.debug(f'Built a grid with {np.size(xx)} points')

    if type(wcs)==galsim.fitswcs.AstropyWCS:
        result = wcs.toWorld(xx, yy, units='deg')
        ra_grid = result[0]
        dec_grid = result[1]
    else:
        Lager.warning('swapped x and y here')
        result = wcs.pixel_to_world(yy, xx)
        ra_grid = result.ra.deg
        dec_grid = result.dec.deg

    return ra_grid, dec_grid


def generateGuess(imlist, wcslist, ra_grid, dec_grid):
    '''
    This function initializes the guess for the optimization. For each grid
    point, it finds the average value of the pixel it is sitting in on
    each image. In some cases, this has offered minor improvements but it is
    not make or break for the algorithm.
    '''
    size = np.shape(imlist[0])[0]
    imx = np.arange(0, size, 1)
    imy = np.arange(0, size, 1)
    imx, imy = np.meshgrid(imx, imy)
    all_vals = np.zeros_like(ra_grid)

    for i,imwcs in enumerate(zip(imlist, wcslist)):
        im, wcs = imwcs
        if type(wcs) == galsim.fitswcs.AstropyWCS:
            # This actually means that we have a galsim wcs that was loaded from an astropy one
            xx, yy = wcs.toImage(ra_grid, dec_grid,units='deg')
        else:
            xx, yy = wcs.world_to_pixel(SkyCoord(ra = ra_grid*u.degree, dec = dec_grid*u.degree))

        grid_point_vals = np.zeros_like(xx)
        for imval, imxval, imyval in zip(im.flatten(), imx.flatten(), imy.flatten()):
            grid_point_vals[np.where((np.abs(xx - imxval) < 0.5) & (np.abs(yy - imyval) < 0.5))] = imval
        all_vals += grid_point_vals
    return all_vals/len(wcslist)



def construct_psf_background(ra, dec, wcs, x_loc, y_loc, stampsize, bpass,
                             use_roman, color=0.61, psf=None, pixel=False,
                             include_photonOps=False, util_ref=None,
                             band=None):

    '''
    Constructs the background model around a certain image (x,y) location and
    a given array of RA and DECs.
    Inputs:
    ra, dec: arrays of RA and DEC values for the grid
    wcs: the wcs of the image, if the image is a cutout, this MUST be the wcs
    of the CUTOUT
    x_loc, y_loc: the pixel location of the image in the FULL image, i.e. x y
    location in the SCA.
    stampsize: the size of the stamp being used
    bpass: the bandpass being used
    flatten: whether to flatten the output array (REMOVED XXXXXX)
    color: the color of the star being used (currently not used)
    psf: Here you can provide a PSF to use, if you don't provide one, you must
    provide a util_ref, which will calculate the Roman PSF instead.
    pixel: If True, use a pixel tophat function to convolve the PSF with,
    otherwise use a delta function. Does not seem to hugely affect results.
    include_photonOps: If True, use photon ops in the background model.
    This is not recommended for general use, as it is very slow.
    util_ref: A reference to the util object, which is used to calculate the
            PSF. If you provide this, you don't need to provide a PSF. Note
            that this needs to be for the correct SCA/Pointing combination.

    Returns:
    A numpy array of the PSFs at each grid point, with the shape
    (stampsize*stampsize, npoints)
    '''

    assert util_ref is not None or psf is not None, 'you must provide at \
        least util_ref or psf'
    assert util_ref is not None or band is not None, 'you must provide at \
        least util_ref or band'

    if not use_roman:
        assert psf is not None, 'you must provide an input psf if \
                                 not using roman.'
    else:
        psf = None

    if type(wcs) == galsim.fitswcs.AstropyWCS:
        x, y = wcs.toImage(ra,dec,units='deg')
    else:
        x, y = wcs.world_to_pixel(SkyCoord(ra = np.array(ra)*u.degree, dec = np.array(dec)*u.degree))

    psfs = np.zeros((stampsize * stampsize,np.size(x)))

    k = 0

    sed = galsim.SED(galsim.LookupTable([100, 2600], [1,1], interpolant='linear'),
                            wave_type='nm', flux_type='fphotons')
    point = None
    if pixel:
        point = galsim.Pixel(0.1)*sed
    else:
        point = galsim.DeltaFunction()
        point *= sed

    point = point.withFlux(1,bpass)
    oversampling_factor = 1
    pupil_bin = 8

    newwcs = wcs
    #Loop over the grid points, draw the PSF at each one, and append to a list.

    #roman_psf =  util_ref.getPSF(x_loc,y_loc,pupil_bin)
    roman_psf = galsim.roman.getPSF(1,band, pupil_bin=8, wcs = newwcs)

    for a,ij in enumerate(zip(x.flatten(),y.flatten())):
        i,j = ij
        stamp = galsim.Image(stampsize*oversampling_factor,stampsize*oversampling_factor,wcs=newwcs)

        if not include_photonOps:
            if use_roman:
                convolvedpsf = galsim.Convolve(point, roman_psf)
            else:
                convolvedpsf = galsim.Convolve(point, psf)
            result = convolvedpsf.drawImage(bpass, method='no_pixel',\
                center = galsim.PositionD(i, j),use_true_center = True, image = stamp, wcs = newwcs)

        else:
            photon_ops = [util_ref.getPSF(i,j,8)] + util_ref.photon_ops
            result = point.drawImage(bpass,wcs=newwcs, method='phot', photon_ops=photon_ops, rng=util_ref.rng, \
                n_photons=int(1e6),maxN=int(1e6),poisson_flux=False, center = galsim.PositionD(i+1, j+1),\
                    use_true_center = True, image=stamp)

        '''
        plt.figure(figsize = (5,5))
        plt.title('PSF inside CBg')
        plt.imshow(result.array)
        plt.colorbar()
        plt.show()
        '''

        psfs[:,k] = result.array.flatten()
        k += 1

    newstamp = galsim.Image(stampsize*oversampling_factor,stampsize*oversampling_factor,wcs=newwcs)
    #roman_bandpasses[band]
    '''
    if not psf:
        bgpsf = (util_ref.getPSF(2048,2048,pupil_bin)*sed).drawImage(bpass, wcs = newwcs, center = (5, 5), use_true_center = True, image = newstamp)
    else:
        bgpsf = (psf*sed).drawImage(bpass, wcs = newwcs, center = (5, 5), use_true_center = True, image = newstamp)
    bgpsf = bgpsf.array
    '''
    bgpsf = None
    return psfs, bgpsf


def findAllExposures(snid, ra, dec, peak, start, end, band, maxbg=24,
                     maxdet=24, return_list=False, stampsize=25,
                     roman_path=None, pointing_list=None, SCA_list=None,
                     truth='simple_model', lc_start=-np.inf, lc_end=np.inf):
    '''
    This function finds all the exposures that contain a given supernova, and returns a list of them.
    Utilizes Rob's awesome database method to find the exposures. Humongous speed up thanks to this.

    Inputs:
    snid: the ID of the supernova
    ra, dec: the RA and DEC of the supernova (TODO: Is this necessary if we're passing the ID?)
    peak: the peak of the supernova
    start, end: the start and end of the observing window
    maxbg: the maximum number of background images to consider
    maxdet: the maximum number of detected images to consider
    return_list: whether to return the exposures as a list or not
    stampsize: the size of the stamp to use
    roman_path: the path to the Roman data
    pointing_list: If this is passed in, only consider these pointings
    SCA_list: If this is passed in, only consider these SCAs
    truth: If 'truth' use truth images, if 'simple_model' use simple model images.
    band: the band to consider
    lc_start, lc_end: the start and end of the light curve window, in terms of
                      time, in days, away from the peak.
    '''
    g = fits.open(roman_path + '/RomanTDS/Roman_TDS_obseq_11_6_23.fits')[1] #Am I still using this? XXX TODO
    g = g.data
    alldates = g['date']
    f = fits.open(roman_path + '/RomanTDS/Roman_TDS_obseq_11_6_23_radec.fits')[1]
    f = f.data

    explist = tb.Table(names=('Pointing', 'SCA', 'BAND', 'zeropoint', 'RA', 'DEC', 'date', 'true mag', 'true flux', 'realized flux'),\
            dtype=('i8', 'i4', 'str', 'f8', 'f8', 'f8', 'f8','f8', 'f8', 'f8'))

    #Rob's database method! :D

    server_url = 'https://roman-desc-simdex.lbl.gov'
    req = requests.Session()
    result = req.post( f'{server_url}/findromanimages/containing=({ra},{dec})' )
    if result.status_code != 200:
        raise RuntimeError( f"Got status code {result.status_code}\n{result.text}" )

    res = pd.DataFrame(result.json())[['filter','pointing','sca', 'mjd']]
    res.rename(columns={'mjd': 'date', 'pointing': 'Pointing', 'sca': 'SCA'},
               inplace=True)

    res = res.loc[res['filter'] == band]
    det = res.loc[(res['date'] >= start) & (res['date'] <= end)].copy()
    det['offpeak_time'] = det['date'] - peak
    det = det.sort_values('offpeak_time')
    if lc_start != -np.inf or lc_end != np.inf:
        det = det.loc[(det['offpeak_time'] >= lc_start) &
                      (det['offpeak_time'] <= lc_end)]
    if isinstance(maxdet, int):
        det = det.iloc[:maxdet]
    det['DETECTED'] = True

    if pointing_list is not None:
        det = det.loc[det['Pointing'].isin(pointing_list)]

    bg = res.loc[(res['date'] < start) | (res['date'] > end)].copy()
    bg['offpeak_time'] = bg['date'] - peak
    if lc_start != -np.inf or lc_end != np.inf:
        bg = bg.loc[(bg['offpeak_time'] >= lc_start) &
                    (bg['offpeak_time'] <= lc_end)]
    if isinstance(maxbg, int):
        bg = bg.iloc[:maxbg]
    bg['DETECTED'] = False

    # combine these two dataframes
    all_images = pd.concat([det, bg])
    all_images['zeropoint'] = np.nan

    # Now we need to loop through the images and get the information we need
    zpts = []
    true_mags = []
    true_fluxes = []
    realized_fluxes = []
    for index, row in all_images.iterrows():
        cat = pd.read_csv(roman_path+f'/RomanTDS/truth/{band}/{row.Pointing}/Roman_TDS_index_{band}_{row.Pointing}_{row.SCA}.txt',\
                                sep="\s+", skiprows = 1,
                                names = ['object_id', 'ra', 'dec', 'x', 'y', 'realized_flux', 'flux', 'mag', 'obj_type'])
        cat_star = cat.loc[cat['obj_type'] == 'star']
        logflux = -2.5*np.log10(cat_star['flux'])
        mag = cat_star['mag']
        zpt = np.mean(mag - logflux)
        zpts.append(zpt)

        if row.DETECTED:
            try:
                true_mags.append(cat.loc[cat['object_id'] == snid].mag.values[0])
                true_fluxes.append(cat.loc[cat['object_id'] == snid].flux.values[0])
                realized_fluxes.append(cat.loc[cat['object_id'] == snid].realized_flux.values[0])

            except:
                Lager.error(f'No truth file found for \
                             {row.Pointing, row.SCA}')
                true_mags.append(np.nan)
                true_fluxes.append(np.nan)
                realized_fluxes.append(np.nan)
                continue

        else:
            true_mags.append(np.nan)
            true_fluxes.append(np.nan)
            realized_fluxes.append(np.nan)
    all_images['zeropoint'] = zpts
    all_images['true mag'] = true_mags
    all_images['true flux'] = true_fluxes
    all_images['realized flux'] = realized_fluxes
    all_images['BAND'] = band

    explist = Table.from_pandas(all_images)
    explist.sort(['DETECTED', 'SCA'])
    Lager.info('\n' + str(explist))

    if return_list:
        return explist


def find_parq(ID, path, obj_type='SN'):
    '''
    Find the parquet file that contains a given supernova ID.
    '''
    files = os.listdir(path)
    file_prefix = {"SN": "snana", "star": "pointsource"}
    files = [f for f in files if file_prefix[obj_type] in f]
    files = [f for f in files if '.parquet' in f]
    files = [f for f in files if 'flux' not in f]

    for f in files:
        pqfile = int(f.split('_')[1].split('.')[0])
        df = open_parq(pqfile, path, obj_type=obj_type)
        # The issue is SN parquets store their IDs as ints and star parquets as strings.
        # Should I convert the entire array or is there a smarter way to do this?
        if ID in df.id.values or str(ID) in df.id.values:
            return pqfile


def open_parq(parq, path, obj_type = 'SN', engine="fastparquet"):
    '''
    Convenience function to open a parquet file given its number.
    '''
    file_prefix = {"SN": "snana", "star": "pointsource"}
    base_name = "{0:s}_{1}.parquet".format(file_prefix[obj_type], parq)
    file_path = os.path.join(path, base_name)
    df = pd.read_parquet(file_path, engine=engine)
    return df


def radec2point(RA, DEC, filt, path, start = None, end = None):
    '''
    This function takes in RA and DEC and returns the pointing and SCA with
    center closest to desired RA/DEC
    '''
    f = fits.open(path+'/RomanTDS/Roman_TDS_obseq_11_6_23_radec.fits')[1]
    f = f.data

    g = fits.open(path+'/RomanTDS/Roman_TDS_obseq_11_6_23.fits')[1]
    g = g.data
    alldates = g['date']

    allRA = f['RA']
    allDEC = f['DEC']


    pointing_sca_coords = SkyCoord(allRA*u.deg, allDEC*u.deg, frame='icrs')
    search_coord = SkyCoord(RA*u.deg, DEC*u.deg, frame='icrs')
    dist = pointing_sca_coords.separation(search_coord).arcsec

    dist[np.where(f['filter'] != filt)] = np.inf #Ensuring we only get the filter we want
    reshaped_array = dist.flatten()
    # Find the indices of the minimum values along the flattened slices
    min_indices = np.argmin(reshaped_array, axis=0)
    # Convert the flat indices back to 2D coordinates
    rows, cols = np.unravel_index(min_indices, dist.shape[:2])

    #The plus 1 is because the SCA numbering starts at 1
    return rows, cols + 1

def construct_psf_source(x, y, pointing, SCA, stampsize=25,  x_center = None, y_center = None, sed = None, flux = 1, photOps = True):
    '''
        Constructs the PSF around the point source (x,y) location, allowing for some offset from the center
        Inputs:
        x,y are locations in the SCA
        pointing, SCA: the pointing and SCA of the image
        stampsize = size of cutout image used
        x_center and y_center need to be given in coordinates of the cutout.
        sed: the SED of the source
        flux: If you are using this function to build a model grid point, this should be 1. If
            you are using this function to build a model of a source, this should be the flux of the source.

    '''

    Lager.debug(f'ARGS IN PSF SOURCE: \n x, y: {x, y} \n' +
                f' Pointing, SCA: {pointing, SCA} \n' +
                f' stamp size: {stampsize} \n' +
                f' x_center, y_center: {x_center, y_center} \n' +
                f' sed: {sed} \n' +
                f' flux: {flux}')

    config_file = './temp_tds.yaml'
    util_ref = roman_utils(config_file=config_file, visit=pointing, sca=SCA)

    assert sed is not None, 'You must provide an SED for the source'

    if not photOps:
        # While I want to do this sometimes, it is very rare that you actually
        # want to do this. Thus if it was accidentally on while doing a normal
        # run, I'd want to know.
        Lager.warning('NOT USING PHOTON OPS IN PSF SOURCE')

    master = getPSF_Image(util_ref, stampsize, x=x, y=y,  x_center=x_center,
                          y_center=y_center, sed=sed,
                          include_photonOps=photOps, flux=flux).array

    return master.flatten()


def gaussian(x, A, mu, sigma):
    '''
    See name of function. :D
    '''
    return A*np.exp(-(x-mu)**2/(2*sigma**2))


def constructImages(exposures, ra, dec, size=7, background=False,
                    roman_path=None):

    '''
    Constructs the array of Roman images in the format required for the linear algebra operations

    Inputs:
    exposures is a list of exposures from findAllExposures
    ra,dec: the RA and DEC of the SN
    background: whether to subtract the background from the images
    roman_path: the path to the Roman data

    '''
    m = []
    err = []
    mask = []
    wgt = []
    bgflux = []
    sca_wcs_list = []
    wcs_list = []
    truth = 'simple_model'

    Lager.debug(f'truth in construct images: {truth}')

    for indx, i in enumerate(exposures):
        Lager.debug(f'Constructing image {indx} of {len(exposures)}')
        band = i['BAND']
        pointing = i['Pointing']
        SCA = i['SCA']

        # TODO : replace None with the right thing once Exposure is implemented

        imagepath = roman_path + (f'/RomanTDS/images/{truth}/{band}/{pointing}'
                                  f'/Roman_TDS_{truth}_{band}_{pointing}_'
                                  f'{SCA}.fits.gz')
        image = OpenUniverse2024FITSImage(imagepath, None, SCA)

        if truth == 'truth':
            raise RuntimeError("Truth is broken.")
            # Before I needed to get a different wcs, unclear if that will be
            # the case for the Image class, but I'll leave this if else here
            # until that's clearer. # TODO
            wcs = image.get_wcs()
        else:
            wcs = image.get_wcs()

        sca_wcs_list.append(galsim.AstropyWCS(wcs=wcs))
        # Note to self, once everything is in the snappl image object, this
        # might be unnecessary if we have a list of Image objects. TODO

        pixel = wcs.world_to_pixel(SkyCoord(ra=ra*u.degree, dec=dec*u.degree))

        imagedata, = image.get_data(which='data')
        # Use this where you would have used image[...].data below

        result = Cutout2D(imagedata, pixel, size, mode='strict', wcs=wcs)
        wcs_list.append(galsim.AstropyWCS(wcs = result.wcs)) # Made this into a galsim wcs

        cutout = result.data
        if truth == 'truth':
            img = Cutout2D(imagedata, pixel, size, mode='strict').data
            img += np.abs(np.min(img))
            img += 1
            img = np.sqrt(img)
            err_cutout = 1 / img

        else:
            errordata, = image.get_data(which='noise')
            err_cutout = Cutout2D(errordata, pixel, size, mode='strict').data


        im = cutout

        '''
        try:
            zero = np.power(10, -(i['zeropoint'] - self.common_zpt)/2.5)
        except:
            zero = -99

        if zero < 0:
            zero =
        im = cutout * zero
        '''

        bgarr = np.concatenate((im[0:size//4,0:size//4].flatten(),\
                            im[0:size,size//4:size].flatten(),\
                                im[size//4:size,0:size//4].flatten(),\
                                    im[size//4:size,size//4:size].flatten()))
        bgarr = bgarr[bgarr != 0]

        if len(bgarr) == 0:
            med = 0
            bg = 0
        else:
            pc = np.percentile(bgarr, 84)
            med = np.median(bgarr)
            bgarr = bgarr[bgarr < pc]
            bg = np.median(bgarr)

        bgflux.append(bg)

        #If we are not fitting the background we manually subtract it here.
        if not background and not truth == 'truth':
            im -= image.get_header()['SKY_MEAN']
        elif not background and truth == 'truth':
            im -= bg
            Lager.debug(f'Subtracted a background level of {bg}')

        m.append(im)
        err.append(err_cutout)
        mask.append(np.zeros((size, size)))

    image = m

    return image, wcs_list, sca_wcs_list, err


def getPSF_Image(self,stamp_size,x=None,y=None, x_center = None, y_center= None, pupil_bin=8,sed=None,
                        oversampling_factor=1,include_photonOps=False,n_phot=1e6, pixel = False, flux = 1):

    """
    This is a roman imsim function that I have repurposed slightly for off center placement.

    Return a Roman PSF image for some image position
    Parameters:
        stamp_size: size of output PSF model stamp in native roman pixel_scale (oversampling_factor=1)
        x: x-position in SCA
        y: y-position in SCA
        pupil_bin: pupil image binning factor
        sed: SED to be used to draw the PSF - default is a flat SED.
        oversampling_factor: factor by which to oversample native roman pixel_scale
        include_photonOps: include additional contributions from other photon operators in effective psf image
    Returns:
        the PSF GalSim image object (use image.array to get a numpy array representation)
    """
    time1 = time.time()
    '''
    if sed is None:
        sed = galsim.SED(galsim.LookupTable([100, 2600], [1,1], interpolant='linear'),
                            wave_type='nm', flux_type='fphotons')
    '''
    if pixel:
        point = galsim.Pixel(1)*sed
        Lager.debug('Building a Pixel shaped PSF source')
    else:
        point = galsim.DeltaFunction()*sed
    time2 = time.time()

    point = point.withFlux(flux,self.bpass)
    local_wcs = self.getLocalWCS(x,y)
    wcs = galsim.JacobianWCS(dudx=local_wcs.dudx/oversampling_factor,
                                dudy=local_wcs.dudy/oversampling_factor,
                                dvdx=local_wcs.dvdx/oversampling_factor,
                                dvdy=local_wcs.dvdy/oversampling_factor)
    stamp = galsim.Image(stamp_size*oversampling_factor,stamp_size*oversampling_factor,wcs=wcs)

    time3 = time.time()

    if not include_photonOps:
        psf = galsim.Convolve(point, self.getPSF(x,y,pupil_bin))
        return psf.drawImage(self.bpass,image=stamp,wcs=wcs,method='no_pixel',center = galsim.PositionD(x_center, y_center),use_true_center = True)

    photon_ops = [self.getPSF(x,y,pupil_bin)] + self.photon_ops
    Lager.debug(f'Using {n_phot:e} photons in getPSF_Image')
    result = point.drawImage(self.bpass,wcs=wcs, method='phot', photon_ops=photon_ops, rng=self.rng, \
        n_photons=int(n_phot),maxN=int(n_phot),poisson_flux=False, center = galsim.PositionD(x_center, y_center),use_true_center = True, image=stamp)
    return result


def fetchImages(num_total_images, num_detect_images, ID, sn_path, band, size, fit_background,
                roman_path, object_type, lc_start=-np.inf, lc_end=np.inf):
    '''
    This function gets the list of exposures to be used for the analysis.

    Inputs:
    num_total_images: total images used in analysis (detection + no detection)
    num_detect_images: number of images used in the analysis that contain a
                       detection.
    ID: int, the ID of the object
    sn_path: str, the path to the supernova data
    band: str, the band to be used
    size: int, cutout will be of shape (size, size)
    fit_background: bool, whether to manually fit the background or not
    roman_path: str, the path to the Roman data
    obj_type: str, the type of object to be used (SN or star)
    lc_start, lc_end: ints, MJD bounds on where to fetch images.

    Returns:
    images: array, the actual image data, shape (num_total_images, size, size)
    cutout_wcs_list: list of wcs objects for the cutouts
    im_wcs_list: list of wcs objects for the entire SCA
    err: array, the uncertainty in each pixel
                of images, shape (num_total_images, size, size)
    snra, sndec: floats, the RA and DEC of the supernova, a single float is
                         used for both of these as we assume the object is
                         not moving between exposures.
    exposures: astropy.table.table.Table, table of exposures used

    '''

    pqfile = find_parq(ID, sn_path, obj_type=object_type)
    ra, dec, p, s, start, end, peak = \
            get_object_info(ID, pqfile, band = band, snpath = sn_path, roman_path = roman_path, obj_type = object_type)
    snra = ra
    sndec = dec # Why is this here? TODO remove in a less urgent PR
    start = start[0]
    end = end[0]
    exposures = findAllExposures(ID, ra, dec, peak, start, end,
                                 roman_path=roman_path, maxbg=num_total_images - num_detect_images,
                                 maxdet=num_detect_images, return_list=True, band=band,
                                 lc_start=lc_start, lc_end=lc_end)
    images, cutout_wcs_list, im_wcs_list, err =\
        constructImages(exposures, ra, dec, size=size,
                        background=fit_background, roman_path=roman_path)

    Lager.debug(f'here {np.shape(images)}')
    Lager.debug(f'here {np.shape(err)}')
    Lager.debug(f'here {type(exposures)}')

    return images, cutout_wcs_list, im_wcs_list, err, snra, sndec, ra, dec, \
           exposures


def get_object_info(ID, parq, band, snpath, roman_path, obj_type):

    '''
    Fetch some info about an object given its ID.
    Inputs:
    ID: the ID of the object
    parq: the parquet file containing the object
    band: the band to consider
    date: whether to return the start end and peak dates of the object
    snpath: the path to the supernova data
    roman_path: the path to the Roman data
    host: whether to return the host RA and DEC

    Returns:
    ra, dec: the RA and DEC of the object
    pointing, sca: the pointing and SCA of the object
    start, end, peak: the start, end, and peak dates of the object
    '''

    df = open_parq(parq, snpath, obj_type=obj_type)
    if obj_type == 'star':
        ID = str(ID)

    df = df.loc[df.id == ID]
    ra, dec = df.ra.values[0], df.dec.values[0]

    if obj_type == 'SN':
        start = df.start_mjd.values
        end = df.end_mjd.values
        peak = df.peak_mjd.values
    else:
        start = [0]
        end = [np.inf]
        peak = [0]

    pointing, sca = radec2point(ra, dec, band, roman_path)

    return ra, dec, pointing, sca, start, end, peak


def getWeights(cutout_wcs_list, size, snra, sndec, error=None,
               gaussian_std=1000, cutoff=np.inf):
    wgt_matrix = []
    Lager.debug(f'Gaussian std in getWeights {gaussian_std}')
    for i, wcs in enumerate(cutout_wcs_list):
        xx, yy = np.meshgrid(np.arange(0, size, 1), np.arange(0, size, 1))
        xx = xx.flatten()
        yy = yy.flatten()

        rara, decdec = wcs.toWorld(xx, yy, units='deg')
        dist = np.sqrt((rara - snra)**2 + (decdec - sndec)**2)

        snx, sny = wcs.toImage(snra, sndec, units='deg')
        dist = np.sqrt((xx - snx + 1)**2 + (yy - sny + 1)**2)

        wgt = np.ones(size**2)
        wgt = 5*np.exp(-dist**2/gaussian_std)
        # Here, we throw out pixels that are more than 4 pixels away from the
        # SN. The reason we do this is because by choosing an image size one
        # has set a square top hat function centered on the SN. When that image
        # is rotated pixels in the corners leave the image, and new pixels
        # enter. By making a circular cutout, we minimize this problem. Of
        # course this is not a perfect solution, because the pixellation of the
        # circle means that still some pixels will enter and leave, but it
        # seems to minimize the problem.
        wgt[np.where(dist > 4)] = 0 # Correction here for flux missed ??? TODO
        if error is None:
            error = np.ones_like(wgt)
        Lager.debug(f'wgt before: {np.mean(wgt)}')
        wgt /= (error[i].flatten())**2 # Define an inv variance TODO
        Lager.debug(f'wgt after: {np.mean(wgt)}')
        # wgt = wgt / np.sum(wgt) # Normalize outside out of the loop TODO
        # What fraction of the flux is contained in the PSF? TODO
        wgt_matrix.append(wgt)
    return wgt_matrix


def makeGrid(adaptive_grid, images, size, ra, dec, cutout_wcs_list,
             percentiles=[], single_grid_point=False, npoints=7,
             make_exact=False, makecontourGrid=False):
    if adaptive_grid:
        ra_grid, dec_grid = local_grid(ra, dec, cutout_wcs_list[0],
                                       npoints, size=size,  spacing=0.75,
                                       image=images[0], spline_grid=False,
                                       percentiles=percentiles,
                                       makecontourGrid=makecontourGrid)
    else:
        if single_grid_point:
            ra_grid, dec_grid = [ra], [dec]
        else:
            ra_grid, dec_grid = local_grid(ra,dec, cutout_wcs_list[0], npoints, size = size, spacing = 0.75, spline_grid = False)

        if make_exact:
            if single_grid_point:
                galra = ra_grid[0]
                galdec = dec_grid[0]
            else:
                galra = ra_grid[106]
                galdec = dec_grid[106]


        ra_grid = np.array(ra_grid)
        dec_grid = np.array(dec_grid)
    return ra_grid, dec_grid


def plot_lc(filepath, return_data=False):
    fluxdata = pd.read_csv(filepath, comment='#', delimiter=' ')
    truth_mags = fluxdata['SIM_true_mag']
    mag = fluxdata['mag']
    sigma_mag = fluxdata['mag_err']

    plt.figure(figsize=(10, 10))
    plt.subplot(2, 1, 1)

    dates = fluxdata['MJD']

    plt.scatter(dates, truth_mags, color='k', label='Truth')
    plt.errorbar(dates, mag, yerr=sigma_mag,  color='purple', label='Model',
                 fmt='o')

    plt.ylim(np.max(truth_mags) + 0.2, np.min(truth_mags) - 0.2)
    plt.ylabel('Magnitude (Uncalibrated)')

    residuals = mag - truth_mags
    bias = np.mean(residuals)
    bias *= 1000
    bias = np.round(bias, 3)
    scatter = np.std(residuals)
    scatter *= 1000
    scatter = np.round(scatter, 3)
    props = dict(boxstyle='round', facecolor='wheat', alpha=0.8)
    textstr = 'Overall Bias: ' + str(bias) + ' mmag \n' + \
        'Overall Scatter: ' + str(scatter) + ' mmag'
    plt.text(np.percentile(dates, 60), np.mean(truth_mags), textstr,
             fontsize=14, verticalalignment='top', bbox=props)
    plt.legend()

    plt.subplot(2, 1, 2)
    plt.errorbar(dates, residuals, yerr=sigma_mag, fmt='o', color='k')
    plt.axhline(0, ls='--', color='k')
    plt.ylabel('Mag Residuals (Model - Truth)')

    plt.ylabel('Mag Residuals (Model - Truth)')
    plt.xlabel('MJD')
    plt.ylim(np.min(residuals) - 0.1, np.max(residuals) + 0.1)

    plt.axhline(0.005, color='r', ls='--')
    plt.axhline(-0.005, color='r', ls='--', label='5 mmag photometry')

    plt.axhline(0.02, color='b', ls='--')
    plt.axhline(-0.02, color='b', ls='--', label='20 mmag photometry')
    plt.legend()

    if return_data:
        return mag.values, dates.values, \
            sigma_mag.values, truth_mags.values, bias, scatter


def plot_images(fileroot, size = 11):

    imgdata = np.load('./results/images/'+str(fileroot)+'_images.npy')
    num_total_images = imgdata.shape[1]//size**2
    images = imgdata[0]
    sumimages = imgdata[1]
    wgt_matrix = imgdata[2]

    fluxdata = pd.read_csv('./results/lightcurves/'+str(fileroot)+'_lc.csv')
    supernova = fluxdata['true_flux']
    measured_flux = fluxdata['measured_flux']

    snra, sndec = fluxdata['sn_ra'][0], fluxdata['sn_dec'][0]
    galra, galdec = fluxdata['host_ra'][0], fluxdata['host_dec'][0]


    hdul = fits.open('./results/images/'+str(fileroot)+'_wcs.fits')
    cutout_wcs_list = []
    for i,savedwcs in enumerate(hdul):
        if i == 0:
            continue
        newwcs = galsim.wcs.readFromFitsHeader(savedwcs.header)[0]
        cutout_wcs_list.append(newwcs)

    biases = []

    ra_grid, dec_grid, gridvals = np.load('./results/images/'+str(fileroot)+'_grid.npy')

    fig = plt.figure(figsize = (15,3*num_total_images))

    for i, wcs in enumerate(cutout_wcs_list):

        extent = [-0.5, size-0.5, -0.5, size-0.5]
        xx, yy = cutout_wcs_list[i].toImage(ra_grid, dec_grid, units = 'deg')
        snx, sny = wcs.toImage(snra, sndec, units = 'deg')
        galx, galy = wcs.toImage(galra, galdec, units = 'deg')

        plt.subplot(len(cutout_wcs_list), 4, 4*i+1)
        vmin = np.mean(gridvals) - np.std(gridvals)
        vmax = np.mean(gridvals) + np.std(gridvals)
        plt.scatter(xx-1, yy-1, s = 1, c= 'k', vmin = vmin, vmax = vmax)
        plt.title('True Image')
        plt.scatter(snx-1, sny-1, c = 'r', s = 8, marker = '*')
        plt.scatter(galx-1,galy-1, c = 'b', s = 8, marker = '*')
        imshow = plt.imshow(images[i*size**2:(i+1)*size**2].reshape(size,size), origin = 'lower', extent = extent)
        plt.colorbar(fraction=0.046, pad=0.04)
        trueimage = images[i*size**2:(i+1)*size**2].reshape(size,size)


        ############################################

        plt.subplot(len(cutout_wcs_list), 4, 4*i+2)
        plt.title('Model')

        im1 = sumimages[i*size**2:(i+1)*size**2].reshape(size,size)
        xx, yy = cutout_wcs_list[i].toImage(ra_grid, dec_grid, units = 'deg')


        xx -= 1
        yy -= 1


        vmin = np.min(images[i*size**2:(i+1)*size**2].reshape(size,size))
        vmax = np.max(images[i*size**2:(i+1)*size**2].reshape(size,size))

        #im1[np.where(wgt_matrix[i*size**2:(i+1)*size**2].reshape(size,size) == 0)] = 0


        vmin = imshow.get_clim()[0]
        vmax = imshow.get_clim()[1]

        plt.imshow(im1, extent = extent, origin = 'lower', vmin = vmin, vmax = vmax)
        plt.colorbar(fraction=0.046, pad=0.04)


        #plt.scatter(galx-1,galy-1, c = 'r', s = 8, marker = '*')
        #plt.scatter(snx-1, sny-1, c = 'k', s = 8, marker = '*')

        #plt.xlim(-1,size)
        #plt.ylim(-1,size)


        ############################################
        plt.subplot(len(cutout_wcs_list),4,4*i+3)
        plt.title('Residuals')
        vmin = np.mean(gridvals) - np.std(gridvals)
        vmax = np.mean(gridvals) + np.std(gridvals)
        plt.scatter(xx,yy, s = 1, c= gridvals,  vmin = vmin, vmax = vmax)
        res = images - sumimages



        current_res= res[i*size**2:(i+1)*size**2].reshape(size,size)

        #if i == 0:
        norm = 3*np.std(current_res[np.where(wgt_matrix[i*size**2:(i+1)*size**2].reshape(size,size) != 0)])

        #current_res[np.where(wgt_matrix[i*size**2:(i+1)*size**2].reshape(size,size) == 0)] = 0
        #current_res[np.where(wgt_matrix[i*size**2:(i+1)*size**2].reshape(size,size) != 0)] = \
            #np.log10(np.abs(current_res[np.where(wgt_matrix[i*size**2:(i+1)*size**2].reshape(size,size) != 0)]))

        plt.imshow(current_res, extent = extent, origin = 'lower', cmap = 'seismic', vmin = -100, vmax = 100)
        #plt.imshow(wgt_matrix[i*size**2:(i+1)*size**2].reshape(size,size), extent = extent, origin = 'lower')
        plt.colorbar(fraction=0.046, pad=0.14)
        #plt.scatter(galx,galy, c = 'r', s = 12, marker = '*', edgecolors='k')

    plt.subplots_adjust(wspace = 0.4, hspace = 0.3)


def slice_plot(fileroot):
    biases = []
    fig = plt.figure(figsize = (15,2*num_total_images))
    images = imgdata[0]
    sumimages = imgdata[1]
    wgt_matrix = imgdata[2]

    fluxdata = pd.read_csv('./results/lightcurves/'+str(fileroot)+'_lc.csv')
    supernova = fluxdata['true_flux']
    measured_flux = fluxdata['measured_flux']
    snra, sndec = fluxdata['sn_ra'][0], fluxdata['sn_dec'][0]

    hdul = fits.open('./results/images/'+str(fileroot)+'_wcs.fits')
    cutout_wcs_list = []
    for i,savedwcs in enumerate(hdul):
        if i == 0:
            continue
        newwcs = galsim.wcs.readFromFitsHeader(savedwcs.header)[0]
        cutout_wcs_list.append(newwcs)


    magresiduals = -2.5*np.log10(measured_flux)+2.5*np.log10(np.array(supernova))


    galxes = []
    stds = []
    biases = []

    for i, wcs in enumerate(cutout_wcs_list):

        extent = [-0.5, size-0.5, -0.5, size-0.5]
        trueimage = images[i*size**2:(i+1)*size**2].reshape(size,size)
        snx, sny = wcs.toImage(snra, sndec, units = 'deg')

        plt.subplot(len(cutout_wcs_list)//3 + 1,3,i+1)
        if i >= num_total_images - num_detect_images:
            plt.title('MagBias: ' + str(np.round(magresiduals[i - num_total_images + num_detect_images],4)) + ' mag')


        justbgX = np.copy(X)
        justbgX[-num_total_images:] = 0

        justbgpred = justbgX * psf_matrix
        justbgsumimages = np.sum(justbgpred, axis = 1)
        justbgim = justbgsumimages[i*size**2:(i+1)*size**2].reshape(size,size)


        #subtract off the real sn
        #if i >= num_total_images - num_detect_images:
            #justbgim -= sn_matrix[i*size**2:(i+1)*size**2, i].reshape(size,size)*supernova[i - num_total_images + num_detect_images]




        justbgres = trueimage - justbgim
        im1 = sumimages[i*size**2:(i+1)*size**2].reshape(size,size)


        #plt.plot(trueimage[5], label = 'Image')

        plt.axhline(0, ls = '--', color = 'k')
        #plt.plot(im1[5], label = 'Model', lw = 3)
        plt.plot(trueimage[5] - im1[5], label = 'Im-Model', alpha = 0.4)
        plt.ylim(-250,250)


        if i >= num_total_images - num_detect_images:
            snim = sn_matrix[i*size**2:(i+1)*size**2, i].reshape(size,size)*supernova[i - num_total_images + num_detect_images]
            plt.plot(snim[5], label = 'True SN', lw = 3)
            plt.fill_between(np.arange(0,11,1), trueimage[5] - snim[5] + 50, trueimage[5] - snim[5] - 50, label = 'Im-True SN', alpha = 0.4)
            plt.plot(np.arange(0,11,1), trueimage[5] - snim[5] , color = 'k', ls = '--')
            plt.plot(justbgim[5], label = 'BGModel')
            plt.plot(justbgres[5], label = 'Im-BGModel')

            #plt.plot(justbgres[5] - snim[5], label = 'SN Residuals', ls = '--')
            plt.ylim(-500,np.max(trueimage[5]))
            snim = sn_matrix[i*size**2:(i+1)*size**2, i].reshape(size,size)*X[-num_detect_images:][i - num_total_images + num_detect_images]

        else:
            snim = np.zeros_like(justbgres)



        plt.axvline(snx-1+4, ls = '--', color = 'k')
        plt.axvline(snx-1-4, ls = '--', color = 'k')
        plt.axvline(snx-1, ls = '--', color = 'r')

        plt.xlim(snx-1-3.8, snx-1+3.8)


        plt.legend(loc = 'upper left')


def get_galsim_SED(SNID, date, sn_path, fetch_SED, obj_type = 'SN'):
    '''
    Return the appropriate SED for the object on the day. Since SN's SEDs are
    time dependent but stars are not, we need to handle them differently.

    Inputs:
    SNID: the ID of the object
    date: the date of the observation
    sn_path: the path to the supernova data
    fetch_SED: If true, fetch true SED from the database, otherwise return a
                flat SED.
    obj_type: the type of object (SN or star)

    Internal Variables:
    lam: the wavelength of the SED in Angstrom
    flambda: the flux of the SED units in erg/s/cm^2/Angstrom

    Returns:
    sed: galsim.SED object
    '''
    if fetch_SED == True:
        if obj_type == 'SN':
            lam, flambda = get_SN_SED(SNID, date, sn_path)
        if obj_type == 'star':
            lam, flambda = get_star_SED(SNID, sn_path)
    else:
        lam, flambda = [1000, 26000], [1, 1]

    sed = galsim.SED(galsim.LookupTable(lam, flambda, interpolant='linear'),
                         wave_type='Angstrom', flux_type='fphotons')

    return sed


def get_star_SED(SNID, sn_path):
    '''
    Return the appropriate SED for the star.
    Inputs:
    SNID: the ID of the object
    sn_path: the path to the supernova data

    Returns:
    lam: the wavelength of the SED in Angstrom (numpy  array of floats)
    flambda: the flux of the SED units in erg/s/cm^2/Angstrom
             (numpy array of floats)
    '''
    filenum = find_parq(SNID, sn_path, obj_type = 'star')
    pqfile = open_parq(filenum, sn_path, obj_type = 'star')
    file_name = pqfile[pqfile['id'] == str(SNID)]['sed_filepath'].values[0]
    #THIS HARDCODE WILL NEED TO BE REMOVED
    #Make hardcodes keyword args until they are fixed
    fullpath = os.path.join('/hpc/home/cfm37/rubin_sim_data/sims_sed_library/', file_name)
    sed_table = pd.read_csv(fullpath,  compression='gzip', sep = '\s+', comment = '#')
    lam = sed_table.iloc[:, 0]
    flambda = sed_table.iloc[:, 1]
    return np.array(lam), np.array(flambda)


def get_SN_SED(SNID, date, sn_path):
    '''
    Return the appropriate SED for the supernova on the given day.

    Inputs:
    SNID: the ID of the object
    date: the date of the observation
    sn_path: the path to the supernova data

    Returns:
    lam: the wavelength of the SED in Angstrom
    flambda: the flux of the SED units in erg/s/cm^2/Angstrom
    '''
    filenum = find_parq(SNID, sn_path, obj_type = 'SN')
    file_name = 'snana' + '_' + str(filenum) + '.hdf5'
    fullpath = os.path.join(sn_path, file_name)
    sed_table = h5py.File(fullpath, 'r')
    sed_table = sed_table[str(SNID)]
    flambda = sed_table['flambda']
    lam = sed_table['lambda']
    mjd = sed_table['mjd']
    bestindex = np.argmin(np.abs(np.array(mjd) - date))
    max_days_cutoff = 10
    closest_days_away = np.min(np.abs(np.array(mjd) - date))

    if closest_days_away > max_days_cutoff:
        Lager.warning(f'WARNING: No SED data within {max_days_cutoff} days of' +
                   'date. \n The closest SED is ' + closest_days_away +
                   ' days away.')
    return np.array(lam), np.array(flambda[bestindex])


def contourGrid(image, numlevels = 5, subsize = 4):
    size = image.shape[0]
    x = np.arange(0,size,1.0)
    y = np.arange(0,size,1.0)
    xg, yg = np.meshgrid(x, y, indexing='ij')
    xg = xg.ravel()
    yg = yg.ravel()

    levels = list(np.linspace(np.min(image), np.max(image), numlevels))
    levels = list(np.percentile(image, [0,90, 98, 100]))
    Lager.debug(f'Using levels: {levels} in contourGrid')

    interp = RegularGridInterpolator((x, y), image, method='linear',
                                 bounds_error=False, fill_value=None)

    aa = interp((xg,yg))

    x_totalgrid = []
    y_totalgrid = []

    for i in range(len(levels) - 1):

        zmin = levels[i]
        zmax = levels[i+1]
        x = np.arange(0,size,1/(i+1))
        y = np.arange(0,size,1/(i+1))
        if i == 0:
            x = x[np.where(np.abs(x - size/2) < subsize)]
            y = y[np.where(np.abs(y - size/2) < subsize)]
        xg, yg = np.meshgrid(x, y, indexing='ij')
        aa = interp((xg,yg))
        xg = xg[np.where((aa > zmin) & (aa <= zmax))]
        yg = yg[np.where((aa > zmin) & (aa <= zmax))]
        x_totalgrid.extend(xg)
        y_totalgrid.extend(yg)

    return y_totalgrid, x_totalgrid


def calc_mags_and_err(flux, sigma_flux, band, zp = None):
    exptime = {'F184': 901.175,
            'J129': 302.275,
            'H158': 302.275,
            'K213': 901.175,
            'R062': 161.025,
            'Y106': 302.275,
            'Z087': 101.7}

    area_eff = roman.collecting_area
    zp = roman.getBandpasses()[band].zeropoint if zp is None else zp
    mags = -2.5*np.log10(flux) + 2.5*np.log10(exptime[band]*area_eff) + zp
    magerr = 2.5 * sigma_flux / (flux * np.log(10))
    return mags, magerr


def build_lightcurve(ID, exposures, sn_path, confusion_metric, flux,
                     use_roman, band, object_type, sigma_flux):

    '''
    This code builds a lightcurve datatable from the output of the SMP algorithm.

    Input:
    ID (int): supernova ID
    exposures (table): table of exposures used in the SMP algorithm
    sn_path (str): path to supernova data
    confusion_metric (float): the confusion metric derived in the SMP algorithm
    num_detect_images (int): number of detection images in the lightcurve
    X (array): the output of the SMP algorithm
    use_roman (bool): whether or not the lightcurve was built using Roman PSF
    band (str): the bandpass of the images used

    Returns:
    lc: a QTable containing the lightcurve data
    '''

    detections = exposures[np.where(exposures['DETECTED'])]
    parq_file = find_parq(ID, path = sn_path, obj_type = object_type)
    df = open_parq(parq_file, path = sn_path, obj_type = object_type)

    mags, magerr = calc_mags_and_err(flux, sigma_flux, band)
    sim_sigma_flux = 0 # These are truth values!
    sim_realized_mags, _ = calc_mags_and_err(detections['realized flux'],
                                             sim_sigma_flux, band)
    sim_true_mags, _ = calc_mags_and_err(detections['true flux'],
                                         sim_sigma_flux, band)
    if object_type == 'SN':
        df_object_row = df.loc[df.id == ID]
    if object_type == 'star':
        df_object_row = df.loc[df.id == str(ID)]

    if object_type == 'SN':
        meta_dict ={'confusion_metric': confusion_metric, \
        'host_sep': df_object_row['host_sn_sep'].values[0],\
        'host_mag_g': df_object_row[f'host_mag_g'].values[0],\
        'sn_ra': df_object_row['ra'].values[0], \
        'sn_dec': df_object_row['dec'].values[0], \
        'host_ra': df_object_row['host_ra'].values[0],\
        'host_dec': df_object_row['host_dec'].values[0]}
    else:
        meta_dict = {'ra': df_object_row['ra'].values[0],
                     'dec': df_object_row['dec'].values[0]}

    data_dict = {'MJD': detections['date'], 'flux': flux,
                 'flux_error': sigma_flux, 'mag': mags,
                 'mag_err': magerr,
                 'SIM_realized_flux': detections['realized flux'],
                 'SIM_true_flux': detections['true flux'],
                 'SIM_realized_mag': sim_realized_mags,
                 'SIM_true_mag': sim_true_mags,}
    units = {'MJD':u.d, 'SIM_realized_flux': '',  'flux': '',
             'flux_error': '', 'SIM_realized_mag': '',
              'SIM_true_flux': '', 'SIM_true_mag': ''}

    return QTable(data = data_dict, meta = meta_dict, units = units)


def build_lightcurve_sim(supernova, flux, sigma_flux):
    '''
    This code builds a lightcurve datatable from the output of the SMP algorithm
    if the user simulated their own lightcurve.

    Inputs
    supernova (array): the true lightcurve
    num_detect_images (int): number of detection images in the lightcurve
    X (array): the output of the SMP algorithm

    Returns
    lc: a QTable containing the lightcurve data
    2.) Soon I will turn many of these inputs into environment variable and they
    should be deleted from function arguments and docstring.
    '''
    sim_MJD = np.arange(0, num_detect_images, 1)
    data_dict = {'MJD': sim_MJD, 'flux': flux,
                 'flux_error': sigma_flux, 'SIM_flux': supernova}
    meta_dict = {}
    units = {'MJD':u.d, 'SIM_flux': '',  'flux': '', 'flux_error':''}
    return QTable(data = data_dict, meta = meta_dict, units = units)

def save_lightcurve(lc,identifier, band, psftype, output_path = None,
                    overwrite = True):
    '''
    This function parses settings in the SMP algorithm and saves the lightcurve
    to an ecsv file with an appropriate name.
    Input:
    lc: the lightcurve data
    identifier (str): the supernova ID or 'simulated'
    band (str): the bandpass of the images used
    psftype (str): 'romanpsf' or 'analyticpsf'
    output_path (str): the path to save the lightcurve to.

    Returns:
    None, saves the lightcurve to a ecsv file.
    The file name is:
    output_path/identifier_band_psftype_lc.ecsv
    '''

    if not os.path.exists(os.path.join(os.getcwd(), 'results/')):
            Lager.info('Making a results directory for output at ',
                       os.getcwd(), '/results')
            os.makedirs(os.path.join(os.getcwd(), 'results/'))
            os.makedirs(os.path.join(os.getcwd(), 'results/images/'))
            os.makedirs(os.path.join(os.getcwd(), 'results/lightcurves/'))

    if output_path is None:
        output_path = os.path.join(os.getcwd(), 'results/lightcurves/')

    lc_file = os.path.join(output_path,
                           f'{identifier}_{band}_{psftype}_lc.ecsv')

    Lager.info(f'Saving lightcurve to {lc_file}')
    lc.write(lc_file, format = 'ascii.ecsv', overwrite = overwrite)

def banner(text):
    length = len(text) + 8
    message = "\n" + "#" * length +'\n'+'#   ' + text + '   # \n'+ "#" * length
    Lager.debug(message)


def get_galsim_SED_list(ID, exposures, fetch_SED, object_type, sn_path):
    sedlist = []
    '''
    Return the appropriate SED for the object for each observation.
    If you are getting truth SEDs, this function calls get_SED on each exposure
    of the object. Then, get_SED calls get_SN_SED or get_star_SED depending on
    the object type.
    If you are not getting truth SEDs, this function returns a flat SED for
    each exposure.

    Inputs:
    ID: the ID of the object
    exposures: the exposure table returned by fetchImages.
    fetch_SED: If true, get the SED from truth tables.
               If false, return a flat SED for each expsoure.
    object_type: the type of object (SN or star)
    sn_path: the path to the supernova data

    Returns:
    sedlist: list of galsim SED objects, length equal to the number of
             detection images.
    '''
    for date in exposures['date'][exposures['DETECTED']]:
        sed = get_galsim_SED(ID, date, sn_path, obj_type=object_type,
                                 fetch_SED=fetch_SED)
        sedlist.append(sed)

    return sedlist


def prep_data_for_fit(images, err, sn_matrix, wgt_matrix):
    '''
    This function takes the data from the images and puts it into the form such
    that we can analytically solve for the best fit using linear algebra.

    n = total number of images
    s = image size (so the image is s x s)
    d = number of detection images

    Inputs:
    images: list of np arrays of image data. List of length n of sxs arrays.
    err: list of np arrays of error data. List of length n of sxs arrays.
    sn_matrix: list of np arrays of SN models. List of length d of sxs arrays.
    wgt_matrix: list of np arrays of weights. List of length n of sxs arrays.

    Outputs:
    images: 1D array of image data. Length n*s^2
    err: 1D array of error data. Length n*s^2
    sn_matrix: A 2D array of SN models, with the SN models placed in the
                correct rows and columns, see comment below. Shape (n*s^2, n)
    wgt_matrix: 1D array of weights. Length n*s^2
    '''
    size_sq = int((images[0].size))
    tot_num = len(images)
    det_num = len(sn_matrix)

    # Flatten into 1D arrays
    images = np.concatenate([arr.flatten() for arr in images])
    err = np.concatenate([arr.flatten() for arr in err])

    # The final design matrix for our fit should have dimensions:
    # (total number of pixels in all images, number of model components)
    # Then, the first s^2 rows of the matrix correspond to the first image,
    # the next s^2 rows to the second image, etc.,  where s is the size of the
    # image. For the SN model, the flux in each image is ostensibly different.
    # Therefore we need a unique flux for each image, and we don't want the
    # flux of the supernova in one image to affect the flux in another image.
    # Therefore, we need to place the supernova model in the correct image
    # (i.e. the correct rows of the design matrix) and zero out all of the
    # others. We'll do this by initializing a matrix of zeros, and then filling
    # in the SN model in the correct place in the loop below:

    psf_zeros = np.zeros((np.size(images), tot_num))
    for i in range(det_num):
        sn_index = tot_num - det_num + i # We only want to edit SN columns.
        psf_zeros[
            (sn_index) * size_sq:  # Fill in rows s^2 * image number...
            (sn_index + 1) * size_sq, #... to s^2 * (image number + 1) ...
            sn_index] = sn_matrix[i] # ...in the correct column.
    sn_matrix = np.vstack(psf_zeros)
    wgt_matrix = np.array(wgt_matrix)
    wgt_matrix = np.hstack(wgt_matrix)

    return images, err, sn_matrix, wgt_matrix

def extract_sn_from_parquet_file_and_write_to_csv(parquet_file, sn_path,
                                                  output_path,
                                                  mag_limits=None):
    '''
    Convenience function for getting a list of SNIDs that obey some conditions
    from a parquet file. This is not used anywhere in the main algorithm.

    Inputs:
    parquet_file: the path to the parquet file
    sn_path: the path to the supernova data
    mag_limits: a tuple of (min_mag, max_mag) to filter the SNe by
                peak magnitude. If None, no filtering is done.
    '''

<<<<<<< HEAD
    # Get the supernovae IDs from the parquet file
    df = open_parq(parquet_file, sn_path, obj_type='SN')
    # For now, this is only supported for SNe. TODO
    if mag_limits is not None:
        min_mag, max_mag = mag_limits
        # This can't always be just g band I think. TODO
        df = df[(df['peak_mag_g'] >= min_mag) & (df['peak_mag_g'] <= max_mag)]
    SNID = df.id.values
    SNID = SNID[np.log10(SNID) < 8]  # The 9 digit SNID SNe are weird for
    # some reason. They only seem to have 1 or 2 images ever. TODO
    SNID = np.array(SNID, dtype=int)
    if np.size(SNID) == 0:
        raise ValueError('No supernovae found in the given range.')
    Lager.info(f'Found {np.size(SNID)} supernovae in the given range.')
    #Write a csv file with the SNIDs
    pd.DataFrame(SNID).to_csv(output_path, index=False, header=False)
    Lager.info(f'Saved to {output_path}')


=======
>>>>>>> 48ae1248
def run_one_object(ID, object_type, num_total_images, num_detect_images, roman_path,
                   sn_path, size, band, fetch_SED, use_real_images, use_roman,
                   fit_background, turn_grid_off, adaptive_grid, npoints,
                   make_initial_guess, initial_flux_guess, weighting, method,
                   make_contour_grid, single_grid_point, pixel, source_phot_ops,
                   lc_start, lc_end, do_xshift, bg_gal_flux, do_rotation, airy,
                   mismatch_seds, deltafcn_profile, noise, check_perfection,
                   avoid_non_linearity, sim_gal_ra_offset, sim_gal_dec_offset,
                   draw_method_for_non_roman_psf = 'no_pixel'):

    Lager.debug(f'ID: {ID}')
    psf_matrix = []
    sn_matrix = []
    cutout_wcs_list = []
    im_wcs_list = []

    # This is a catch for when I'm doing my own simulated WCSs
    util_ref = None

    percentiles = []
    roman_bandpasses = galsim.roman.getBandpasses()

    if use_real_images:
        # Find SN Info, find exposures containing it,
        # and load those as images.
        # TODO: Calculate peak MJD outside of the function
        images, cutout_wcs_list, im_wcs_list, err, snra, sndec, ra, dec, \
            exposures = fetchImages(num_total_images,
                                                 num_detect_images, ID,
                                                 sn_path, band, size,
                                                 fit_background,
                                                 roman_path,
                                                 object_type,
                                                 lc_start=lc_start,
                                                 lc_end=lc_end)
        num_predetection_images = exposures[~exposures['DETECTED']]
        if len(num_predetection_images) == 0 and object_type == 'SN':
            Lager.warning('No pre-detection images found in time range ' +
                            'provided, skipping this object.')
            return None

        if num_total_images != np.inf and len(exposures) != num_total_images:
            Lager.warning(f'Not Enough Exposures. \
                Found {len(exposures)} out of {num_total_images} requested')
            return None

        num_total_images = len(exposures)
        num_detect_images = len(exposures[exposures['DETECTED']])
        _ = f'Updating image numbers to {num_total_images} and {num_detect_images}'
        Lager.debug(_)

    else:
        # Simulate the images of the SN and galaxy.
        banner('Simulating Images')
        images, im_wcs_list, cutout_wcs_list, sim_lc, util_ref = \
            simulate_images(num_total_images, num_detect_images, ra, dec,
                            sim_gal_ra_offset, sim_gal_dec_offset,
                            do_xshift, do_rotation, noise=noise,
                            use_roman=use_roman, roman_path=roman_path,
                            size=size, band=band,
                            deltafcn_profile=deltafcn_profile,
                            input_psf=airy, bg_gal_flux=bg_gal_flux,
                            source_phot_ops=source_phot_ops,
                            mismatch_seds=mismatch_seds)
        object_type = 'SN'
        err = np.ones_like(images)

    sedlist = get_galsim_SED_list(ID, exposures, fetch_SED, object_type,
                                  sn_path)

    # Build the background grid
    if not turn_grid_off:
        if object_type == 'star':
            Lager.warning('For fitting stars, you probably dont want a grid.')
        ra_grid, dec_grid = makeGrid(adaptive_grid, images, size, ra, dec,
                                     cutout_wcs_list,
                                     single_grid_point=single_grid_point,
                                     percentiles=percentiles,
                                     npoints=npoints,
                                     makecontourGrid=make_contour_grid)
    else:
        ra_grid = np.array([])
        dec_grid = np.array([])

    # Using the images, hazard an initial guess.
    # The num_total_images - num_detect_images check is to ensure we have
    # pre-detection images. Otherwise, initializing the model guess does not
    # make sense.
    if make_initial_guess and num_total_images != num_detect_images:
        if num_detect_images != 0:
            x0test = generateGuess(images[:-num_detect_images], cutout_wcs_list,
                                   ra_grid, dec_grid)
            x0_vals_for_sne = np.full(num_total_images, initial_flux_guess)
            x0test = np.concatenate([x0test, x0_vals_for_sne], axis=0)
            print(x0test.shape)
            Lager.debug(f'setting initial guess to {initial_flux_guess}')
        else:
            x0test = generateGuess(images, cutout_wcs_list, ra_grid,
                                   dec_grid)

    else:
        x0test = None

    banner('Building Model')

    # Calculate the Confusion Metric

    confusion_metric = 0
    Lager.debug('Confusion Metric not calculated')

    if use_real_images and object_type == 'SN':
        sed = get_galsim_SED(ID, exposures, sn_path, fetch_SED=False)
        x, y = im_wcs_list[0].toImage(ra, dec, units='deg')
        snx, sny = cutout_wcs_list[0].toImage(snra, sndec, units='deg')
        pointing, SCA = exposures['Pointing'][0], exposures['SCA'][0]
        array = construct_psf_source(x, y, pointing, SCA, stampsize=size,
                                     x_center=snx, y_center=sny, sed=sed)
        confusion_metric = np.dot(images[0].flatten(), array)

        Lager.debug(f'Confusion Metric: {confusion_metric}')
    else:
        confusion_metric = 0
        Lager.debug('Confusion Metric not calculated')

    # Build the backgrounds loop
    # TODO: Zip all the things you index [i] on directly and loop over
    # them.
    for i in range(num_total_images):
        if use_roman:
            sim_psf = galsim.roman.getPSF(1, band, pupil_bin=8,
                                          wcs=cutout_wcs_list[i])
        else:
            sim_psf = airy

        x, y = im_wcs_list[i].toImage(ra, dec, units='deg')

        # Build the model for the background using the correct psf and the
        # grid we made in the previous section.

        # TODO: Put this in snappl
        if use_real_images:
            util_ref = roman_utils(config_file='./temp_tds.yaml',
                                   visit=exposures['Pointing'][i],
                                   sca=exposures['SCA'][i])

        # TODO: better name for array
        # TODO: Why is band here twice?
        array, bgpsf = construct_psf_background(ra_grid, dec_grid,
                                                cutout_wcs_list[i], x, y,
                                                size,
                                                roman_bandpasses[band],
                                                color=0.61, psf=sim_psf,
                                                pixel=pixel,
                                                include_photonOps=False,
                                                util_ref=util_ref,
                                                use_roman=use_roman,
                                                band=band)
        # TODO comment this

        if fit_background:
            for j in range(num_total_images):
                if i == j:
                    bg = np.ones(size**2).reshape(-1, 1)
                else:
                    bg = np.zeros(size**2).reshape(-1, 1)
                array = np.concatenate([array, bg], axis=1)

        # Add the array of the model points and the background (if using)
        # to the matrix of all components of the model.
        psf_matrix.append(array)

        # TODO make this not bad
        if num_detect_images != 0 and i >= num_total_images - num_detect_images:
            snx, sny = cutout_wcs_list[i].toImage(snra, sndec, units='deg')
            if use_roman:
                if use_real_images:
                    pointing = exposures['Pointing'][i]
                    SCA = exposures['SCA'][i]
                else:
                    pointing = 662
                    SCA = 11
                # sedlist is the length of the number of supernova
                # detection images. Therefore, when we iterate onto the
                # first supernova image, we want to be on the first element
                # of sedlist. Therefore, we subtract by the number of
                # predetection images: num_total_images - num_detect_images.
                sn_index = i - (num_total_images - num_detect_images)
                Lager.debug(f'Using SED #{sn_index}')
                sed = sedlist[sn_index]
                Lager.debug(f'x, y, snx, sny, {x, y, snx, sny}')
                array = construct_psf_source(x, y, pointing, SCA,
                                             stampsize=size, x_center=snx,
                                             y_center=sny, sed=sed,
                                             photOps=source_phot_ops)
            else:
                stamp = galsim.Image(size, size, wcs=cutout_wcs_list[i])
                profile = galsim.DeltaFunction()*sed
                profile = profile.withFlux(1, roman_bandpasses[band])
                convolved = galsim.Convolve(profile, sim_psf)
                array =\
                     convolved.drawImage(roman_bandpasses[band],
                                        method=draw_method_for_non_roman_psf,
                                        image=stamp,
                                        wcs=cutout_wcs_list[i],
                                        center=(snx, sny),
                                        use_true_center=True,
                                        add_to_image=False)
                array = array.array.flatten()

            sn_matrix.append(array)

    banner('Lin Alg Section')
    psf_matrix = np.vstack(np.array(psf_matrix))
    Lager.debug(f'{psf_matrix.shape} psf matrix shape')

    # Add in the supernova images to the matrix in the appropriate location
    # so that it matches up with the image it represents.
    # All others should be zero.

    # Get the weights
    if weighting:
        wgt_matrix = getWeights(cutout_wcs_list, size, snra, sndec,
                                error=err)
    else:
        wgt_matrix = np.ones(psf_matrix.shape[1])

    images, err, sn_matrix, wgt_matrix =\
        prep_data_for_fit(images, err, sn_matrix, wgt_matrix)

    # Calculate amount of the PSF cut out by setting a distance cap
    test_sn_matrix = np.copy(sn_matrix)
    test_sn_matrix[np.where(wgt_matrix == 0), :] = 0
    Lager.debug(f'SN PSF Norms Pre Distance Cut:{np.sum(sn_matrix, axis=0)}')
    Lager.debug(f'SN PSF Norms Post Distance Cut:{np.sum(test_sn_matrix, axis=0)}')

    # Combine the background model and the supernova model into one matrix.

    psf_matrix = np.hstack([psf_matrix, sn_matrix])

    banner('Solving Photometry')
    # These if statements can definitely be written more elegantly.
    if not make_initial_guess:
        x0test = np.zeros(psf_matrix.shape[1])

    if fit_background:
        x0test = np.concatenate([x0test, np.zeros(num_total_images)], axis=0)

    if method == 'lsqr':
        lsqr = sp.linalg.lsqr(psf_matrix*wgt_matrix.reshape(-1, 1),
                              images*wgt_matrix, x0=x0test, atol=1e-12,
                              btol=1e-12, iter_lim=300000, conlim=1e10)
        X, istop, itn, r1norm = lsqr[:4]
        Lager.debug(f'Stop Condition {istop}, iterations: {itn},' +
                    f'r1norm: {r1norm}')
    flux = X[-num_detect_images:]
    inv_cov = psf_matrix.T @ np.diag(wgt_matrix) @ psf_matrix
    Lager.debug(f'inv_cov shape: {inv_cov.shape}')
    Lager.debug(f'psf_matrix shape: {psf_matrix.shape}')
    Lager.debug(f'wgt_matrix shape: {wgt_matrix.shape}')
    try:
        cov = np.linalg.inv(inv_cov)
    except LinAlgError:
        cov = np.linalg.pinv(inv_cov)

    Lager.debug(f'cov diag: {np.diag(cov)[-num_detect_images:]}')
    sigma_flux = np.sqrt(np.diag(cov)[-num_detect_images:])
    Lager.debug(f'sigma flux: {sigma_flux}')

    # Using the values found in the fit, construct the model images.
    pred = X*psf_matrix
    sumimages = np.sum(pred, axis=1)

    # TODO: Move this to a separate function
    if check_perfection:
        if avoid_non_linearity:
            f = 1
        else:
            f = 5000
        if single_grid_point:
            X[0] = f
        else:
            X = np.zeros_like(X)
            X[106] = f

    if use_real_images:
        # Eventually I might completely separate out simulated SNe, though I
        # am hesitant to do that as I want them to be treated identically as
        # possible. In the meantime, just return zeros for the simulated lc
        # if we aren't simulating.
        sim_lc = np.zeros(num_detect_images)
    return flux, sigma_flux, images, sumimages, exposures, ra_grid, dec_grid, \
        wgt_matrix, confusion_metric, X, cutout_wcs_list, sim_lc<|MERGE_RESOLUTION|>--- conflicted
+++ resolved
@@ -1491,8 +1491,6 @@
     mag_limits: a tuple of (min_mag, max_mag) to filter the SNe by
                 peak magnitude. If None, no filtering is done.
     '''
-
-<<<<<<< HEAD
     # Get the supernovae IDs from the parquet file
     df = open_parq(parquet_file, sn_path, obj_type='SN')
     # For now, this is only supported for SNe. TODO
@@ -1512,8 +1510,6 @@
     Lager.info(f'Saved to {output_path}')
 
 
-=======
->>>>>>> 48ae1248
 def run_one_object(ID, object_type, num_total_images, num_detect_images, roman_path,
                    sn_path, size, band, fetch_SED, use_real_images, use_roman,
                    fit_background, turn_grid_off, adaptive_grid, npoints,

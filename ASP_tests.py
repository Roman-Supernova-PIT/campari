--- conflicted
+++ resolved
@@ -68,19 +68,12 @@
     airy = \
         galsim.ChromaticOpticalPSF(lam, diam=2.36, aberrations=galsim.roman.
                                    getPSF(1, band, pupil_bin=1).aberrations)
-<<<<<<< HEAD
     test_lightcurve =[10, 100, 1000, 10**4, 10**5]
     images, im_wcs_list, cutout_wcs_list, sim_lc, util_ref = \
         simulate_images(num_total_imgs=10, num_detect_imgs=5, ra=7.541534306163982,
                         dec=-44.219205940734625, do_xshift=True,
                         do_rotation=True, sim_lc=test_lightcurve,
-=======
-    images, im_wcs_list, cutout_wcs_list, sim_lc, util_ref = \
-        simulate_images(testnum=10, detim=5, ra=7.541534306163982,
-                        dec=-44.219205940734625, do_xshift=True,
-                        do_rotation=True, sim_lc=[10, 100, 1000,
-                                                     10**4, 10**5],
->>>>>>> a583a382
+
                         noise=0, use_roman=False, band='F184',
                         deltafcn_profile=False, roman_path=roman_path, size=11,
                         input_psf=airy, bg_gal_flux=9e5)

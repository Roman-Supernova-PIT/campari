# TODO -- remove these next few lines!
# This needs to be set up in an environment
# where snappl is available.  This will happen "soon"
# Get Rob to fix all of this.  For now, this is a hack
# so you can work short term.
import sys
import pathlib
sys.path.insert(0, str(pathlib.Path(__file__).parent/"extern/snappl"))
# End of lines that will go away once we do this right

from AllASPFuncs import *
from astropy.io import ascii
from astropy.utils.exceptions import AstropyWarning
from erfa import ErfaWarning
from simulation import simulate_galaxy, simulate_images, simulate_supernova, \
                       simulate_wcs
import galsim
import numpy as np
import os
import pandas as pd
import tempfile
import warnings
import yaml

warnings.simplefilter('ignore', category=AstropyWarning)
warnings.filterwarnings("ignore", category=ErfaWarning)
roman_path = '/hpc/group/cosmology/OpenUniverse2024'
sn_path =\
     '/hpc/group/cosmology/OpenUniverse2024/roman_rubin_cats_v1.1.2_faint/'


def test_find_parquet():
    parq_file_ID = find_parquet(50134575, sn_path)
    assert parq_file_ID == 10430


def test_radec2point():
    p, s = radec2point(7.731890048839705, -44.4589649005717, 'Y106', path=roman_path)
    assert p == 10535
    assert s == 14


def test_get_object_info():
    ra, dec, p, s, start, end, peak  = get_object_info(50134575, 10430, 'Y106', \
     snpath = sn_path, roman_path = roman_path, obj_type = 'SN')
    assert ra == 7.731890048839705
    assert dec ==  -44.4589649005717
    assert p == 10535
    assert s == 14
    assert start[0] == 62654.
    assert end[0] == 62958.
    assert peak[0] == np.float32(62683.98)


def test_findAllExposures():
    explist = findAllExposures(50134575, 7.731890048839705, -44.4589649005717,62654.,62958.,62683.98, 'Y106', maxbg = 24, maxdet = 24, \
                        return_list = True, stampsize = 25, roman_path = roman_path,\
                    pointing_list = None, SCA_list = None, truth = 'simple_model')
    compare_table = ascii.read('tests/testdata/findallexposurestest.dat')
    assert explist['Pointing'].all() == compare_table['Pointing'].all()
    assert explist['SCA'].all() == compare_table['SCA'].all()
    assert explist['date'].all() == compare_table['date'].all()


def test_simulate_images():
    lam = 1293  # nm
    band = 'F184'
    airy = \
        galsim.ChromaticOpticalPSF(lam, diam=2.36, aberrations=galsim.roman.
                                   getPSF(1, band, pupil_bin=1).aberrations)
    # Fluxes for the simulated supernova, days arbitrary.
    test_lightcurve = [10, 100, 1000, 10**4, 10**5]
    images, im_wcs_list, cutout_wcs_list, sim_lc, util_ref = \
        simulate_images(num_total_images=10, num_detect_images=5, ra=7.541534306163982,
                        dec=-44.219205940734625,
                        sim_gal_ra_offset=1e-5,
                        sim_gal_dec_offset=1e-5, do_xshift=True,
                        do_rotation=True, sim_lc=test_lightcurve,

                        noise=0, use_roman=False, band='F184',
                        deltafcn_profile=False, roman_path=roman_path, size=11,
                        input_psf=airy, bg_gal_flux=9e5)

    compare_images = np.load('tests/testdata/images.npy')
    assert compare_images.all() == np.asarray(images).all()


def test_simulate_wcs():
    wcs_dict = simulate_wcs(angle=np.pi/4, x_shift=0.1, y_shift=0,
                            roman_path=roman_path, base_sca=11,
                            base_pointing=662, band='F184')
    b = np.load('./tests/testdata/wcs_dict.npz', allow_pickle=True)
    assert wcs_dict == b, 'WCS simulation does not match test example'


def test_simulate_galaxy():
    band = 'F184'
    roman_bandpasses = galsim.roman.getBandpasses()
    lam = 1293  # nm
    sed = galsim.SED(galsim.LookupTable([100, 2600], [1, 1],
                     interpolant='linear'), wave_type='nm',
                     flux_type='fphotons')
    sim_psf = \
        galsim.ChromaticOpticalPSF(lam, diam=2.36, aberrations=galsim.roman.
                                   getPSF(1, band, pupil_bin=1).aberrations)
    convolved = simulate_galaxy(bg_gal_flux=9e5, deltafcn_profile=False,
                                band=band, sim_psf=sim_psf, sed=sed)

    a = convolved.drawImage(roman_bandpasses[band], method='no_pixel',
                            use_true_center=True)
    b = np.load('./tests/testdata/test_galaxy.npy')
    assert (a.array - b).all() == 0, "The two galaxy images are not the same!"


def test_simulate_supernova():
    wcs_dict = np.load('./tests/testdata/wcs_dict.npz', allow_pickle=True)

    wcs_dict = dict(wcs_dict)
    for key in wcs_dict.keys():
        wcs_dict[key] = wcs_dict[key].item()

    wcs, origin = galsim.wcs.readFromFitsHeader(wcs_dict)

    stamp = galsim.Image(11, 11, wcs=wcs)
    band = 'F184'
    lam = 1293  # nm
    sed = galsim.SED(galsim.LookupTable([100, 2600], [1, 1],
                     interpolant='linear'), wave_type='nm',
                     flux_type='fphotons')
    sim_psf = \
        galsim.ChromaticOpticalPSF(lam, diam=2.36, aberrations=galsim.roman.
                                   getPSF(1, band, pupil_bin=1).aberrations)
    supernova_image = simulate_supernova(snx=6, sny=6, stamp=stamp,
                                         flux=1000, sed=sed, band=band,
                                         sim_psf=sim_psf, source_phot_ops=True,
                                         base_pointing=662, base_sca=11,
                                         random_seed=12345)

    print(supernova_image.flatten()[:10])
    b = np.load('./tests/testdata/supernova_image.npy')
    print(b.flatten()[:10])
    assert (supernova_image - b).all() == 0, 'Test SN image does not \
    match expected output.'


def test_savelightcurve():
    data_dict = {'MJD': [1,2,3,4,5], 'true_flux': [1,2,3,4,5], 'measured_flux': [1,2,3,4,5]}
    units = {'MJD':u.d, 'true_flux': '',  'measured_flux': ''}
    meta_dict = {}
    lc = QTable(data = data_dict, meta = meta_dict, units = units)
    save_lightcurve(lc, 'test', 'test', 'test')

    output_path = os.path.join(os.getcwd(), 'results/lightcurves/')
    lc_file = os.path.join(output_path, 'test_test_test_lc.ecsv')
    assert os.path.exists(lc_file) == True


def test_run_on_star():
    config_path = os.path.join(os.path.dirname(os.path.abspath(__file__)),
                               'config.yaml')
    config = yaml.safe_load(open(config_path))
    config['grid_type'] = 'none'

    with tempfile.NamedTemporaryFile(mode="w", suffix=".yaml", delete=False)\
            as temp_config:
        yaml.dump(config, temp_config)
        temp_config_path = temp_config.name

    err_code = os.system(f'python RomanASP.py -s 40973149150 -f Y106 -t 1 -d 1\
                          -o "tests/testdata" --config {temp_config_path}\
                          --object_type star')
    assert err_code == 0, "The test run on a star failed. Check the logs"


def test_regression():
    config_path = os.path.join(os.path.dirname(os.path.abspath(__file__)),
                               'config.yaml')
    config = yaml.safe_load(open(config_path))
    config['use_roman'] = True
    config['use_real_images'] = True
    config['fetch_SED'] = False
    config['grid_type'] = 'contour'
    config['band'] = 'Y106'
    config['size'] = 19
    config['weighting'] = True
    config['subtract_background'] = True
    # Weighting is a Gaussian width 1000 when this was made
    # In the future, this should be True, but random seeds not working rn.
    config['source_phot_ops'] = False

    with tempfile.NamedTemporaryFile(mode="w", suffix=".yaml", delete=False)\
            as temp_config:
        yaml.dump(config, temp_config)
        temp_config_path = temp_config.name
    output = os.system(f'python RomanASP.py -s 40120913 -f Y106 -t 2 -d 1 -o \
              "tests/testdata" --config {temp_config_path}')
    assert output == 0, "The test run on a SN failed. Check the logs"

    current = pd.read_csv('tests/testdata/40120913_Y106_romanpsf_lc.ecsv',
                          comment='#', delimiter=' ')
    comparison = pd.read_csv('tests/testdata/test_lc.ecsv', comment='#',
                              delimiter=' ')

    for col in current.columns:
        # According to Michael and Rob, this is roughly what can be expected
        # due to floating point precision.
        msg = "The lightcurves do not match for column %s" % col
        assert np.allclose(current[col], comparison[col], rtol=1e-7), msg


def test_get_galsim_SED():
    sed = get_galsim_SED(40973149150, 000, sn_path, obj_type='star',
                                  fetch_SED=True)
    lam = sed._spec.x
    flambda = sed._spec.f
    assert np.array_equal(lam, np.load('./tests/testdata/star_lam_test.npy')),\
        "The wavelengths do not match the star test example"
    assert np.array_equal(flambda,
                          np.load('./tests/testdata/star_flambda_test.npy')),\
        "The fluxes do not match the star test example"

    sed = get_galsim_SED(40120913, 62535.424, sn_path, obj_type='SN',
                                  fetch_SED=True)
    lam = sed._spec.x
    flambda = sed._spec.f
    assert np.array_equal(lam, np.load('./tests/testdata/sn_lam_test.npy')), \
        "The wavelengths do not match the SN test example"
    assert np.array_equal(flambda,
                          np.load('./tests/testdata/sn_flambda_test.npy')), \
        "The fluxes do not match the SN test example"


def test_get_galsim_SED_list():
    exposures = {'date': [62535.424], 'DETECTED': [True]}
    exposures = pd.DataFrame(exposures)
    fetch_SED = True
    object_type = 'SN'
    ID = 40120913
    sedlist = get_galsim_SED_list(ID, exposures, fetch_SED, object_type, sn_path)
    assert len(sedlist) == 1, "The length of the SED list is not 1"
    assert np.array_equal(sedlist[0]._spec.x,
                          np.load('./tests/testdata/sn_lam_test.npy')), \
        "The wavelengths do not match the SN test example"
    assert np.array_equal(sedlist[0]._spec.f,
                          np.load('./tests/testdata/sn_flambda_test.npy')), \
        "The fluxes do not match the SN test example"


def test_plot_lc():
    from AllASPFuncs import plot_lc
    output = plot_lc('./tests/testdata/test_lc_plot.ecsv', return_data=True)
    assert output[0][0] == 23.34624211038908
    assert output[1][0] == 62535.424
    assert output[2][0] == 0.3464661982648008
    assert output[3][0] == 23.164154309471726
    assert output[4] == 182.088
    assert output[5] == 0.0


<<<<<<< HEAD
def test_extract_sn_from_parquet_file_and_write_to_csv():
    output_path = pathlib.Path(__file__).parent/"tests/testdata/snids.csv"
    extract_sn_from_parquet_file_and_write_to_csv(10430, sn_path,
                                                  output_path,
                                                  mag_limits=[20, 21])
    sn_ids = pd.read_csv(output_path, header=None).values.flatten()
    test_sn_ids = pd.read_csv(pathlib.Path(__file__).parent/"tests/testdata/test_snids.csv", header=None).values.flatten()
    assert np.array_equal(sn_ids, test_sn_ids), "The SNIDs do not match the test example"
    
    
def test_regular_grid():
    from AllASPFuncs import local_grid
=======
def test_make_regular_grid():
>>>>>>> a2b45fa7
    wcs = np.load('./tests/testdata/wcs_dict.npz', allow_pickle=True)
    wcs = dict(wcs)
    ra_center = wcs['CRVAL1']
    dec_center = wcs['CRVAL2']
    for key in wcs.keys():
        wcs[key] = wcs[key].item()
    wcs = galsim.wcs.readFromFitsHeader(wcs)[0]
    ra_grid, dec_grid = make_regular_grid(ra_center, dec_center, wcs,
                                   size=25, spacing=3.0)
    test_ra = np.array([7.67363133, 7.67373506, 7.67383878, 7.67355803,
                        7.67366176, 7.67376548, 7.67348473, 7.67358845,
                        7.67369218])
    test_dec = np.array([-44.26396874, -44.26391831, -44.26386787,
                         -44.26389673, -44.26384629, -44.26379586,
                         -44.26382471, -44.26377428, -44.26372384])
    assert np.allclose(ra_grid, test_ra, atol=1e-7), "RA vals do not match"
    assert np.allclose(dec_grid, test_dec, atol=1e-7), "Dec vals do not match"


def test_make_adaptive_grid():
    wcs = np.load('./tests/testdata/wcs_dict.npz', allow_pickle=True)
    wcs = dict(wcs)
    ra_center = wcs['CRVAL1']
    dec_center = wcs['CRVAL2']
    for key in wcs.keys():
        wcs[key] = wcs[key].item()
    wcs = galsim.wcs.readFromFitsHeader(wcs)[0]
    compare_images = np.load('tests/testdata/images.npy')
    image = compare_images[:11**2].reshape(11, 11)
    ra_grid, dec_grid = make_adaptive_grid(ra_center, dec_center, wcs,
                                           image=image, percentiles=[99])
    test_ra = [7.67356034, 7.67359491, 7.67362949, 7.67366407, 7.67369864,]
    test_dec = [-44.26425446, -44.26423765, -44.26422084, -44.26420403, -44.26418721]
    assert np.allclose(ra_grid[:5], test_ra, atol=1e-7), "RA vals do not match"
    assert np.allclose(dec_grid[:5], test_dec, atol=1e-7), "Dec vals do not match"


def test_make_contour_grid():
    wcs = np.load('./tests/testdata/wcs_dict.npz', allow_pickle=True)
    wcs = dict(wcs)
    for key in wcs.keys():
        wcs[key] = wcs[key].item()
    wcs = galsim.wcs.readFromFitsHeader(wcs)[0]
    compare_images = np.load('tests/testdata/images.npy')
    image = compare_images[:11**2].reshape(11, 11)
    ra_grid, dec_grid = make_contour_grid(image, wcs)
    test_ra = [7.67356034, 7.67359491, 7.67362949, 7.67366407]
    test_dec = [-44.26425446, -44.26423765, -44.26422084, -44.26420403]
    msg = "RA vals do not match"
    assert np.allclose(ra_grid[:4], test_ra, atol=1e-7), msg
    msg = "Dec vals do not match"
    assert np.allclose(dec_grid[:4], test_dec, atol=1e-7), msg


def test_calculate_background_level():
    from AllASPFuncs import calculate_background_level
    test_data = np.ones((12, 12))
    test_data[5:7, 5:7] = 1000

    # Add some outliers to prevent all of
    # the data from being sigma clipped.
    test_data[0:2, 0:12:2] = 123
    test_data[-3:-1, 0:12:2] = 123
    test_data[0:12:2, 0:2] = 123
    test_data[0:12:2, -1:-3] = 123

    expected_output = 1
    output = calculate_background_level(test_data)
    msg = f"Expected {expected_output}, but got {output}"
    assert np.isclose(output, expected_output, rtol=1e-7), msg
<|MERGE_RESOLUTION|>--- conflicted
+++ resolved
@@ -257,7 +257,6 @@
     assert output[5] == 0.0
 
 
-<<<<<<< HEAD
 def test_extract_sn_from_parquet_file_and_write_to_csv():
     output_path = pathlib.Path(__file__).parent/"tests/testdata/snids.csv"
     extract_sn_from_parquet_file_and_write_to_csv(10430, sn_path,
@@ -267,12 +266,8 @@
     test_sn_ids = pd.read_csv(pathlib.Path(__file__).parent/"tests/testdata/test_snids.csv", header=None).values.flatten()
     assert np.array_equal(sn_ids, test_sn_ids), "The SNIDs do not match the test example"
     
-    
-def test_regular_grid():
-    from AllASPFuncs import local_grid
-=======
+
 def test_make_regular_grid():
->>>>>>> a2b45fa7
     wcs = np.load('./tests/testdata/wcs_dict.npz', allow_pickle=True)
     wcs = dict(wcs)
     ra_center = wcs['CRVAL1']

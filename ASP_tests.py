--- conflicted
+++ resolved
@@ -259,7 +259,6 @@
     assert output[5] == 0.0
 
 
-<<<<<<< HEAD
 def test_extract_sn_from_parquet_file_and_write_to_csv():
     output_path = pathlib.Path(__file__).parent/"tests/testdata/snids.csv"
     extract_sn_from_parquet_file_and_write_to_csv(10430, sn_path,
@@ -268,7 +267,8 @@
     sn_ids = pd.read_csv(output_path, header=None).values.flatten()
     test_sn_ids = pd.read_csv(pathlib.Path(__file__).parent/"tests/testdata/test_snids.csv", header=None).values.flatten()
     assert np.array_equal(sn_ids, test_sn_ids), "The SNIDs do not match the test example"
-=======
+    
+    
 def test_regular_grid():
     from AllASPFuncs import local_grid
     wcs = np.load('./tests/testdata/wcs_dict.npz', allow_pickle=True)
@@ -353,4 +353,3 @@
     output = calculate_background_level(test_data)
     msg = f"Expected {expected_output}, but got {output}"
     assert np.isclose(output, expected_output, rtol=1e-7), msg
->>>>>>> c760d9f4

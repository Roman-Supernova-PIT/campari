--- conflicted
+++ resolved
@@ -145,12 +145,7 @@
     assert err_code == 0, "The test run on a star failed. Check the logs"
 
 
-<<<<<<< HEAD
-
-def temp_regression_test():
-=======
 def test_regression():
->>>>>>> de43a5fe
     config_path = os.path.join(os.path.dirname(os.path.abspath(__file__)),
                                'config.yaml')
     config = yaml.safe_load(open(config_path))

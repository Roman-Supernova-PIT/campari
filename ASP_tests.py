# TODO -- remove these next few lines!
# This needs to be set up in an environment
# where snappl is available.  This will happen "soon"
# Get Rob to fix all of this.  For now, this is a hack
# so you can work short term.
import sys
import pathlib
sys.path.insert(0, str(pathlib.Path(__file__).parent/"extern/snappl"))
# End of lines that will go away once we do this right

from AllASPFuncs import *
from astropy.io import ascii
from astropy.utils.exceptions import AstropyWarning
from erfa import ErfaWarning
from simulation import simulate_galaxy, simulate_images, simulate_supernova, \
                       simulate_wcs
import galsim
import numpy as np
import os
import pandas as pd
import tempfile
import warnings
import yaml

warnings.simplefilter('ignore', category=AstropyWarning)
warnings.filterwarnings("ignore", category=ErfaWarning)
roman_path = '/hpc/group/cosmology/OpenUniverse2024'
sn_path =\
     '/hpc/group/cosmology/OpenUniverse2024/roman_rubin_cats_v1.1.2_faint/'


def test_find_parquet():
    parq_file_ID = find_parquet(50134575, sn_path)
    assert parq_file_ID == 10430


def test_radec2point():
    p, s = radec2point(7.731890048839705, -44.4589649005717, 'Y106', path=roman_path)
    assert p == 10535
    assert s == 14


def test_get_object_info():
    ra, dec, p, s, start, end, peak  = get_object_info(50134575, 10430, 'Y106', \
     snpath = sn_path, roman_path = roman_path, obj_type = 'SN')
    assert ra == 7.731890048839705
    assert dec ==  -44.4589649005717
    assert p == 10535
    assert s == 14
    assert start[0] == 62654.
    assert end[0] == 62958.
    assert peak[0] == np.float32(62683.98)


def test_findAllExposures():
    explist = findAllExposures(50134575, 7.731890048839705, -44.4589649005717,62654.,62958.,62683.98, 'Y106', maxbg = 24, maxdet = 24, \
                        return_list = True, stampsize = 25, roman_path = roman_path,\
                    pointing_list = None, SCA_list = None, truth = 'simple_model')
    compare_table = ascii.read('tests/testdata/findallexposurestest.dat')
    assert explist['Pointing'].all() == compare_table['Pointing'].all()
    assert explist['SCA'].all() == compare_table['SCA'].all()
    assert explist['date'].all() == compare_table['date'].all()


def test_simulate_images():
    lam = 1293  # nm
    band = 'F184'
    airy = \
        galsim.ChromaticOpticalPSF(lam, diam=2.36, aberrations=galsim.roman.
                                   getPSF(1, band, pupil_bin=1).aberrations)
    # Fluxes for the simulated supernova, days arbitrary.
    test_lightcurve = [10, 100, 1000, 10**4, 10**5]
    images, im_wcs_list, cutout_wcs_list, sim_lc, util_ref = \
        simulate_images(num_total_images=10, num_detect_images=5, ra=7.541534306163982,
                        dec=-44.219205940734625,
                        sim_gal_ra_offset=1e-5,
                        sim_gal_dec_offset=1e-5, do_xshift=True,
                        do_rotation=True, sim_lc=test_lightcurve,

                        noise=0, use_roman=False, band='F184',
                        deltafcn_profile=False, roman_path=roman_path, size=11,
                        input_psf=airy, bg_gal_flux=9e5)

    compare_images = np.load('tests/testdata/images.npy')
    assert compare_images.all() == np.asarray(images).all()


def test_simulate_wcs():
    wcs_dict = simulate_wcs(angle=np.pi/4, x_shift=0.1, y_shift=0,
                            roman_path=roman_path, base_sca=11,
                            base_pointing=662, band='F184')
    b = np.load('./tests/testdata/wcs_dict.npz', allow_pickle=True)
    assert wcs_dict == b, 'WCS simulation does not match test example'


def test_simulate_galaxy():
    band = 'F184'
    roman_bandpasses = galsim.roman.getBandpasses()
    lam = 1293  # nm
    sed = galsim.SED(galsim.LookupTable([100, 2600], [1, 1],
                     interpolant='linear'), wave_type='nm',
                     flux_type='fphotons')
    sim_psf = \
        galsim.ChromaticOpticalPSF(lam, diam=2.36, aberrations=galsim.roman.
                                   getPSF(1, band, pupil_bin=1).aberrations)
    convolved = simulate_galaxy(bg_gal_flux=9e5, deltafcn_profile=False,
                                band=band, sim_psf=sim_psf, sed=sed)

    a = convolved.drawImage(roman_bandpasses[band], method='no_pixel',
                            use_true_center=True)
    b = np.load('./tests/testdata/test_galaxy.npy')
    assert (a.array - b).all() == 0, "The two galaxy images are not the same!"


def test_simulate_supernova():
    wcs_dict = np.load('./tests/testdata/wcs_dict.npz', allow_pickle=True)
    # Loading the data in this way, the data is packaged in an array,
    # this extracts just the value so that we can build the WCS.
    wcs_dict = dict(wcs_dict)
    for key in wcs_dict.keys():
        wcs_dict[key] = wcs_dict[key].item()

    wcs, origin = galsim.wcs.readFromFitsHeader(wcs_dict)

    stamp = galsim.Image(11, 11, wcs=wcs)
    band = 'F184'
    lam = 1293  # nm
    sed = galsim.SED(galsim.LookupTable([100, 2600], [1, 1],
                     interpolant='linear'), wave_type='nm',
                     flux_type='fphotons')
    sim_psf = \
        galsim.ChromaticOpticalPSF(lam, diam=2.36, aberrations=galsim.roman.
                                   getPSF(1, band, pupil_bin=1).aberrations)
    supernova_image = simulate_supernova(snx=6, sny=6, stamp=stamp,
                                         flux=1000, sed=sed, band=band,
                                         sim_psf=sim_psf, source_phot_ops=True,
                                         base_pointing=662, base_sca=11,
                                         random_seed=12345)

    print(supernova_image.flatten()[:10])
    b = np.load('./tests/testdata/supernova_image.npy')
    print(b.flatten()[:10])
    assert (supernova_image - b).all() == 0, 'Test SN image does not \
    match expected output.'


def test_savelightcurve():
    data_dict = {'MJD': [1,2,3,4,5], 'true_flux': [1,2,3,4,5], 'measured_flux': [1,2,3,4,5]}
    units = {'MJD':u.d, 'true_flux': '',  'measured_flux': ''}
    meta_dict = {}
    lc = QTable(data = data_dict, meta = meta_dict, units = units)
    save_lightcurve(lc, 'test', 'test', 'test')

    output_path = os.path.join(os.getcwd(), 'results/lightcurves/')
    lc_file = os.path.join(output_path, 'test_test_test_lc.ecsv')
    assert os.path.exists(lc_file) == True


def test_run_on_star():
    config_path = os.path.join(os.path.dirname(os.path.abspath(__file__)),
                               'config.yaml')
    config = yaml.safe_load(open(config_path))
    config['grid_type'] = 'none'

    with tempfile.NamedTemporaryFile(mode="w", suffix=".yaml", delete=False)\
            as temp_config:
        yaml.dump(config, temp_config)
        temp_config_path = temp_config.name

    err_code = os.system(f'python RomanASP.py -s 40973149150 -f Y106 -t 1 -d 1\
                          -o "tests/testdata" --config {temp_config_path}\
                          --object_type star')
    assert err_code == 0, "The test run on a star failed. Check the logs"


def test_regression():
    config_path = os.path.join(os.path.dirname(os.path.abspath(__file__)),
                               'config.yaml')
    config = yaml.safe_load(open(config_path))
    config['use_roman'] = True
    config['use_real_images'] = True
    config['fetch_SED'] = False
    config['grid_type'] = 'contour'
    config['band'] = 'Y106'
    config['size'] = 19
    config['weighting'] = True
    config['subtract_background'] = True
    # Weighting is a Gaussian width 1000 when this was made
    # In the future, this should be True, but random seeds not working rn.
    config['source_phot_ops'] = False

    with tempfile.NamedTemporaryFile(mode="w", suffix=".yaml", delete=False)\
            as temp_config:
        yaml.dump(config, temp_config)
        temp_config_path = temp_config.name
    output = os.system(f'python RomanASP.py -s 40120913 -f Y106 -t 2 -d 1 -o \
              "tests/testdata" --config {temp_config_path}')
    assert output == 0, "The test run on a SN failed. Check the logs"

    current = pd.read_csv('tests/testdata/40120913_Y106_romanpsf_lc.ecsv',
                          comment='#', delimiter=' ')
    comparison = pd.read_csv('tests/testdata/test_lc.ecsv', comment='#',
                              delimiter=' ')

    for col in current.columns:
        # According to Michael and Rob, this is roughly what can be expected
        # due to floating point precision.
        msg = "The lightcurves do not match for column %s" % col
<<<<<<< HEAD
        percent = 100 * np.max((current[col] - comparison[col]) / comparison[col])
        msg2 = f"difference is {percent} %"
        msg = msg+msg2
        assert np.allclose(current[col], comparison[col], rtol=1e-7), msg
=======
        if col == 'band':
            # band is the only string column, so we check it with array_equal
            assert np.array_equal(current[col], comparison[col]), msg
        else:
            assert np.allclose(current[col], comparison[col], rtol=1e-7), msg
>>>>>>> e6e72610


def test_get_galsim_SED():
    sed = get_galsim_SED(40973149150, 000, sn_path, obj_type='star',
                                  fetch_SED=True)
    lam = sed._spec.x
    flambda = sed._spec.f
    assert np.array_equal(lam, np.load('./tests/testdata/star_lam_test.npy')),\
        "The wavelengths do not match the star test example"
    assert np.array_equal(flambda,
                          np.load('./tests/testdata/star_flambda_test.npy')),\
        "The fluxes do not match the star test example"

    sed = get_galsim_SED(40120913, 62535.424, sn_path, obj_type='SN',
                                  fetch_SED=True)
    lam = sed._spec.x
    flambda = sed._spec.f
    assert np.array_equal(lam, np.load('./tests/testdata/sn_lam_test.npy')), \
        "The wavelengths do not match the SN test example"
    assert np.array_equal(flambda,
                          np.load('./tests/testdata/sn_flambda_test.npy')), \
        "The fluxes do not match the SN test example"


def test_get_galsim_SED_list():
    exposures = {'date': [62535.424], 'DETECTED': [True]}
    exposures = pd.DataFrame(exposures)
    fetch_SED = True
    object_type = 'SN'
    ID = 40120913
    sedlist = get_galsim_SED_list(ID, exposures, fetch_SED, object_type, sn_path)
    assert len(sedlist) == 1, "The length of the SED list is not 1"
    assert np.array_equal(sedlist[0]._spec.x,
                          np.load('./tests/testdata/sn_lam_test.npy')), \
        "The wavelengths do not match the SN test example"
    assert np.array_equal(sedlist[0]._spec.f,
                          np.load('./tests/testdata/sn_flambda_test.npy')), \
        "The fluxes do not match the SN test example"


def test_plot_lc():
    from AllASPFuncs import plot_lc
    output = plot_lc('./tests/testdata/test_lc_plot.ecsv', return_data=True)
    assert output[0][0] == 23.34624211038908
    assert output[1][0] == 62535.424
    assert output[2][0] == 0.3464661982648008
    assert output[3][0] == 23.164154309471726
    assert output[4] == 182.088
    assert output[5] == 0.0


def test_extract_sn_from_parquet_file_and_write_to_csv():
    output_path = pathlib.Path(__file__).parent/"tests/testdata/snids.csv"
    extract_sn_from_parquet_file_and_write_to_csv(10430, sn_path,
                                                  output_path,
                                                  mag_limits=[20, 21])
    sn_ids = pd.read_csv(output_path, header=None).values.flatten()
    test_sn_ids = pd.read_csv(pathlib.Path(__file__).parent/"tests/testdata/test_snids.csv", header=None).values.flatten()
    assert np.array_equal(sn_ids, test_sn_ids), "The SNIDs do not match the test example"
    

def test_make_regular_grid():
    wcs = np.load('./tests/testdata/wcs_dict.npz', allow_pickle=True)
    # Loading the data in this way, the data is packaged in an array,
    # this extracts just the value so that we can build the WCS.
    wcs_dict = dict(wcs)
    ra_center = wcs_dict['CRVAL1']
    dec_center = wcs_dict['CRVAL2']
    for key in wcs_dict.keys():
        wcs_dict[key] = wcs_dict[key].item()
    wcs = galsim.wcs.readFromFitsHeader(wcs_dict)[0]
    ra_grid, dec_grid = make_regular_grid(ra_center, dec_center, wcs,
                                   size=25, spacing=3.0)
    test_ra = np.array([7.67363133, 7.67373506, 7.67383878, 7.67355803,
                        7.67366176, 7.67376548, 7.67348473, 7.67358845,
                        7.67369218])
    test_dec = np.array([-44.26396874, -44.26391831, -44.26386787,
                         -44.26389673, -44.26384629, -44.26379586,
                         -44.26382471, -44.26377428, -44.26372384])
    assert np.allclose(ra_grid, test_ra, atol=1e-9), "RA vals do not match for Galsim WCS"
    assert np.allclose(dec_grid, test_dec, atol=1e-9), "Dec vals do not match for Galsim WCS"

    wcs = astropy.wcs.WCS(wcs_dict)
    ra_grid2, dec_grid2 = make_regular_grid(ra_center, dec_center, wcs,
                                      size=25, spacing=3.0)
    assert np.allclose(ra_grid2, test_ra, atol=1e-9), "RA vals do not match for Snappl WCS"
    assert np.allclose(dec_grid2, test_dec, atol=1e-9), "Dec vals do not match for Snappl WCS"



def test_make_adaptive_grid():
    wcs = np.load('./tests/testdata/wcs_dict.npz', allow_pickle=True)
    # Loading the data in this way, the data is packaged in an array,
    # this extracts just the value so that we can build the WCS.
    wcs_dict = dict(wcs)
    ra_center = wcs_dict['CRVAL1']
    dec_center = wcs_dict['CRVAL2']
    for key in wcs.keys():
        wcs_dict[key] = wcs_dict[key].item()
    wcs = galsim.wcs.readFromFitsHeader(wcs_dict)[0]
    compare_images = np.load('tests/testdata/images.npy')
    image = compare_images[:11**2].reshape(11, 11)
    ra_grid, dec_grid = make_adaptive_grid(ra_center, dec_center, wcs,
                                           image=image, percentiles=[99])
    test_ra = [7.67356034, 7.67359491, 7.67362949, 7.67366407, 7.67369864,]
    test_dec = [-44.26425446, -44.26423765, -44.26422084, -44.26420403, -44.26418721]
    assert np.allclose(ra_grid[:5], test_ra, atol=1e-9), "RA vals do not match using Galsim WCS"
    assert np.allclose(dec_grid[:5], test_dec, atol=1e-9), "Dec vals do not match using Galsim WCS"

    # Astropy / Snappl WCS
    wcs = astropy.wcs.WCS(wcs_dict)
    ra_grid2, dec_grid2 = make_adaptive_grid(ra_center, dec_center, wcs,
                                             image=image, percentiles=[99])
    assert np.allclose(ra_grid2[:5], test_ra, atol=1e-9), "RA vals do not match using snappl wcs"
    assert np.allclose(dec_grid2[:5], test_dec, atol=1e-9), "Dec vals do not match using snappl wcs"


def test_make_contour_grid():
    wcs = np.load('./tests/testdata/wcs_dict.npz', allow_pickle=True)
    # Loading the data in this way, the data is packaged in an array,
    # this extracts just the value so that we can build the WCS.
    wcs_dict = dict(wcs)
    Lager.debug(wcs_dict)
    for key in wcs_dict.keys():
        wcs_dict[key] = wcs_dict[key].item()

    # Galsim WCS
    wcs = galsim.wcs.readFromFitsHeader(wcs_dict)[0]
    compare_images = np.load('tests/testdata/images.npy')
    image = compare_images[:11**2].reshape(11, 11)
    ra_grid, dec_grid = make_contour_grid(image, wcs)
    test_ra = [7.67356034, 7.67359491, 7.67362949, 7.67366407]
    test_dec = [-44.26425446, -44.26423765, -44.26422084, -44.26420403]
    Lager.debug(ra_grid[:4] - test_ra)
    atol = 1e-9
    msg = f"RA vals do not match to {atol:.1e} using galsim wcs."
    assert np.allclose(ra_grid[:4], test_ra, atol=atol, rtol=1e-9), msg
    msg = f"Dec vals do not match to {atol:.1e} using galsim wcs."
    assert np.allclose(dec_grid[:4], test_dec, atol=atol, rtol=1e-9), msg

    # Astropy / Snappl WCS
    wcs = astropy.wcs.WCS(wcs_dict)
    ra_grid2, dec_grid2 = make_contour_grid(image, wcs)
    msg = f"RA vals do not match to {atol:.1e} using snappl wcs."
    assert np.allclose(ra_grid2[:4], test_ra, atol=atol, rtol=1e-9), msg
    msg = f"Dec vals do not match to {atol:.1e} using snappl wcs."
    assert np.allclose(dec_grid2[:4], test_dec, atol=atol, rtol=1e-9), msg


def test_calculate_background_level():
    from AllASPFuncs import calculate_background_level
    test_data = np.ones((12, 12))
    test_data[5:7, 5:7] = 1000

    # Add some outliers to prevent all of
    # the data from being sigma clipped.
    test_data[0:2, 0:12:2] = 123
    test_data[-3:-1, 0:12:2] = 123
    test_data[0:12:2, 0:2] = 123
    test_data[0:12:2, -1:-3] = 123

    expected_output = 1
    output = calculate_background_level(test_data)
    msg = f"Expected {expected_output}, but got {output}"
    assert np.isclose(output, expected_output, rtol=1e-7), msg


<<<<<<< HEAD
def test_convert_pixel_to_sky():
    wcs = np.load('./tests/testdata/wcs_dict.npz', allow_pickle=True)
    # Loading the data in this way, the data is packaged in an array,
    # this extracts just the value so that we can build the WCS.
    wcs_dict = dict(wcs)
    Lager.debug(wcs_dict)
    for key in wcs_dict.keys():
        wcs_dict[key] = wcs_dict[key].item()
    test_ra = np.array([7.6735502,  7.67356034, 7.67357048])
    test_dec = np.array([-44.26429528, -44.26425446, -44.26421364])
    # Galsim WCS
    wcs = galsim.wcs.readFromFitsHeader(wcs_dict)[0]
    xvals = np.array([1, 2, 3])
    yvals = np.array([1, 2, 3])
    ra, dec = convert_pixel_to_sky(xvals, yvals, wcs)
    msg = "RA values do not match for Galsim WCS"
    assert np.allclose(ra, test_ra, atol=1e-9), msg
    msg = "Dec values do not match for Galsim WCS"
    assert np.allclose(dec, test_dec, atol=1e-9), msg

    # Astropy WCS
    wcs = astropy.wcs.WCS(wcs_dict)
    ra, dec = convert_pixel_to_sky(xvals, yvals, wcs)
    msg = "RA values do not match for Astropy WCS"
    assert np.allclose(ra, test_ra, atol=1e-9), msg
    msg = "Dec values do not match for Astropy WCS"
    assert np.allclose(dec, test_dec, atol=1e-9)


def test_convert_sky_to_pixel():
    wcs = np.load('./tests/testdata/wcs_dict.npz', allow_pickle=True)
    # Loading the data in this way, the data is packaged in an array,
    # this extracts just the value so that we can build the WCS.
    wcs_dict = dict(wcs)
    Lager.debug(wcs_dict)
    for key in wcs_dict.keys():
        wcs_dict[key] = wcs_dict[key].item()
    test_x = np.array([1.00001712, 2.0000453,  3.00007373])
    test_y = np.array([0.99985876, 1.99997563, 3.00009229])

    # Galsim WCS
    wcs = galsim.wcs.readFromFitsHeader(wcs_dict)[0]
    ra_vals = np.array([7.6735502,  7.67356034, 7.67357048])
    dec_vals = np.array([-44.26429528, -44.26425446, -44.26421364])
    x, y = convert_sky_to_pixel(ra_vals, dec_vals, wcs)
    Lager.debug(x)
    Lager.debug(y)
    msg = "X values do not match for Galsim WCS"
    assert np.allclose(x, test_x, atol=1e-5), msg
    msg = "Y values do not match for Galsim WCS"
    assert np.allclose(y, test_y, atol=1e-5), msg

    # Astropy WCS
    wcs = astropy.wcs.WCS(wcs_dict)
    x, y = convert_sky_to_pixel(ra_vals, dec_vals, wcs)
    msg = "X values do not match for Astropy WCS"
    assert np.allclose(x, test_x, atol=1e-5), msg
    msg = "Y values do not match for Astropy WCS"
    assert np.allclose(y, test_y, atol=1e-5), msg
=======
def test_calc_mag_and_err():
    flux = np.array([-1e2, 1e2, 1e3, 1e4])
    sigma_flux = np.array([10, 10, 10, 10])
    band = 'Y106'
    mag, magerr, zp = calc_mag_and_err(flux, sigma_flux, band)

    test_mag = np.array([np.nan, 27.66165575,  25.16165575,  22.66165575])
    test_magerr = np.array([np.nan, 1.0857362e-01,
                            1.0857362e-02, 1.0857362e-03])
    test_zp = 15.023547191066587

    assert np.allclose(mag, test_mag, atol=1e-7, equal_nan=True), \
         f"The magnitudes do not match {mag} VS. {test_mag}"
    assert np.allclose(magerr, test_magerr, atol=1e-7, equal_nan=True), \
         "The magnitude errors do not match"
    assert np.allclose(zp, test_zp, atol=1e-7), "The zeropoint does not match"
>>>>>>> e6e72610
<|MERGE_RESOLUTION|>--- conflicted
+++ resolved
@@ -206,18 +206,15 @@
         # According to Michael and Rob, this is roughly what can be expected
         # due to floating point precision.
         msg = "The lightcurves do not match for column %s" % col
-<<<<<<< HEAD
-        percent = 100 * np.max((current[col] - comparison[col]) / comparison[col])
-        msg2 = f"difference is {percent} %"
-        msg = msg+msg2
-        assert np.allclose(current[col], comparison[col], rtol=1e-7), msg
-=======
         if col == 'band':
             # band is the only string column, so we check it with array_equal
             assert np.array_equal(current[col], comparison[col]), msg
         else:
+            percent = 100 * np.max((current[col] - comparison[col]) / comparison[col])
+            msg2 = f"difference is {percent} %"
+            msg = msg+msg2
             assert np.allclose(current[col], comparison[col], rtol=1e-7), msg
->>>>>>> e6e72610
+
 
 
 def test_get_galsim_SED():
@@ -385,7 +382,6 @@
     assert np.isclose(output, expected_output, rtol=1e-7), msg
 
 
-<<<<<<< HEAD
 def test_convert_pixel_to_sky():
     wcs = np.load('./tests/testdata/wcs_dict.npz', allow_pickle=True)
     # Loading the data in this way, the data is packaged in an array,
@@ -445,7 +441,8 @@
     assert np.allclose(x, test_x, atol=1e-5), msg
     msg = "Y values do not match for Astropy WCS"
     assert np.allclose(y, test_y, atol=1e-5), msg
-=======
+
+    
 def test_calc_mag_and_err():
     flux = np.array([-1e2, 1e2, 1e3, 1e4])
     sigma_flux = np.array([10, 10, 10, 10])
@@ -462,4 +459,3 @@
     assert np.allclose(magerr, test_magerr, atol=1e-7, equal_nan=True), \
          "The magnitude errors do not match"
     assert np.allclose(zp, test_zp, atol=1e-7), "The zeropoint does not match"
->>>>>>> e6e72610
